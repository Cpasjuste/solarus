--- conflicted
+++ resolved
@@ -38,11 +38,8 @@
 map{ id = "bugs/1228_crash_map_get_hero/2", description = "Map 2" }
 map{ id = "bugs/1230_entity_on_lifting", description = "#1230: entity:on_lifting" }
 map{ id = "bugs/1236_entity_timer_not_suspended", description = "#1236: Entity timer continues when the map is suspended" }
-<<<<<<< HEAD
 map{ id = "bugs/1265_camera_get_surface", description = "#1265: camera:get_surface()" }
-=======
 map{ id = "bugs/1266_teletransporter_on_activated_disable", description = "#1266: Stop teletransportation if teletransporter is disabled" }
->>>>>>> fdd4e707
 map{ id = "bugs/486_diagonal_dynamic_tiles", description = "#486: Wrong obstacles with diagonal dynamic tiles" }
 map{ id = "bugs/496_stream_speed_0", description = "#496: Allow streams to have a speed of zero" }
 map{ id = "bugs/526_get_entities_same_region", description = "#526: map:get_entities_in_same_region()" }
