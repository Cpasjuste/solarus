--- conflicted
+++ resolved
@@ -21,6 +21,7 @@
   "multiplayer/cameras"
   "multiplayer/friendly_fire"
   "multiplayer/heroes_game_over"
+  "event_order"
   "bugs/486_diagonal_dynamic_tiles"
   "bugs/496_stream_speed_0"
   "bugs/526_get_entities_same_region"
@@ -174,11 +175,7 @@
   "bugs/1533_savegame_write_escape"
   "bugs/1534_unicode_filenames"
   "bugs/1547_teletransporter_on_activated_twice/map_1"
-<<<<<<< HEAD
   "bugs/1550_use_bow"
-=======
-  "event_order"
->>>>>>> 35fb5ead
 )
 
 # Test that should succeed when there are non-fatal errors
