--- conflicted
+++ resolved
@@ -15,10 +15,7 @@
 --------------------
 
 * Add enemies, NPCs, musics and sounds (thanks Diarandor!).
-<<<<<<< HEAD
-=======
 * Add a clickable HUD (thanks Vlag!).
->>>>>>> 2db4b450
 * Put the solarus logo script in scripts/menus/.
 
 __________________________
