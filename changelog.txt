___________________________

Solarus 1.6.0 (in progress)
___________________________

Engine changes
--------------

* Solarus 1.5 quests are still supported by Solarus 1.6.
* Add support of OpenGL shaders (#394) by stdgregwar, Vlag and Christopho.
* Improve the performance of loading images.
* Maps can now use multiple tilesets (#1174).
* Animated tile patterns can now have any frame number and delay (#683).
* Fix crash when using coroutines (#1269) by stdgregwar.
* Treasure dialogs are now optional (#1076).
* Allow entities to have a non-multiple of 8 size (#1294).
* Don't center the hero on non-blocking streams (#1063).
* Allow pickables to follow streams (#1139).
* Blocks can now be moved multiple times (#967).
* Fix enemies unable to move on non-blocking streams.
* Fix streams stopping when using the sword several times.
* Fix non-blocking stream turns after going south (#648).
* Fix stairs activating when the hero is not exactly aligned.
* Fix sol.timer.start() not detecting invalid context parameter.
* Fix timer:set_suspended_with_map() for entity timers (#1158, #1236).
* Fix random movement giving the same path for all entities on Mac (#1083).
* Fix circle_movement:get_direction4() not working (#1163).
* Fix precision issue with circle_movement angular speed (#1116).
* Fix path_movement:get_path() and pixel_movement:get_trajectory() (#1136).
* Fix straight_movement:set_max_distance() incorrect on tables (#1075).
* Fix straight_movement:set_speed() not handling errors correctly.
* Fix possible crash when reloading very old savegame files (#1064).
* Fix crash when loading a map with tiles whose pattern does not exist (#1299).
* Fix crash when a sprite PNG file is missing.
* Fix crash when calling entity:test_obstacles() on an unloaded map.
* Fix crash when opening a chest with a missing treasure dialog (#1089).
* Fix crash when scrolling to the same map (#924) by stdgregwar.
* Fix crash when scrolling to an invalid layer (#1015).
* Fix entity:get_ground_below() from map:on_started() after scrolling (#925).
* Fix crash when calling map:get_hero() after the map is finished (#1228).
* Fix hero:on_movement_changed() not called (#1095).
* Fix hero shield sprite directions in animation sword (#1185).
* Fix facing entity randomly chosen when the hero faces multiple ones (#1042).
* Fix disabling teletransporters during their on_activated() event (#1266).
* Fix blocks not falling into water or lava (#1214).
* Fix enemy:on_restarted() called twice (#1179).
* Fix removed entity still drawn during scrolling transition (#1193).
* Fix item:on_ability_used() not called for sword knowledge ability (#1171).
* Fix sprite parameters order in custom entity collision callback (#1162).
* Fix sol.file.exists() returning false for directories.
* Fix scripts failing to load if a directory exists with the same name (#1100).
* Fix mouse API not working when the mouse is outside the window (#1018).
* Fix joypad deadzone issue (#672) by strycore.
* Fix compilation error with Clang 3.9 in SNES_SPC.
* Fix possible compilation error when HAVE_UNISTD_H has no value (#1084).
* Fix loading quests in non UTF-8 filesystems.
* Add support of .otf fonts.
* Improve Lua error messages.
* CLI can accept an archive's path as argument.
* Replaced SDL renderer by a custom GL backend, by stdgregwar.

Solarus launcher GUI changes
----------------------------

* Show the path and the compatibility format of each quest (#1129).
* Lua console: provide variables game, map, entities and tp function.
* Clear the console when a quest is started.
* FileDialog now expects a file, either quest.dat or an archive (.solarus, .zip)

Lua API changes
---------------

This release adds new features and deprecates a few ones
but does not introduce any incompatibility.

New features:

* Add a shader API.
* Add a custom hero state API.
* Add an event sol.video:on_draw(screen) to draw to the scaled screen (#1216).
* Add a function sol.main.get_quest_version() (#1058) by Nate-Devv.
* Add a function sol.main.get_game() (#1212).
* Add functions to get and set the resource elements (#959, #630).
* Add methods game:simulate_key_pressed/released() by Vlag (#1034).
* Add abilities push, grab and pull to game:get/set_ability() (#788).
* Add a method item:is_being_used() by alexander-b (#879).
* Add methods entity:set_size() to all entities (#121, #528).
* Add methods entity:set_origin() to all entities.
* Add methods entity:create/remove_sprite() to all entities (#852).
* Add methods entity:is/set_drawn_in_y_order() to all entities (#1098, #1173).
* Add methods entity:get/set_weight() to all entities to lift them (#1227).
* Add methods entity:get_property() and entity:set_property() (#1094).
* Add methods entity:get_properties() and entity:set_properties() (#1144).
* Add methods entity:get_layer() and entity:set_layer().
* Add a method entity:get_controlling_stream() (#1204).
* Add optional sprite parameters to entity:overlaps() (#1159).
* Add methods entity:get/set_draw_override() (#1260).
* Add events entity:on_pre/post_draw(camera) to all entities (#1260).
* Add parameter camera to event entity:on_pre/post_draw() (#1260).
* Add events entity:on_enabled/disabled() to all entities (#898).
* Add event entity:on_suspended() to all entities (#1261).
* Add a method hero:get_carried_object().
* Add a method hero:start_grabbing() (#1303).
* Add a method hero:start_attack_loading() (#1291).
* Add an event hero:on_state_changing() (#1247).
* Add an event camera:on_state_changing().
* Add a method camera:get_surface() (#1265).
* Add an event camera:on_state_changing().
* Add methods dynamic_tile:get/set_tileset() (#1175).
* Add methods door:open(), door:close() and door:set_open() (#1007).
* Add methods stairs:get_direction() and stairs:is_inner() (#1037).
* destructible:on_lifting() now gives a carried object parameter.
* Add method carried_object:get_carrier().
* Add methods carried_object:get/set_damage_on_enemies().
* Add methods carried_object:get/set_destruction_sound().
* Add events carried_object:on_lifted/thrown/breaking() (#1233).
* Add property max_moves in map:create_block() replacing maximum_moves (#967).
* Add methods block:get/set_max_moves() replacing block:get/set_maximum_moves().
* Add optional callback parameter to enemy:set_attack_consequence() (#1062).
* Add method enemy:is_immobilized() (#1092).
* Add methods enemy:get/set_attacking_collision_mode() (#1066).
* Add methods enemy:get/set_dying_sprite_id() (#955).
* Add methods custom_entity:is/set_tiled() (#1105).
* Add methods custom_entity:get/set_follow_streams() (#1221).
* Add methods drawable:get/set_rotation() and get/set_scaling() by stdgregwar.
* Add methods get/set_opacity() to sprite and text_surface (#702) by stdgregwar.
* Add methods sprite:is_animation_started() and sprite:stop_animation() (#1264).
* Add a method sprite:get_frame_src_xy() (#1093).
* Add a method sprite:get_ignore_suspend().
* sprite:get_num_frames() can now optionally take an animation and direction.
* sprite:get_frame_delay() can now optionally take an animation.
* sprite:get_size() can now optionally take an animation and direction.
* sprite:get_origin() can now optionally take an animation and direction.
* Add a method surface:get_pixels() (#452).
* Add a method surface:set_pixels() (#466) by stdgregwar.
* Add methods surface:gl_bind_as_target/texture() by stdgregwar.
* Add method movement:is_suspended().
* Add methods movement:get/set_ignore_suspend() (#858).
* Add method get_angle() to more movement types (#1122) by stdgregwar.
* Add method circle_movement:get_center() (#1091).
* Add methods circle_movement:get/set_angle_from_center() in radians (#1116).
* Add methods circle_movement:get/set_angular_speed() in radians (#1116).
* Add methods sol.menu.bring_to_front/back() (#1107).
* Repeated timers can now change their next delay by returning a number (#983).
* Automatically set the language when there is only one in the quest (#1006).
* Add functions sol.file.is_dir() and sol.file.list_dir() (#971).
* Add finger functions to sol.input and finger events by Vlag.
<<<<<<< HEAD
* Add methods get/set_color_modulation() by stdgregwar.
=======
* Add function sol.text_surface.get_predicted_size() by stdgregwar.
>>>>>>> 11160c8e

Deprecated functions:

* Built-in video mode functions: use shaders instead.
* Property maximum_moves of map:create_block(): use max_moves instead.
* block:get/set_maximum_moves(): use get/set_max_moves() instead.
* Angles in degrees in circle movement: use functions with radians instead.

Data files format changes
-------------------------

* Maps: add support of custom properties for entities (#1094).
* Maps: add property enabled_at_start to all entities (#1101).
* Maps: add property tileset to tiles and dynamic tiles (#1174).
* Maps: add property max_moves to blocks to allow multiple limited moves (#967).
* Maps: property maximum_moves of blocks is now deprecated and optional (#967).
* Maps: add properties origin_x, origin_y to custom entities.
* Maps: add property tiled to custom entities (#1105).
* Tilesets: add support of border sets (autotiles) (#1069).
* Tilesets: add support of custom frame number and delay (#683).
* Make the tileset entities image optional (#884).

___________________________

Solarus 1.5.3 (2016-04-01)
__________________________

* Speed up loading maps by keeping tilesets in a cache (#1019).
* Fix text_surface:set_horizontal/vertical_alignment() not working.
* Fix parallax dynamic tiles still displayed when disabled or invisible.
* Improve error message of non-square tile patterns with diagonal obstacles.

__________________________

Solarus 1.5.1 (2016-11-29)
__________________________

Engine changes
--------------

* Add Spanish translation of the launcher GUI (thanks Diarandor!).
* Fix registering quest to the launcher at quest install time (#948).
* Fix crash when a carried bomb explodes (#953).
* Fix crash when a scrolling teletransporter is incorrectly placed (#977).
* Fix crash when an entity has a wrong savegame variable type (#1008).
* Fix memory leak when creating lots of surfaces (#962).
* Fix cleanup of the quest files at exit.
* Fix error in sol.main.load_settings() when the file does not exist.
* Fix ground ignored after hero:unfreeze() or back to solid ground (#827).
* Fix entity:get_name() returning nil after the entity is removed (#954).
* Improve error messages of surface creations and conversions.
* Chests: set an initial value "entities/chest" to the sprite field.

Solarus launcher GUI changes
----------------------------

* Start the selected quest by pressing Return or double-clicking (#949).

Sample quest changes
--------------------

* The sample quest is now in a separate repository (#996).

__________________________

Solarus 1.5.0 (2016-07-27)
__________________________

Engine changes
--------------

* Add a launcher GUI to ease chosing a quest and setting options (#693).
* Rename the solarus_run executable to solarus-run.
* Add version number and symbolic links when building the library.
* Add a -lua-console option to run Lua code from the standard input.
* Remove the -win-console option, the preferred way is now to use a GUI.
* Add a -turbo option to run at full speed.
* Add a -lag option to simulate slower systems for debugging.
* Print when the main loop starts and stops.
* Print the Lua version at startup (#692).
* Outputs are now prefixed by [Solarus] and the current simulated time.
* Musics: Add support of custom OGG looping (#643).
* Maps: allow more than 3 layers (#445).
* Improve the performance of loading big maps (#854).
* Improve the performance of custom entity collisions.
* Improve the performance of collisions by using a quadtree.
* Entities far from the camera are no longer suspended.
* The hero no longer automatically jumps when arriving on water (#530).
* Destinations can now set to update or not the starting location (#819).
* Teletransporters on the side of the map now work on all layers (#850).
* Streams can now have a speed of zero (#496).
* Fix crash when main.lua has a syntax error.
* Fix crash with missing directions in sprites controlled by the engine (#864).
* Fix sprite:on_animation_finished() and others not working sometimes (#799).
* Fix error in sprite:set_animation() when the direction is missing (#937).
* Fix straight movement precision.
* Fix freeze when loading a map with tiles outside the limits (#875).
* Fix crash when trying to use a non-saved item (#889).
* Fix sword tapping sound still played when the game is suspended (#797).
* Fix hero:set_invincible() not working without duration (#805).
* Fix lifted item walking animation only accepting 3 frames (#645).
* Fix enemy:set_attack_consequence_sprite() with thrown items (#834).
* Fix custom_entity:set_can_traverse() for doors (#716).
* Fix custom_entity:set_can_traverse_ground() for some grounds (#794).
* Fix custom entity collisions missed for entities that do not move (#671, #883).
* Fix custom_entity:get_modified_ground() returning nothing.
* Fix custom_entity:on_ground_below_changed() not called (#738).
* Fix missing notifications in custom_entity:set_origin() (#880).
* Fix creating an entity with the same name as another one just removed (#795).
* Fix parallax scrolling for dynamic tiles (#816).
* Fix crash when a diagonal tile is not square (#837).
* Fix crash when the teletransporter after stairs is missing.
* Fix text_surface:set_rendering_mode() not working (#833).
* Fix possible freeze when changing the position of a path finding entity.
* Fix circle_movement:set_initial_angle() not working (#721).
* Fix straight movement setting speed to zero when reaching obstacles (#633).
* Fix support of joypads with multiple axes.
* Fix sol.input.get_mouse_coordinates() ignoring the zoom factor (#734).

Lua API changes
---------------

Changes that introduce incompatibilities:

* Fix missing collision detections and entity notifications.
* chest:on_empty() is replaced by chest:on_opened(treasure) (#483).
* Enemy ranks no longer exist, set_hurt_style() needs to be called (#449).
* Items with amount now have a default max amount of 1000 (#688).
* New ability "jump_over_water" in game:get/set_ability(), off by default (#530).
* Fix hero state name "freezed", renamed it to "frozen" (#813).
* Fix map:get_entities() not returning the hero (#670).
* Fix map:create_custom_entity() not erroring when width/height are missing.
* map:get_camera_position() is now deprecated, use camera:get_bounding_box().
* map:move_camera() is now deprecated, use a camera movement instead.
* map:draw_sprite() is now deprecated, use map:draw_visual() instead (#661).
* Fix entity:set_enabled(true) delayed while it blocks the hero (#817).
* Fix brandished treasure sprite and shop treasure sprite not animated (#790).
* circle_movement:get/set_initial_angle() now use degrees (#721).
* Add ability to hide mouse cursor (#891).

Changes that do not introduce incompatibilities:

* Add a function sol.main.get_solarus_version() (#767).
* Add a function sol.main.get_quest_format().
* Add a function sol.main.get_type() (#744).
* Add a method game:set_suspended() (#845).
* Add methods map:get_min_layer() and map:get_max_layer() (#445).
* Add a method map:get_entities_by_type() (#796).
* Add a method map:get_entities_in_rectangle() (#142).
* Add a method map:draw_visual() to draw any drawable object (#661).
* Add a method map:get_camera() (the camera is now a map entity).
* Add methods map:set_world() and map:set_floor() (#656).
* map:get_entities() can now be called without parameter to get all entities.
* map:get_entities*() functions now give entities sorted in Z order (#779).
* Add an event entity:on_movement_started().
* Add a method entity:get_max_bounding_box() considering sprite boxes (#754).
* entity:get_center_position() now also returns the layer.
* Add a method entity:get_facing_position().
* Add a method entity:get_facing_entity() (#877).
* Add a method entity:get_ground_position() (#830).
* Add a method entity:get_ground_below() (#830).
* entity:set_optimization_distance() is now only a hint for the engine.
* entity:test_obstacles() now also works without parameters.
* entity:overlaps() now has an optional collision mode parameter (#748).
* Add entity:get_sprite() to all entities, with an optional name value (#669).
* Add a method entity:get_sprites() (#851).
* Add methods entity:bring_sprite_to_front/back() (#809).
* enemy/custom_entity:create_sprite() now take an optional name value.
* hero:save_solid_ground() can now take a function parameter (#667).
* Add a method hero:start_attack() (#821).
* Add methods npc:is/set_traversable() (#712).
* Add methods chest:get/set_treasure() (#664).
* Add an event chest:on_opened() with treasure info parameters (#483).
* Add methods dynamic_tile:get_pattern_id() and get_modified_ground() (#755).
* Add methods destination:get/set_starting_location_mode() (#819).
* Add a method switch:is_walkable() (#729).
* Add a method switch:is_locked().
* Add a method sprite:get_num_frames() (#818).
* Add methods sprite:get_size() and sprite:get_origin() (#823).
* sprite:set_animation() now takes an optional callback parameter (#861).
* Add a method surface:get_opacity() (#722).
* Add methods surface/text_surface/sprite:get/set_blending_mode (#930).

Data files format changes
-------------------------

* New directory logos to put the logo and icons of your quest, used in the GUI.
* Quest properties: New properties describing the quest, used in the GUI (#838).
* Quest properties: the title_bar property no longer exists, use title instead.
* Maps: New properties min_layer and max_layer (#445).
* Maps: Enemies no longer have a rank property (#449).
* Maps: New property starting_location_mode on destinations (#819).
* Maps: width and height of custom entities are now mandatory as documented.
* Dialogs: Allow empty texts.

Sample quest changes
--------------------

* Lots of new sprites and sounds from Diarandor.

__________________________

Solarus 1.4.5 (2015-11-22)
__________________________

Bug fixes for the 1.4 release.

* Fix file name not shown when there is an error in dialogs file (#718).
* Fix saving special characters in data files (#719).
* Fix sol.main.load_file() returning a string instead of nil on error (#730).
* Fix performance issue when sprites have huge frame delays (#723).
* Fix collisions triggered for removed entities (#710).
* Fix hero disappearing if lifting animation has less than 5 frames (#682).
* Fix collisions with diagonal dynamic tiles larger than 8x8 (#486).
* Fix path finding movement not working with NPCs (#708).
* Fix stuck on non-traversable dynamic tiles covered by traversables (#769).
* Fix collision detection of custom entities that do not move.
* Fix pickables with special movement falling in holes too early.
* Fix blocking streams not working when the hero's speed is greater (#488).

__________________________

Solarus 1.4.4 (2015-08-19)
__________________________

Bug fixes for the 1.4 release.

* Fix pickables falling in holes even when hooked (#740).

__________________________

Solarus 1.4.3 (2015-08-12)
__________________________

Bug fixes for the 1.4 release.

* Fix a compilation error with Mac OS X.
* Fix crash at exit when a surface has a movement with callback (#699).
* Fix crash when removing a custom entity (#690).
* Fix crash when a sprite file is missing or has no animation (#700).
* Fix crash when trying to remove a sprite already removed (#705).
* Fix crash when a custom entity collision or traversable test errors.
* Fix crash when changing hero sprites sometimes.
* Fix crash when sound buffers are full.
* Fix crash in map:get_ground() with out of bounds coordinates.
* Fix Lua error message saying "number expected" instead of "string expected".
* Fix game:set_command_keyboard/joypad_binding refusing parameters.
* Fix map scrolling not working if quest size is not a multiple of 5 (#701).
* Fix camera:move() ignoring separators.
* Fix entities already destroyed when map:on_finished() is called (#691).
* Fix entity:bring_to_front()/back() ignoring the order of obstacles.
* Fix hero stuck on blocks.
* Fix hero going backwards on ice sometimes.
* Fix custom_entity:set_can_traverse_ground() giving opposite result (#668).
* Fix enemy:immobilize() having no effect when already immobilized.
* Fix dying animation of flying and swimming enemies.
* Fix the position of the shadow of pickables when they move.
* Fix pickables not reacting to their ground (#655).

_______________________________

Solarus 1.4.2 (2015-05-09)
_______________________________

Bug fixes for the 1.4 release.
No change in the engine (changes in Solarus Quest Editor only).

_______________________________

Solarus 1.4.1 (2015-05-09)
_______________________________

Bug fixes for the 1.4 release.

Engine changes
--------------

* Fix crash with doors whose opening condition is an item (#686).
* Fix the size of custom entities supposed to be optional (#680).
* Fix the hero's sprite reset to default ones when changing equipment (#681).
* Fix animated tiles freezed when running a quest a second time (#679).
* Fix saving empty files.
* Print an error message when there is no font in the quest.

_______________________________

Solarus 1.4.0 (2015-05-02)
_______________________________

The new quest editor release!

Engine changes
--------------

* Solarus now compiles with C++11.
* Solarus Quest Editor was rewritten and is now in a separate repository.
* Solarus can now be used as a library in other projects.
* Add a command-line flag -win-console=yes to see output on Windows (#550).
* Add unit tests.
* Fix a crash if an entity has a sprite without animation.
* Fix crash when using the -no-video command-line option.
* Fix assertion when a crystal block has less than 4 frames.
* Fix hero freeze when a treasure's dialog is missing (#595).
* Fix hero stuck in dynamic tiles just enabled on him.
* Fix hero sometimes moving in wrong directions (#677).
* Fix tunic and sword collision when their sprite is changed (#617).
* Fix slightly incorrect position of carried item sometimes (#660).
* Fix crash when a tileset image is missing (#590).
* Don't die if the animation of a pickable treasure is missing.

Lua API changes
---------------

Changes that introduce incompatibilities:

* Text surfaces: the size must now be set at runtime instead of in fonts.dat.
* Text surfaces: the default font is now the first one in alphabetical order.

Changes that do not introduce incompatibilities:

* sol.text_surface.create() now accepts a size parameter (default is 11).
* Add a function sol.main.get_os().
* Fix sprite:on_frame_changed() called twice on animation/direction change.

Data files format changes
-------------------------

You can use the script
editor/resources/tools/data_files_conversion/1.3_to_1.4/update_quest.lua
to automatically update your data files.
Don't forget to make a backup first.

* fonts.dat no longer exists. Fonts are a resource like others now (#611).
* Fonts are now in a "fonts" directory instead of "text".
* Maps: shop treasures have a new property "font".


_________________________________

Solarus 1.3.1 (2014-08-25)
_________________________________

Bug fixes for the 1.3 release.

Solarus Quest Editor changes
----------------------------

* Fix opening an empty sprite (#581).
* Sort resources in the quest tree by natural order (#579).

_______________________________

Solarus 1.3.0 (2014-08-21)
_______________________________

The sprite editor release!

Engine changes
--------------

* Fix a crash when creating a timer from game:on_started() (#575).
* Fix hero:save_solid_ground having no effect on water/lava/prickles (#567).

Lua API changes
---------------

Changes that do not introduce incompatibilities:

* Add mouse functions and events.
* Add a method sprite:get_animation_set_id() (#552).
* Add a method sprite:has_animation() (#525).
* Add a method sprite:get_num_directions().
* Add a method hero:get_solid_ground_position() (#572).
* Add a method switch:get_sprite().
* Allow to customize the sprite and sound of switches (#553).
* Add a method enemy:get_treasure() (#501).
* Fix the write directory not having priority over the data dir since 1.1.
* Fix pickable/destructible:get_treasure() returning wrong types.
* Fix custom entity collision detection when the other is not moving (#551).
* Allow to call map methods even when the map is not running.

Data files format changes
-------------------------

You can use the script
editor/resources/tools/data_files_conversion/1.2_to_1.3/update_quest.lua
to automatically update your data files.
Don't forget to make a backup first.

* Maps: New properties sprite, sound for switches (#553).
* Maps: The subtype of switches is now a string.
* Tilesets: The id of a tile pattern is now a string (#559).

Solarus Quest Editor changes
----------------------------

* Add a sprite editor (#135). By Maxs.
* Add a zoom level of 400%. By Maxs.
* Add keyboard/mouse zoom features to sprites and tilesets. By Maxs.
* Add Lua syntax coloring (#470). By Maxs.
* Add a close button on tabs (#439). By Maxs.
* Rework the quest tree to show the file hierarchy and Lua scripts. By Maxs.
* Add specific icons for each resource type in the quest tree.
* Move the entity checkboxes to the map view settings panel. By Maxs.
* Allow to change the id of a tile pattern in the tileset editor (#559).
* Don't initially maximize the editor window.
* Fix converting quests to several versions in one go.

_________________________________

Solarus 1.2.1 (2014-08-02)
_________________________________

Bug fixes for the 1.2 release.

Engine changes
--------------

* Fix entity:is_in_same_region() giving wrong results (#500).
* Fix custom_entity:set_can_traverse() giving opposite results.
* Fix custom_entity:on_interaction() not always called.
* Fix custom_entity sprite collision issues with some entities (#536).
* Fix a crash in enemy:restart() when the enemy is dying (#558).
* Fix hero:set_tunic_sprite_id() resetting the direction to right (#511).
* Fix timer:get_remaining_time() always returning 0 (#503).
* Fix declaring global variables from a map script (#507).
* Fix the hero sometimes moving while no keys are pressed (#513). By xethm55.
* Fix on_joypad events not always working (#519). By xethm55.
* Add an error when a hero sprite animation is missing (#485). By Nate-Devv.

Solarus Quest Editor changes
----------------------------

* Fix corrupted image in quest created by Quest > New quest (#548).
* Fix tiles created on invisible layer (#508). By Maxs1789.
* Fix crash when an NPC sprite does not have 4 directions (#510). By Maxs1789.

_______________________________

Solarus 1.2.0 (2014-05-06)
_______________________________

The SDL2 release.

Engine changes
--------------

* Upgrade to SDL 2 (#262). Thanks Vlag.
* Accelerate video operations in GPU if available. Expect huge speedups.
* Add the hq2x, hq3 and hq4x pixel filter algorithms as new video modes.
* Make the window resizable (#338).
* Use LuaJIT if available instead of vanilla Lua for better performance.
* New map entity type: custom entities, fully scripted (#323).
* Conveyor belts are now called streams and can be non-blocking (#288).
* Collision rules of streams (conveyor belts) are now like holes.
* Rewrite the main loop with a constant timestep (#351).
* Show a dialog box in case of fatal error.
* The "wide" video modes do not exist anymore. SDL2 does the job now.
* Fix enemy:on_hurt() that was wrongly called when immobilized.
* Fix life and money exceeding the max when the max changes (#355).
* Make stairs sounds optional (#364).
* Make more checks in sprite files to avoid crashes (#357).
* Fix RandomMovement speed that was not taken into account (#361).
* Set the default speed of StraightMovement to 32 instead of 0 (#343).
* The size of all map entities must be a multiple of 8 (#358).
* Thrown entities (pots, bombs...) can now fall to a lower layer (#349).
* Running into a crystal or a solid switch now activates it (#193).
* The hero can now jump over distant crystal blocks (#42).
* The shield no longer protects while using the sword or carrying (#192).
* Fix collisions detected on disabled entities (#455).
* Fix pixel collisions coordinates when sprites move (#372).
* Fix a slowness when loading maps (#374).
* Fix crash when accessing a map not active anymore (#371).
* Fix crash when changing the movement of the hero (#392).
* Fix crash when calling hero:start_treasure() with wrong parameters (#391).
* Fix crash when calling game:has/get/set_ability() with wrong name (#408).
* Fix a crash when creating two entities with the same name (#370).
* Fix issues with unobtainable treasures.
* Fix the starting location wrongly saved with special destinations (#375).
* Fix map:set_tileset() sometimes moving the hero near the map border (#400).
* Fix enemies stuck on blocks (#360).
* Fix enemies stuck on crystal blocks (#41).
* Fix human NPCs not automatically showing "walking" when moving (#336).
* Fix the hero leaving the grabbing state even while the game is suspended.
* Fix low walls in dynamic tiles behaving like normal walls.
* Fix wrong collisions of right-up and left-down diagonal jumpers.
* Fix jumpers that could be traversed sideways (#481).
* Fix blocks no longer stopping when aligned on the grid since Solarus 0.9.3.
* Fix entities not always shown when they have no optimization distance.
* Call hero:on_removed() and stop hero timers when stopping the game (#421).
* Don't die if the map or destination saved no longer exists (#301).
* Don't die if a map has no destination. Show an error and go to 0,0 instead.
* Don't die if hero:teleport() attempts to go to a non-existing place.
* Don't die if attempting to start a game without map.
* Don't die if attempting to start a non-existing dialog.

Data files format changes
-------------------------

You can use the script tools/data_files_conversion/1.1_to_1.2/update_quest.lua
to automatically update your data files.
Don't forget to make a backup first.

* Languages: New syntax of strings.dat easier to read and parse (#170).
* Maps: The world property is now optional (#128).
* Maps: Destructibles no longer have subtypes, they are customizable (#270).
* Maps: Rename entity shop_item to shop_treasure.
* Maps: Rename entity conveyor_belt to stream with new features (#288).
* Maps: Teletransporters transition property is now a string (#402).
* Maps: Walls have a new property "stops_projectiles".
* Sounds: Running into a wall now plays a sound other than "explosion" (#297).

Lua API changes
---------------

Changes that introduce incompatibilities:

* Video mode names have changed: no more wide, fullscreen ou windowed names.
* sol.video.switch_mode() no longer changes the fullscreen flag.
* surface:set_transparency_color() no longer exists. Use surface:clear().
* sol.audio.play_music("none") is replaced by sol.audio.play_music(nil).
* on_key_pressed() and on_character_pressed() are now both called (#344).
* Destructible objects no longer show hardcoded dialogs (#270).
* map:create_destructible() has no hardcoded subtypes anymore (#270).
* map:create_teletransporter(): the transition is now a string (#402).
* map:create_shop_item() is replaced by map:create_shop_treasure().
* map:create_conveyor_belt() is replaced by map:create_stream() (#288).
* The state "conveyor belt" no longer exists in hero:get_state() (#288).
* The built-in strength of the sword has changed (#426).
* Bosses are not initially disabled anymore (#448).
* Call enemy:on_hurt() before enemy:on_dying() (#325).
* enemy:on_hurt() no longer takes a life_lost parameter (#426).
* The built-in defense of the tunic has changed (#428).
* enemy:get/set_magic_damage() no longer exists (#428).
* hero:start_hurt() no longer takes a magic parameter (#428).
* hero:start_hurt() now hurts the hero even when enemies cannot.
* Enemies have now a default size of 16x16 and origin of 8,13 (#354).
* The size of enemies must be a multiple of 8 (#358).
* item:on_pickable_movement_changed replaced by pickable:on_movement_changed.
* pickable:get_treasure() now returns the item instead of the item's name.
* Timers: returning true in the callback now repeats the timer (#152).
* sol.timer.start() now always returns the timer, even if its delay is zero.

Changes that do not introduce incompatibilities:

* New Lua type and methods for custom map entities.
* New API of destructible objects, fully customizable now (#270).
* Colors now take an optional alpha value as fourth component.
* New functions sol.video.get/set/reset_window_size().
* New method surface:clear().
* Add loop and callback features to sol.audio.play_music() (#280).
* New function sol.main.get_metatable(), allows to implement shared behaviors.
* The lifetime of a menu can now be another menu.
* New method menu:is_started().
* Attempt to stop a menu already stopped is no longer an error.
* New method map:get_hero() (#362).
* map:get_world() can now return nil because the world is now optional (#128).
* map:create_wall() accepts a new property "stops_projectiles".
* Entity names are now auto-incremented to simplify their creation.
* New method entity:get_game() (#363).
* New methods entity:bring_to_front() and entity:bring_to_back() (#273).
* entity:test_obstacles() now takes an optional layer parameter.
* New methods enemy:get_attack_consequence(), get_attack_consequence_sprite().
* The event entity:on_created() is now called for all types of entities.
* New event enemy:on_hurt_by_sword() to customize the sword strength (#426).
* New event enemy:on_attacking_hero() to customize attacks (#356).
* New event enemy:on_hurting_hero() to customize hurting the hero (#428).
* New event hero:on_hurt() to customize the defense of the equipment (#428).
* hero:start_hurt() now takes an optional entity and sprite (#417).
* New methods hero:is/set_invincible() and hero:is/set_blinking() (#418).
* New methods hero:get/set_animation() to set custom animations (#155).
* New methods hero:get/set_sword_sound_id() to change the sword sound (#155).
* New methods to set custom tunic, sword and shield sprites (#155).
* New functions to get/set the properties of teletransporters (#403).
* New functions to get/set the properties of blocks.
* New methods to simulate game commands, by mrunderhill (#382).
* New event sensor:on_left() (#339).
* New event block:on_moving() (#334).
* New event teletransporter:on_activated() (#312).
* New event destination:on_activated() (#312).
* movement:on_position_changed() now takes x and y parameters (#342).
* Fix movement:start() raising an error if the optional callback is nil.
* Fix random_movement:get_max_radius() that was not working.
* Check the parameter sign in game:add/remove life/money/magic (#416).
* Check the parameter sign in item:add/remove_amount.
* Fix timer:is_suspended_with_map() that was not working.
* Fix crash when calling timer:set_suspended_with_map() without game started.
* New methods timer:get/set_remaining_time.
* New function sol.main.get_elapsed_time() to get the simulated time (#424).
* New function sol.input.get_key_modifiers() to get the key modifiers state.

Solarus Quest Editor changes
----------------------------

* The editor is now built with Maven (#365).
* Multiple entities can now be resized at the same time (#405).
* Copy-pasting entities now pastes them at the cursor (#404).
* The map view can now be dragged using the middle mouse button (#413).
* Zoom in/out in the map view using the middle mouse wheel (rekcah1986).
* Add buttons to edit or refresh the tileset from the map view (#425).
* The tileset view can now be dragged using the middle mouse button (#427).
* Selecting a tile now highlights its pattern in the tileset view (#290).
* Ctrl/Shift+click even on an entity now starts a selection rectangle (#410).
* Tile patterns can now be moved in the tileset editor (#422).
* The id and name of a new resource and now asked in a single dialog (#321).
* Show the old value in the dialog to change an id/name (#468) (rekcah1986).
* The order of resources in the quest tree can now be changed (#319).
* Increase the stepsize when scrolling the map view.
* Center the dialog of editing an entity (#443).
* Add a scroller to dialogs that are too high (#437) (rekcah1986).
* Show the map or tileset name in the "do you want to save" dialog.
* Show quest name and resource ids in the tree view (thanks rekcah1986).
* Don't place new tiles below other entities if there are some (#461).
* Fix hidden entities getting selected when clicked (#460).
* Fix selecting entities losing their order when changing the layer.
* Fix NullPointerException when canceling the Open Project dialog.
* Fix freeze if tiles don't exist when changing the tileset of a map.
* Fix the tree not refreshing when deleting a resource (#335).
* Fix the tileset editor not always showing the save dialog on closing.
* Fix the num_columns property of sprites wrongly parsed.
* Fix wrong displaying of right-up and left-down diagonal jumpers.
* Switches, crystals and crystal blocks now show their actual sprite (#376).

_________________________________

Solarus 1.1.1 (2013-12-01)
_________________________________

Bug fixes for the 1.1 release.

Engine changes
--------------

* Fix a libmodplug compilation problem due to wrong sndfile.h (#324).
* Fix teletransporters activated while coming back from falling (#346).
* Fix a crash when changing the hero state in block:on_moved (#340).
* Fix enemy death detection when falling into hole, lava or water (#350).

_______________________________

Solarus 1.1.0 (2013-10-13)
_______________________________

Engine changes
--------------

* Add a very short sample quest with free graphics and musics (#232, #318).
* Allow scripted dialog boxes (#184).
* Allow a scripted game-over menu (#261).
* Replace the old built-in dialog box by a very minimal one.
* Remove the old built-in game-over menu.
* Remove the old built-in dark rooms displaying (#205).
* New entity: separators to visually separate some regions in a map (#177).
* New type of ground: ice (#182).
* New type of ground: low walls (#117).
* Blocks and thrown items can now fall into holes, lava and water (#191).
* Kill enemies that fall into holes, lava and water (#190).
* Allow quest makers and users to set the size of the playing area.
* Allow maps to have a default destination entity (#231).
* A game can now start without specifying an initial map and destination.
* Stairs inside a single floor can now go from any layer to a next one (#178).
* Fix map menus not receiving on_command_pressed/released() events.
* Fix camera callbacks never called when already on the target (#308).
* Fix a crash when adding a new menu during a menu:on_finished() event.
* Fix a crash when calling hero:start_victory() without sword.
* Fix an error when loading sounds (#236). Sounds were working anyway.
* Fix a possible memory error when playing sounds.
* Fix blocks that continue to follow the hero after picking a treasure (#284).
* Fix on_obtained() that was not called for non-brandished treasures (#295).
* Jumpers can no longer be activated the opposite way when in water.
* Jumpers are now activated after a slight delay (#253).
* Sensors no longer automatically reset the hero's movement (#292).
* Correctly detect the ground below the hero or any point.
* Don't die if there is a syntax error in dialogs.dat.
* Show a better error message if trying to play a Solarus 0.9 quest (#260).
* Remove built-in debug keys. This can be done from Lua now.
* Remove the preprocessor constant SOLARUS_DEBUG_KEYS.
* Call on_draw() before drawing menus.
* Fix .it musics looping when they should not.
* Log all errors in error.txt (#287).
* The quest archive can now also be named data.solarus.zip (#293).

Data files format changes
-------------------------

You can use the script tools/data_files_conversion/1.0_to_1.1/update_quest.lua
to automatically update your data files.
Don't forget to make a backup first.

* Sprites: New syntax easier to read and parse (#168).
* project_db.dat: New syntax easier to read and parse (#169).
* quest.dat: Allow to specify a range of supported quest sizes.
* Maps: Add the property "default" to destinations.
* Maps: Make optional the property "destination" of teletransporters.
* Tilesets: The ground value of diagonal walls with water has changed.
* Tilesets: New ground values "ice" and "low_wall".
* dialogs.dat: Allow any property in dialogs. dialog_id and text are mandatory.
* languages.dat no longer exists. Languages are in project_db.dat now (#265).

Lua API changes
---------------

Changes that introduce incompatibilities:

* map:is_dialog_enabled() is replaced by game:is_dialog_enabled().
* map:start_dialog() is replaced by game:start_dialog().
* Remove map:draw_dialog_box(), no longer needed.
* Remove map:set_dialog_style(): replace it in your own dialog box system.
* Remove map:set_dialog_position(): replace it in your own dialog box system.
* Remove map:set_dialog_variable(): use the info param of game:start_dialog().

* Make map:get_entities() returns an iterator instead of an array (#249).
* Replace map:set_pause_enabled() by game:set_pause_allowed().
* Make the enemy:create_enemy() more like map:create_enemy() (#215).
* Remove sol.language.get_default_language(), useless and misleading (#265).
* Remove sol.main.is_debug_enabled().
* Remove map:get_light() and map:set_light() (#205).
* In game:get/set_ability(), ability "get_back_from_death" no longer exists.
* Empty chests no longer show a dialog if there is no on:empty() event (#274).

Changes that do not introduce incompatibilities:

* game:get/set_starting_location(): map and destination can now be nil.
* hero:teleport(): make destination optional (maps now have a default one).
* map:create_teletransporter(): make destination optional.

* Add a function sol.video.get_quest_size().
* Make map:get_camera_position() also return the size of the visible area.
* Add a method entity:is_in_same_region(entity).
* Add a method entity:get_center_position().
* Add methods entity:get_direction4_to(), entity:get_direction8_to() (#150).
* Add a method game:get_hero().
* Add methods hero:get/set_walking_speed() (#206).
* Add hero:get_state() and hero:on_state_changed() (#207).
* Add events separator:on_activating() and separator:on_activated() (#272).
* Add methods enemy:is/set_traversable() (#147).
* Add a method enemy:immobilize() (#160).
* Add on_position_changed() to all entities, not only enemies (#298).
* Add on_obstacle_reached() to all entities, not only enemies (#298).
* Add on_movement_changed() to all entities, not only enemies (#298).
* Add on_movement_finished() to all entities, not only enemies/NPCs (#298).
* target_movement:set_target(entity) now accepts an x,y offset (#154).
* Add a method game:is_pause_allowed().
* Add a method map:get_ground() (#141).
* Add a method map:get_music() (#306).
* Add an optional parameter on_top to sol.menu.start.
* Add sprite:on_animation_changed() and sprite:on_direction_changed() (#153).

* Add a function sol.input.is_key_pressed().
* Add a function sol.input.is_joypad_button_pressed().
* Add a function sol.input.get_joypad_axis_state().
* Add a function sol.input.get_joypad_hat_direction().
* Add functions sol.input.is/set_joypad_enabled() (#175).

* Add a function sol.audio.get_music() (#146).
* Add a function sol.audio.get_music_format().
* Add a function sol.audio.get_music_num_channels().
* Add functions sol.audio.get/set_music_channel_volume() for .it files (#250).
* Add functions sol.audio.get/set_music_tempo() for .it files (#250).

* Return nil if the string is not found in sol.language.get_string().
* sol.language.get_dialog() is now implemented.
* Add a function game:stop_dialog(status) to close the scripted dialog box.
* Add an event game:on_dialog_started(dialog, info).
* Add an event game:on_dialog_finished(dialog).

* Add functions game:start_game_over() and game:stop_game_over (#261).
* Add events game:on_game_over_started(), game:on_game_over_finished (#261).

* Add sol.file functions: open(), exists(), remove(), mkdir() (#267).

Solarus Quest Editor changes
----------------------------

* Add a GUI to upgrade automatically quest files to the latest format (#247).
* Remove the initial prompt dialog to open a quest (#264).
* Replace non-free images by new icons (#245).
* Add tooltips to the add entity toolbar.
* Simplify the add entity toolbar by showing only one icon per entity type.
* Survive when images cannot be found (#256).
* Create more content when creating a new quest (#258, #279).
* Improve error messages.
* Fix a crash when creating a destructible without tileset selected (#283).
* Fix the sprite field disabled in the NPC properties dialog (#303).

__________________________

solarus-1.0.4 (2013-06-26)
__________________________

Bug fixes for the 1.0 release.

Solarus changes:

* Don't die if a script tries so show a missing string (#237).
* Don't die if a treasure has a variant unexistent in the item sprite.
* Fix customization of joypad commands.

solarus-1.0.3 (2013-06-25)

Bug fixes for the 1.0 release.

Solarus changes:

* Fix blocks not completely moved since Solarus 1.0.2.

solarus-1.0.2 (2013-06-22)

Bug fixes for the 1.0 release.

Solarus changes:

* Fix a crash when a treasure callback changes the hero's state (#224).
* Fix a crash when a victory callback changes the hero's state.
* Fix a crash due to invalid sprite frame when animation is changed (#26).
* Fix an assertion error with FollowMovement of pickables.
* Fix the fullscreen mode not working on Mac OS X 10.7+ (#213, #220).
* Fix pickable treasures that could be obtained twice sometimes.
* Fix fade-in/fade-out effects on sprites that did not work (#221).
* Fix sol.audio.play_music() that failed with "none" or "same" (#201).
* Fix item:set_sound_when_brandish() that did not work.
* Fix diagonal movement that could bypass sensors since Solarus 1.0.1.
* Fix circle movement not working after entity:set_enabled(true).
* Fix detection of movement finished for NPCs.
* Fix memory issues with menus (#210).
* Fix handling of nil parameter in boolean setters (#225).
* Fix hangling the default language.
* Correctly suspend timers when set_suspended_with_map is called.
* When a sprite is suspended, suspend its transitions (#226).
* Don't die if a music or a sound cannot be found.
* Don't die if an image cannot be found.
* Don't die if running a savegame without starting location specified.
* Don't die if a script refers to a non-existing equipment item.
* Don't die if the self parameter is missing when calling a method (#219).
* Fix dangling pointers after removing some kind of entities.

Solarus Quest Editor changes:

* Editor: allow to create map entities from the quest tree (#208).
* Editor: fix a typo in the bomb flower sprite (#214).
* Editor: fix a possible NullPointerException when opening an invalid map.

Documentation changes:

* Documentation: add the syntax specification of maps and tilesets.

solarus-1.0.1 (2013-05-12)

Bug fixes for the 1.0 release.

Solarus changes:

* Fix the Mac OS X port.
* Fix jump movement accross two maps ending up in a wall (#189).
* Fix a possible crash in TextSurface.
* Fix the hero disappearing a short time after using the sword (#35).
* Fix the boomerang failing to bring back pickables sometimes (#187).
* Fix parallax scrolling tiles not always displayed (#167).
* Fix the setting joypad_enabled that had no effect (#163).
* Fix doors not working when they require equipment items.
* Fix a possible compilation warning in Surface.cpp.
* Fix creating a transition from the callback of a previous one.
* Fix crystal blocks animated late when coming from a teletransporter (#61).
* Fix arrows that got stopped when outside the screen (#73).
* Fix diagonal movement that failed in narrow passages (#39).
* Don't die if a script makes an error with a sprite (#151).
* Don't die if a script makes an error with an enemy attack consequence.
* Allow enemies to lose 0 life points when attacked (#137).
* Pixel-precise collisions can now also be performed on 32-bit images.

Solarus Quest Editor changes:

* Editor: add the possibility to show or hide each type of entity (#60).
* Editor: keep the map coordinates shown when changing the zoom (#183).
* Editor: fix the map view not updated correctly when changing the zoom (#174).
* Editor: show the correct sprite of destructible objects (#77).
* Editor: show an appropriate error message if the LuaJ jar is missing (#173).
* Editor: fix the title bar string (#176).

Documentation changes:

* Split the C++ documentation and the quest data files documentation (#181).
* Add a search feature to the documentation pages.

solarus-1.0.0 (2013-05-03)

The "I love Lua" release.

This is a major release. The version number switches from 0.x to 1.x
because there is a brand new Lua scripting API.
I now consider that Solarus can be used to create your own Zelda-like
games in decent conditions.
By "in decent conditions", I essentially mean: with a clean and stable
scripting API. Clean because there are nice datatypes now and the API is much
easier to use, less error-prone and more with the Lua spirit.
Stable because future versions of the scripting API will now try to keep
compatibility with existing scripts. Any API change that breaks compatibility
will now be clearly documented.

Data files and scripts written for solarus 0.x are not compatible with
solarus 1.x.
Which is not a problem since until now, I never said you could create a quest
in decent conditions :)
More seriously, I guess I'm the only one to have a lot of data files and
scripts created for solarus 0.x.
Anyway, conversion scripts are provided to upgrade your existing data files,
but not your scripts (the scripting API, which was working but ugly and
unstable, has totally changed).

Changes:

* Rewrite the Lua scripting API from scratch. Cleaner, real datatypes, much
easier to use, less error-prone, much more features, fully documentated.
* All scripts now live in a single Lua world.
* Add support of scripted graphics.
* Add support of scripted menus. Menus like the title screen, the savegames
menu, the pause menu and the HUD are no longer hardcoded into the engine.
* Doors, chests, teletransporters and destinations are now much more flexible
and customizable.
* Except tiles, all map entities can now have a name. The name is now optional.
* Change the format of some data files, including maps and tilesets.
* No more ini data files (removed the dependency to SimpleIni).
* Add conversion scripts to upgrade existing data files (but not scripts).
* Fix infinite explosions of bomb flowers.

This version also include changes from 0.9.3, though 0.9.3 is not released
yet:

* The game screen size can now be set at compilation time.
* Change the savegames directory on Mac OS X.
* Improve the support of Mac OS X, Pandora, Caanoo and other platforms.
* Fix the compilation with Visual C++.
* Fix blocks making sometimes only a half move (#33).
* Fix pixel-precise collisions not always correct (#53).
* Fix the end of target movement on slow machines (#34).
* Fix the hero being freezed when using the hookshot on bomb flowers (#119).

Changes in Solarus Quest Editor:

* First release of a working editor.
* Implement creating a new quest.
* Implement edition of project_db.dat through the quest tree view.
* Allow to show a grid on the map editor.
* Fix a lot of bugs.

solarus-0.9.3 (2013-05-08)

This should be the last release of the 0.9 branch.
Existing games must now upgrade to Solarus 1.0.

However, upgrading to Solarus 1.0 represents a lot of work and testing: in the
meantime, this release introduces important fixes that improve the situation
of existing games.

* The game screen size can now be set at compilation time.
* Change the savegames directory on Mac OS X.
* Improve the support of Mac OS X, Pandora, Caanoo and other platforms.
* Images other than 8-bit can now be used for pixel-precise collisions.
* Fix the compilation with Visual C++.
* Fix the compilation of SimpleIni with gcc 4.7.2.
* Fix blocks making sometimes only a half move (#33).
* Fix pixel-precise collisions not always correct (#53).
* Fix the end of target movement on slow machines (#34).
* Fix the hero being freezed when using the hookshot on bomb flowers (#119).

solarus-0.9.2 (2012-04-03)

* Fix a crash using a teletransporter to the same map while an enemy is dying
* Immobilized enemies restarted too early when using a teletransporter

solarus-0.9.1 (2012-02-12)

* The player can now run with the action key if he has the ability "run"
* Fix locked doors and blocks that could consume more than one small key
* Experimental: new syntax of dialog files in Lua that makes parsing, writing
and translating dialogs easier (a conversion script is available)
* Experimental: optimize displaying and collisions far from the visible area
* Experimental: sensors are not obstacles anymore when jumping or using the
hookshot, they are activated instead
* Include Mac OS X packaging changes to the git repository
* HUD: the 11th heart was not displayed correctly when incomplete
* Lua: improve the prototype of sol.map.destructible_item_create
* Lua: add a function sol.enemy.get_angle_to_hero()
* Lua: add a function sol.main.get_distance(x1, y1, x2, y2)
* Allow the ground sprite below the hero to be tileset dependent
* Show a different sprite animation when plunging into lava or water
* Don't stop the super spin attack on shallow water
* Add debug keys to change the hero's layer

solarus-0.9.0 (2011-12-23)

* Initial release of Solarus without quest data<|MERGE_RESOLUTION|>--- conflicted
+++ resolved
@@ -145,11 +145,8 @@
 * Automatically set the language when there is only one in the quest (#1006).
 * Add functions sol.file.is_dir() and sol.file.list_dir() (#971).
 * Add finger functions to sol.input and finger events by Vlag.
-<<<<<<< HEAD
 * Add methods get/set_color_modulation() by stdgregwar.
-=======
 * Add function sol.text_surface.get_predicted_size() by stdgregwar.
->>>>>>> 11160c8e
 
 Deprecated functions:
 
