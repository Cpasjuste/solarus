--- conflicted
+++ resolved
@@ -294,42 +294,27 @@
   joypad_text->display(dst_surface);
 
   Rectangle src_position(0, controls_visible_y, 215, 84);
-<<<<<<< HEAD
-  static Rectangle dst_position(SOLARUS_SCREEN_WIDTH_MIDDLE - 107, 102);
+    static Rectangle dst_position(SOLARUS_SCREEN_WIDTH_MIDDLE - 107,
+        SOLARUS_SCREEN_HEIGHT_MIDDLE - 18);
   controls_surface->display_region(src_position, dst_surface, dst_position);
 
   // display the arrows
   if (controls_visible_y > 0) {
-    up_arrow_sprite->display(dst_surface, 96, 96);
-    up_arrow_sprite->display(dst_surface, 211, 96);
-  }
-
-  if (controls_visible_y < 60) {
-    down_arrow_sprite->display(dst_surface, 96, 182);
-    down_arrow_sprite->display(dst_surface, 211, 182);
-=======
-  static Rectangle dst_position(SOLARUS_SCREEN_WIDTH_MIDDLE - 107,
-      SOLARUS_SCREEN_HEIGHT_MIDDLE - 18);
-  controls_surface->blit(src_position, destination, dst_position);
-
-  // display the arrows
-  if (controls_visible_y > 0) {
-    up_arrow_sprite->display(destination,
+    up_arrow_sprite->display(dst_surface,
         SOLARUS_SCREEN_WIDTH_MIDDLE - 64,
         SOLARUS_SCREEN_HEIGHT_MIDDLE - 24);
-    up_arrow_sprite->display(destination,
+    up_arrow_sprite->display(dst_surface,
         SOLARUS_SCREEN_WIDTH_MIDDLE + 91,
         SOLARUS_SCREEN_HEIGHT_MIDDLE - 24);
   }
 
   if (controls_visible_y < 60) {
-    down_arrow_sprite->display(destination,
+    down_arrow_sprite->display(dst_surface,
         SOLARUS_SCREEN_WIDTH_MIDDLE - 64,
         SOLARUS_SCREEN_HEIGHT_MIDDLE + 62);
-    down_arrow_sprite->display(destination,
+    down_arrow_sprite->display(dst_surface,
         SOLARUS_SCREEN_WIDTH_MIDDLE + 91,
         SOLARUS_SCREEN_HEIGHT_MIDDLE + 62);
->>>>>>> 82339b4f
   }
 }
 
