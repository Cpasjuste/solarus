/*
 * Copyright (C) 2006-2012 Christopho, Solarus - http://www.solarus-games.org
 * 
 * Solarus is free software; you can redistribute it and/or modify
 * it under the terms of the GNU General Public License as published by
 * the Free Software Foundation, either version 3 of the License, or
 * (at your option) any later version.
 * 
 * Solarus is distributed in the hope that it will be useful,
 * but WITHOUT ANY WARRANTY; without even the implied warranty of
 * MERCHANTABILITY or FITNESS FOR A PARTICULAR PURPOSE. See the
 * GNU General Public License for more details.
 * 
 * You should have received a copy of the GNU General Public License along
 * with this program. If not, see <http://www.gnu.org/licenses/>.
 */
#include "menus/PauseSubmenuQuestStatus.h"
#include "menus/PauseMenu.h"
#include "Game.h"
#include "Savegame.h"
#include "Equipment.h"
#include "StringResource.h"
#include "lowlevel/Color.h"
#include "lowlevel/Sound.h"
#include <sstream>

/**
 * @brief Constructor.
 * @param pause_menu the pause menu object
 * @param game the game
 */
PauseSubmenuQuestStatus::PauseSubmenuQuestStatus(PauseMenu& pause_menu, Game& game):
  PauseSubmenu(pause_menu, game),
  quest_items_surface(SOLARUS_SCREEN_WIDTH, SOLARUS_SCREEN_HEIGHT),
  cursor_sprite("menus/pause_cursor") {

  // TODO all of this is quest-specific and should be scripted

  // draw the items on a surface
  quest_items_surface.set_transparency_color(Color::get_black());
  quest_items_surface.fill_with_color(Color::get_black());

  Surface treasures_img("hud/dialog_icons.png"); // TODO use sprite entities/items
  Surface pieces_of_heart_img("menus/quest_status_pieces_of_heart.png");
  Surface dungeons_img("menus/quest_status_dungeons.png");

  std::ostringstream oss;

  // tunic
  {
    int tunic = equipment.get_ability("tunic");
    Rectangle src_position((tunic - 1) * 16, 96, 16, 16);
<<<<<<< HEAD
    Rectangle dst_position(SOLARUS_SCREEN_WIDTH_MIDDLE + 17, 164);
    treasures_img.display_region(src_position, quest_items_surface, dst_position);
=======
    Rectangle dst_position(SOLARUS_SCREEN_WIDTH_MIDDLE + 17,
        SOLARUS_SCREEN_HEIGHT_MIDDLE + 44);
    treasures_img.blit(src_position, &quest_items_surface, dst_position);
>>>>>>> 82339b4f

    oss << "quest_status.caption.tunic_" << tunic;
    caption_texts[5] = StringResource::get_string(oss.str());
    oss.str("");
  }

  // sword
  if (equipment.has_ability("sword")) {
    int sword = equipment.get_ability("sword");
    Rectangle src_position(80 + sword * 16, 96, 16, 16);
<<<<<<< HEAD
    Rectangle dst_position(SOLARUS_SCREEN_WIDTH_MIDDLE + 51, 164);
    treasures_img.display_region(src_position, quest_items_surface, dst_position);
=======
    Rectangle dst_position(SOLARUS_SCREEN_WIDTH_MIDDLE + 51,
        SOLARUS_SCREEN_HEIGHT_MIDDLE + 44);
    treasures_img.blit(src_position, &quest_items_surface, dst_position);
>>>>>>> 82339b4f

    oss << "quest_status.caption.sword_" << sword;
    caption_texts[6] = StringResource::get_string(oss.str());
    oss.str("");
  }

  // shield
  if (equipment.has_ability("shield")) {
    int shield = equipment.get_ability("shield");
    Rectangle src_position(32 + shield * 16, 96, 16, 16);
<<<<<<< HEAD
    Rectangle dst_position(SOLARUS_SCREEN_WIDTH_MIDDLE + 85, 164);
    treasures_img.display_region(src_position, quest_items_surface, dst_position);
=======
    Rectangle dst_position(SOLARUS_SCREEN_WIDTH_MIDDLE + 85,
        SOLARUS_SCREEN_HEIGHT_MIDDLE + 44);
    treasures_img.blit(src_position, &quest_items_surface, dst_position);
>>>>>>> 82339b4f

    oss << "quest_status.caption.shield_" << shield;
    caption_texts[7] = StringResource::get_string(oss.str());
    oss.str("");
  }

  // rupee bag
  {
    int rupee_bag = equipment.get_item_variant("rupee_bag");
    
    Rectangle src_position(rupee_bag * 16, 80, 16, 16);
<<<<<<< HEAD
    Rectangle dst_position(SOLARUS_SCREEN_WIDTH_MIDDLE - 100, 71);
    treasures_img.display_region(src_position, quest_items_surface, dst_position);
=======
    Rectangle dst_position(SOLARUS_SCREEN_WIDTH_MIDDLE - 100,
        SOLARUS_SCREEN_HEIGHT_MIDDLE - 49);
    treasures_img.blit(src_position, &quest_items_surface, dst_position);
>>>>>>> 82339b4f

    oss << "quest_status.caption.rupee_bag_" << rupee_bag;
    caption_texts[0] = StringResource::get_string(oss.str());
    oss.str("");
  }

  // bomb bag
  int bomb_bag = equipment.get_item_variant("bomb_bag");
  if (bomb_bag != 0) {
    Rectangle src_position(48 + bomb_bag * 16, 80, 16, 16);
<<<<<<< HEAD
    Rectangle dst_position(SOLARUS_SCREEN_WIDTH_MIDDLE - 100, 100);
    treasures_img.display_region(src_position, quest_items_surface, dst_position);
=======
    Rectangle dst_position(SOLARUS_SCREEN_WIDTH_MIDDLE - 100,
        SOLARUS_SCREEN_HEIGHT_MIDDLE - 20);
    treasures_img.blit(src_position, &quest_items_surface, dst_position);
>>>>>>> 82339b4f

    oss << "quest_status.caption.bomb_bag_" << bomb_bag;
    caption_texts[1] = StringResource::get_string(oss.str());
    oss.str("");
  }

  // quiver
  int quiver = equipment.get_item_variant("quiver");
  if (quiver != 0) {
    
    Rectangle src_position(96 + quiver * 16, 80, 16, 16);
<<<<<<< HEAD
    Rectangle dst_position(SOLARUS_SCREEN_WIDTH_MIDDLE - 100, 130);
    treasures_img.display_region(src_position, quest_items_surface, dst_position);
=======
    Rectangle dst_position(SOLARUS_SCREEN_WIDTH_MIDDLE - 100,
        SOLARUS_SCREEN_HEIGHT_MIDDLE + 10);
    treasures_img.blit(src_position, &quest_items_surface, dst_position);
>>>>>>> 82339b4f

    oss << "quest_status.caption.quiver_" << quiver;
    caption_texts[2] = StringResource::get_string(oss.str());
    oss.str("");
  }

  // world map
  if (equipment.has_item("world_map")) {
    Rectangle src_position(0, 80, 16, 16);
<<<<<<< HEAD
    Rectangle dst_position(SOLARUS_SCREEN_WIDTH_MIDDLE - 100, 164);
    treasures_img.display_region(src_position, quest_items_surface, dst_position);
=======
    Rectangle dst_position(SOLARUS_SCREEN_WIDTH_MIDDLE - 100,
        SOLARUS_SCREEN_HEIGHT_MIDDLE + 44);
    treasures_img.blit(src_position, &quest_items_surface, dst_position);
>>>>>>> 82339b4f

    caption_texts[3] = StringResource::get_string("quest_status.caption.world_map");
  }

  // pieces of heart
  {
    int x = 51 * savegame.get_integer(1030);
    Rectangle src_position(x, 0, 51, 50);
<<<<<<< HEAD
    Rectangle dst_position(SOLARUS_SCREEN_WIDTH_MIDDLE - 59, 82);
    pieces_of_heart_img.display_region(src_position, quest_items_surface, dst_position);
=======
    Rectangle dst_position(SOLARUS_SCREEN_WIDTH_MIDDLE - 59,
        SOLARUS_SCREEN_HEIGHT_MIDDLE -38);
    pieces_of_heart_img.blit(src_position, &quest_items_surface, dst_position);
>>>>>>> 82339b4f

    caption_texts[4] = StringResource::get_string("quest_status.caption.pieces_of_heart");
  }

  // dungeons finished
  {
    static const Rectangle dst_positions[] = {
        Rectangle(SOLARUS_SCREEN_WIDTH_MIDDLE + 49,
            SOLARUS_SCREEN_HEIGHT_MIDDLE - 51),
        Rectangle(SOLARUS_SCREEN_WIDTH_MIDDLE + 72,
            SOLARUS_SCREEN_HEIGHT_MIDDLE - 46),
        Rectangle(SOLARUS_SCREEN_WIDTH_MIDDLE + 83,
            SOLARUS_SCREEN_HEIGHT_MIDDLE - 23),
        Rectangle(SOLARUS_SCREEN_WIDTH_MIDDLE + 72,
            SOLARUS_SCREEN_HEIGHT_MIDDLE),
        Rectangle(SOLARUS_SCREEN_WIDTH_MIDDLE + 49,
            SOLARUS_SCREEN_HEIGHT_MIDDLE + 7),
        Rectangle(SOLARUS_SCREEN_WIDTH_MIDDLE + 26,
            SOLARUS_SCREEN_HEIGHT_MIDDLE),
        Rectangle(SOLARUS_SCREEN_WIDTH_MIDDLE + 15,
            SOLARUS_SCREEN_HEIGHT_MIDDLE - 23),
        Rectangle(SOLARUS_SCREEN_WIDTH_MIDDLE + 26,
            SOLARUS_SCREEN_HEIGHT_MIDDLE - 46)
    };
    for (int i = 0; i < 8; i++) {
      if (equipment.is_dungeon_finished(i + 1)) {
        Rectangle src_position(i * 20, 0, 20, 20);
        dungeons_img.display_region(src_position, quest_items_surface, dst_positions[i]);
      }
    }
  }

  // cursor
  cursor_position = -1;
  set_cursor_position(0);
}

/**
 * @brief Destructor.
 */
PauseSubmenuQuestStatus::~PauseSubmenuQuestStatus() {

}

/**
 * @brief Changes the position of the cursor.
 * @param position new cursor position, from 0 to 7
 */
void PauseSubmenuQuestStatus::set_cursor_position(int position) {

  if (position != this->cursor_position) {
    this->cursor_position = position;

    if (position <= 3) {
      cursor_sprite_position.set_x(SOLARUS_SCREEN_WIDTH_MIDDLE-  92);
    }
    else if (position == 4) {
      cursor_sprite_position.set_x(SOLARUS_SCREEN_WIDTH_MIDDLE - 34);
    }
    else {
      cursor_sprite_position.set_x(
          SOLARUS_SCREEN_WIDTH_MIDDLE - 141 + 34 * position - 4);
    }

    switch (position) {

      case 0:
        cursor_sprite_position.set_y(SOLARUS_SCREEN_HEIGHT_MIDDLE - 41);
        break;

      case 1:
        cursor_sprite_position.set_y(SOLARUS_SCREEN_HEIGHT_MIDDLE - 12);
        break;

      case 2:
        cursor_sprite_position.set_y(SOLARUS_SCREEN_HEIGHT_MIDDLE + 18);
        break;

      case 4:
        cursor_sprite_position.set_y(SOLARUS_SCREEN_HEIGHT_MIDDLE - 13);
        break;

      default:
        cursor_sprite_position.set_y(SOLARUS_SCREEN_HEIGHT_MIDDLE + 52);
        break;
    }

    set_caption_text(caption_texts[position]);
  }
}

/**
 * @brief This function is called when a key is pressed on this submenu.
 * @param key the key pressed
 */
void PauseSubmenuQuestStatus::key_pressed(GameControls::GameKey key) {

  switch (key) {

    case GameControls::LEFT:

      if (cursor_position <= 3) {
        pause_menu.show_left_submenu();
      }
      else {
        Sound::play("cursor");

        if (cursor_position == 4) {
          set_cursor_position(0);
        }
        else if (cursor_position == 5) {
          set_cursor_position(3);
        }
        else {
          set_cursor_position(cursor_position - 1);
        }
      }
      break;

    case GameControls::RIGHT:

      if (cursor_position == 4 || cursor_position == 7) {
        pause_menu.show_right_submenu();
      }
      else {
        Sound::play("cursor");

        if (cursor_position <= 2) {
          set_cursor_position(4);
        }
        else if (cursor_position == 3) {
          set_cursor_position(5);
        }
        else {
          set_cursor_position(cursor_position + 1);
        }
      }
      break;

    case GameControls::DOWN:
      Sound::play("cursor");
      set_cursor_position((cursor_position + 1) % 8);
      break;

    case GameControls::UP:
      Sound::play("cursor");
      set_cursor_position((cursor_position + 7) % 8);
      break;

    default:
      break;
  }
}

/**
 * @brief Updates this submenu.
 */
void PauseSubmenuQuestStatus::update() {
  cursor_sprite.update();
}

/**
 * @brief Displays this submenu.
 * @param dst_surface the destination surface
 */
void PauseSubmenuQuestStatus::display(Surface& dst_surface) {

  PauseSubmenu::display(dst_surface);

  // quest items
  quest_items_surface.display(dst_surface);

  // cursor
<<<<<<< HEAD
  cursor_sprite.display(dst_surface, cursor_sprite_position);
=======
  cursor_sprite.display(destination,
      cursor_sprite_position.get_x(), cursor_sprite_position.get_y());
>>>>>>> 82339b4f
}
<|MERGE_RESOLUTION|>--- conflicted
+++ resolved
@@ -50,14 +50,9 @@
   {
     int tunic = equipment.get_ability("tunic");
     Rectangle src_position((tunic - 1) * 16, 96, 16, 16);
-<<<<<<< HEAD
-    Rectangle dst_position(SOLARUS_SCREEN_WIDTH_MIDDLE + 17, 164);
-    treasures_img.display_region(src_position, quest_items_surface, dst_position);
-=======
     Rectangle dst_position(SOLARUS_SCREEN_WIDTH_MIDDLE + 17,
         SOLARUS_SCREEN_HEIGHT_MIDDLE + 44);
-    treasures_img.blit(src_position, &quest_items_surface, dst_position);
->>>>>>> 82339b4f
+    treasures_img.display_region(src_position, quest_items_surface, dst_position);
 
     oss << "quest_status.caption.tunic_" << tunic;
     caption_texts[5] = StringResource::get_string(oss.str());
@@ -68,14 +63,9 @@
   if (equipment.has_ability("sword")) {
     int sword = equipment.get_ability("sword");
     Rectangle src_position(80 + sword * 16, 96, 16, 16);
-<<<<<<< HEAD
-    Rectangle dst_position(SOLARUS_SCREEN_WIDTH_MIDDLE + 51, 164);
-    treasures_img.display_region(src_position, quest_items_surface, dst_position);
-=======
     Rectangle dst_position(SOLARUS_SCREEN_WIDTH_MIDDLE + 51,
         SOLARUS_SCREEN_HEIGHT_MIDDLE + 44);
-    treasures_img.blit(src_position, &quest_items_surface, dst_position);
->>>>>>> 82339b4f
+    treasures_img.display_region(src_position, quest_items_surface, dst_position);
 
     oss << "quest_status.caption.sword_" << sword;
     caption_texts[6] = StringResource::get_string(oss.str());
@@ -86,14 +76,9 @@
   if (equipment.has_ability("shield")) {
     int shield = equipment.get_ability("shield");
     Rectangle src_position(32 + shield * 16, 96, 16, 16);
-<<<<<<< HEAD
-    Rectangle dst_position(SOLARUS_SCREEN_WIDTH_MIDDLE + 85, 164);
-    treasures_img.display_region(src_position, quest_items_surface, dst_position);
-=======
     Rectangle dst_position(SOLARUS_SCREEN_WIDTH_MIDDLE + 85,
         SOLARUS_SCREEN_HEIGHT_MIDDLE + 44);
-    treasures_img.blit(src_position, &quest_items_surface, dst_position);
->>>>>>> 82339b4f
+    treasures_img.display_region(src_position, quest_items_surface, dst_position);
 
     oss << "quest_status.caption.shield_" << shield;
     caption_texts[7] = StringResource::get_string(oss.str());
@@ -105,14 +90,9 @@
     int rupee_bag = equipment.get_item_variant("rupee_bag");
     
     Rectangle src_position(rupee_bag * 16, 80, 16, 16);
-<<<<<<< HEAD
-    Rectangle dst_position(SOLARUS_SCREEN_WIDTH_MIDDLE - 100, 71);
-    treasures_img.display_region(src_position, quest_items_surface, dst_position);
-=======
     Rectangle dst_position(SOLARUS_SCREEN_WIDTH_MIDDLE - 100,
         SOLARUS_SCREEN_HEIGHT_MIDDLE - 49);
-    treasures_img.blit(src_position, &quest_items_surface, dst_position);
->>>>>>> 82339b4f
+    treasures_img.display_region(src_position, quest_items_surface, dst_position);
 
     oss << "quest_status.caption.rupee_bag_" << rupee_bag;
     caption_texts[0] = StringResource::get_string(oss.str());
@@ -123,14 +103,9 @@
   int bomb_bag = equipment.get_item_variant("bomb_bag");
   if (bomb_bag != 0) {
     Rectangle src_position(48 + bomb_bag * 16, 80, 16, 16);
-<<<<<<< HEAD
-    Rectangle dst_position(SOLARUS_SCREEN_WIDTH_MIDDLE - 100, 100);
-    treasures_img.display_region(src_position, quest_items_surface, dst_position);
-=======
     Rectangle dst_position(SOLARUS_SCREEN_WIDTH_MIDDLE - 100,
         SOLARUS_SCREEN_HEIGHT_MIDDLE - 20);
-    treasures_img.blit(src_position, &quest_items_surface, dst_position);
->>>>>>> 82339b4f
+    treasures_img.display_region(src_position, quest_items_surface, dst_position);
 
     oss << "quest_status.caption.bomb_bag_" << bomb_bag;
     caption_texts[1] = StringResource::get_string(oss.str());
@@ -142,14 +117,9 @@
   if (quiver != 0) {
     
     Rectangle src_position(96 + quiver * 16, 80, 16, 16);
-<<<<<<< HEAD
-    Rectangle dst_position(SOLARUS_SCREEN_WIDTH_MIDDLE - 100, 130);
-    treasures_img.display_region(src_position, quest_items_surface, dst_position);
-=======
     Rectangle dst_position(SOLARUS_SCREEN_WIDTH_MIDDLE - 100,
         SOLARUS_SCREEN_HEIGHT_MIDDLE + 10);
-    treasures_img.blit(src_position, &quest_items_surface, dst_position);
->>>>>>> 82339b4f
+    treasures_img.display_region(src_position, quest_items_surface, dst_position);
 
     oss << "quest_status.caption.quiver_" << quiver;
     caption_texts[2] = StringResource::get_string(oss.str());
@@ -159,14 +129,9 @@
   // world map
   if (equipment.has_item("world_map")) {
     Rectangle src_position(0, 80, 16, 16);
-<<<<<<< HEAD
-    Rectangle dst_position(SOLARUS_SCREEN_WIDTH_MIDDLE - 100, 164);
-    treasures_img.display_region(src_position, quest_items_surface, dst_position);
-=======
     Rectangle dst_position(SOLARUS_SCREEN_WIDTH_MIDDLE - 100,
         SOLARUS_SCREEN_HEIGHT_MIDDLE + 44);
-    treasures_img.blit(src_position, &quest_items_surface, dst_position);
->>>>>>> 82339b4f
+    treasures_img.display_region(src_position, quest_items_surface, dst_position);
 
     caption_texts[3] = StringResource::get_string("quest_status.caption.world_map");
   }
@@ -175,14 +140,9 @@
   {
     int x = 51 * savegame.get_integer(1030);
     Rectangle src_position(x, 0, 51, 50);
-<<<<<<< HEAD
-    Rectangle dst_position(SOLARUS_SCREEN_WIDTH_MIDDLE - 59, 82);
-    pieces_of_heart_img.display_region(src_position, quest_items_surface, dst_position);
-=======
     Rectangle dst_position(SOLARUS_SCREEN_WIDTH_MIDDLE - 59,
         SOLARUS_SCREEN_HEIGHT_MIDDLE -38);
-    pieces_of_heart_img.blit(src_position, &quest_items_surface, dst_position);
->>>>>>> 82339b4f
+    pieces_of_heart_img.display_region(src_position, quest_items_surface, dst_position);
 
     caption_texts[4] = StringResource::get_string("quest_status.caption.pieces_of_heart");
   }
@@ -356,10 +316,5 @@
   quest_items_surface.display(dst_surface);
 
   // cursor
-<<<<<<< HEAD
   cursor_sprite.display(dst_surface, cursor_sprite_position);
-=======
-  cursor_sprite.display(destination,
-      cursor_sprite_position.get_x(), cursor_sprite_position.get_y());
->>>>>>> 82339b4f
-}
+}
