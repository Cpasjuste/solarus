--- conflicted
+++ resolved
@@ -418,27 +418,17 @@
 
     // display the arrows
     if (world_minimap_visible_y > 0) {
-<<<<<<< HEAD
-      up_arrow_sprite->display(dst_surface, 96, 55);
-      up_arrow_sprite->display(dst_surface, 211, 55);
+      up_arrow_sprite->display(dst_surface,
+          SOLARUS_SCREEN_WIDTH_MIDDLE - 64, SOLARUS_SCREEN_HEIGHT_MIDDLE - 65);
+      up_arrow_sprite->display(dst_surface,
+          SOLARUS_SCREEN_WIDTH_MIDDLE + 51, SOLARUS_SCREEN_HEIGHT_MIDDLE - 65);
     }
 
     if (world_minimap_visible_y < 388 - 133) {
-      down_arrow_sprite->display(dst_surface, 96, 188);
-      down_arrow_sprite->display(dst_surface, 211, 188);
-=======
-      up_arrow_sprite->display(destination,
-          SOLARUS_SCREEN_WIDTH_MIDDLE - 64, SOLARUS_SCREEN_HEIGHT_MIDDLE - 65);
-      up_arrow_sprite->display(destination,
-          SOLARUS_SCREEN_WIDTH_MIDDLE + 51, SOLARUS_SCREEN_HEIGHT_MIDDLE - 65);
-    }
-
-    if (world_minimap_visible_y < 388 - 133) {
-      down_arrow_sprite->display(destination,
+      down_arrow_sprite->display(dst_surface,
           SOLARUS_SCREEN_WIDTH_MIDDLE - 64, SOLARUS_SCREEN_HEIGHT_MIDDLE + 68);
-      down_arrow_sprite->display(destination,
+      down_arrow_sprite->display(dst_surface,
           SOLARUS_SCREEN_WIDTH_MIDDLE + 51, SOLARUS_SCREEN_HEIGHT_MIDDLE + 68);
->>>>>>> 82339b4f
     }
   }
 }
@@ -450,14 +440,9 @@
 void PauseSubmenuMap::display_dungeon_map(Surface& dst_surface) {
 
   // show the special background
-<<<<<<< HEAD
-  Rectangle dst_position(SOLARUS_SCREEN_WIDTH_MIDDLE - 112, 59);
+    Rectangle dst_position(SOLARUS_SCREEN_WIDTH_MIDDLE - 112,
+        SOLARUS_SCREEN_HEIGHT_MIDDLE - 61);
   dungeon_map_background->display(dst_surface, dst_position);
-=======
-  Rectangle dst_position(SOLARUS_SCREEN_WIDTH_MIDDLE - 112,
-      SOLARUS_SCREEN_HEIGHT_MIDDLE - 61);
-  dungeon_map_background->blit(destination, dst_position);
->>>>>>> 82339b4f
 
   // show the dungeon items
   display_dungeon_items(dst_surface);
@@ -466,14 +451,9 @@
   display_dungeon_floors(dst_surface);
 
   // show the map itself
-<<<<<<< HEAD
-  dst_position.set_xy(SOLARUS_SCREEN_WIDTH_MIDDLE - 17, 66);
+    dst_position.set_xy(SOLARUS_SCREEN_WIDTH_MIDDLE - 17,
+        SOLARUS_SCREEN_HEIGHT_MIDDLE - 54);
   dungeon_map_img->display(dst_surface, dst_position);
-=======
-  dst_position.set_xy(SOLARUS_SCREEN_WIDTH_MIDDLE - 17,
-      SOLARUS_SCREEN_HEIGHT_MIDDLE - 54);
-  dungeon_map_img->blit(destination, dst_position);
->>>>>>> 82339b4f
 
   if (hero_point_sprite != NULL && selected_floor == hero_floor) {
     hero_point_sprite->display(*dungeon_map_img, hero_position);
@@ -489,67 +469,41 @@
   // rooms
   if (equipment.has_ability("see_dungeon_minimap_rooms")) {
     Rectangle src_position(0, 0, 17, 17);
-<<<<<<< HEAD
-    Rectangle dst_position(SOLARUS_SCREEN_WIDTH_MIDDLE - 110, 168);
-    dungeon_map_icons->display_region(src_position, dst_surface, dst_position);
-=======
     Rectangle dst_position(SOLARUS_SCREEN_WIDTH_MIDDLE - 110,
         SOLARUS_SCREEN_HEIGHT_MIDDLE + 48);
-    dungeon_map_icons->blit(src_position, destination, dst_position);
->>>>>>> 82339b4f
+    dungeon_map_icons->display_region(src_position, dst_surface, dst_position);
   }
 
   // elements
   if (equipment.has_ability("see_dungeon_minimap_elements")) {
     Rectangle src_position(17, 0, 17, 17);
-<<<<<<< HEAD
-    Rectangle dst_position(SOLARUS_SCREEN_WIDTH_MIDDLE - 91, 168);
-    dungeon_map_icons->display_region(src_position, dst_surface, dst_position);
-=======
     Rectangle dst_position(SOLARUS_SCREEN_WIDTH_MIDDLE - 91,
         SOLARUS_SCREEN_HEIGHT_MIDDLE + 48);
-    dungeon_map_icons->blit(src_position, destination, dst_position);
->>>>>>> 82339b4f
+    dungeon_map_icons->display_region(src_position, dst_surface, dst_position);
   }
 
   // big key
   if (equipment.has_ability("open_dungeon_big_locks")) {
     Rectangle src_position(34, 0, 17, 17);
-<<<<<<< HEAD
-    Rectangle dst_position(SOLARUS_SCREEN_WIDTH_MIDDLE - 72, 168);
-    dungeon_map_icons->display_region(src_position, dst_surface, dst_position);
-=======
     Rectangle dst_position(SOLARUS_SCREEN_WIDTH_MIDDLE - 72,
         SOLARUS_SCREEN_HEIGHT_MIDDLE + 48);
-    dungeon_map_icons->blit(src_position, destination, dst_position);
->>>>>>> 82339b4f
+    dungeon_map_icons->display_region(src_position, dst_surface, dst_position);
   }
 
   // boss key
   if (equipment.has_ability("open_dungeon_boss_locks")) {
     Rectangle src_position(51, 0, 17, 17);
-<<<<<<< HEAD
-    Rectangle dst_position(SOLARUS_SCREEN_WIDTH_MIDDLE - 53, 168);
-    dungeon_map_icons->display_region(src_position, dst_surface, dst_position);
-=======
     Rectangle dst_position(SOLARUS_SCREEN_WIDTH_MIDDLE - 53,
         SOLARUS_SCREEN_HEIGHT_MIDDLE + 48);
-    dungeon_map_icons->blit(src_position, destination, dst_position);
->>>>>>> 82339b4f
+    dungeon_map_icons->display_region(src_position, dst_surface, dst_position);
   }
 
   // small keys
   Rectangle src_position(68, 0, 9, 17);
-<<<<<<< HEAD
-  Rectangle dst_position(SOLARUS_SCREEN_WIDTH_MIDDLE - 34, 168);
+  Rectangle dst_position(SOLARUS_SCREEN_WIDTH_MIDDLE - 34,
+      SOLARUS_SCREEN_HEIGHT_MIDDLE + 48);
   dungeon_map_icons->display_region(src_position, dst_surface, dst_position);
   small_keys_counter->display(dst_surface);
-=======
-  Rectangle dst_position(SOLARUS_SCREEN_WIDTH_MIDDLE - 34,
-      SOLARUS_SCREEN_HEIGHT_MIDDLE + 48);
-  dungeon_map_icons->blit(src_position, destination, dst_position);
-  small_keys_counter->display(destination);
->>>>>>> 82339b4f
 }
 
 /**
@@ -598,20 +552,12 @@
 
   // display the arrows
   if (lowest_floor_displayed > lowest_floor) {
-<<<<<<< HEAD
-    down_arrow_sprite->display(dst_surface, SOLARUS_SCREEN_WIDTH_MIDDLE - 71, 151);
+    down_arrow_sprite->display(dst_surface, SOLARUS_SCREEN_WIDTH_MIDDLE - 71,
+        SOLARUS_SCREEN_HEIGHT_MIDDLE + 31);
   }
 
   if (highest_floor_displayed < highest_floor) {
-    up_arrow_sprite->display(dst_surface, SOLARUS_SCREEN_WIDTH_MIDDLE - 71, 66);
-=======
-    down_arrow_sprite->display(destination, SOLARUS_SCREEN_WIDTH_MIDDLE - 71,
-        SOLARUS_SCREEN_HEIGHT_MIDDLE + 31);
-  }
-
-  if (highest_floor_displayed < highest_floor) {
-    up_arrow_sprite->display(destination, SOLARUS_SCREEN_WIDTH_MIDDLE - 71,
+    up_arrow_sprite->display(dst_surface, SOLARUS_SCREEN_WIDTH_MIDDLE - 71,
         SOLARUS_SCREEN_HEIGHT_MIDDLE - 64);
->>>>>>> 82339b4f
-  }
-}
+  }
+}
