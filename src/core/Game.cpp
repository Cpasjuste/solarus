--- conflicted
+++ resolved
@@ -353,7 +353,9 @@
  * Updates the map, the equipment, the HUD, etc.
  */
 void Game::update() {
-<<<<<<< HEAD
+  SOL_PFUN(profiler::colors::Red);
+
+  //Update teleportations and transitions
   update_teleportations();
 
   if (restarting && cameras_teleportations.empty()) { //All transitions finished ! Restart !
@@ -363,11 +365,6 @@
     this->savegame = nullptr;
     return;
   }
-=======
-  SOL_PFUN(profiler::colors::Red);
-  // Update the transitions between maps.
-  update_transitions();
->>>>>>> 5a428997
 
   //If we are not doing any teleportation
   if(cameras_teleportations.empty()) {
@@ -542,16 +539,11 @@
  * \param dst_surface The surface where the game will be drawn.
  */
 void Game::draw(const SurfacePtr& dst_surface) {
-<<<<<<< HEAD
+
+  SOL_PFUN(profiler::colors::Green);
   /** Draw maps to their camera */
   for(const MapPtr& current_map : current_maps) {
     current_map->draw();
-=======
-  SOL_PFUN(profiler::colors::Green);
-  if (current_map == nullptr) {
-    // Nothing to do. The game is not fully initialized yet.
-    return;
->>>>>>> 5a428997
   }
 
   //Draw cameras to screen
