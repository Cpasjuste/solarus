--- conflicted
+++ resolved
@@ -554,19 +554,8 @@
  * \brief Draws the map with all its entities on the screen.
  */
 void Map::draw() {
-<<<<<<< HEAD
-
+  SOL_PFUN(profiler::colors::Green);
   if (!is_loaded() || !is_started()) {
-=======
-  SOL_PFUN(profiler::colors::Green);
-  if (!is_loaded()) {
-    return;
-  }
-
-  const SurfacePtr& camera_surface = get_camera_surface();
-
-  if (camera_surface == nullptr) {
->>>>>>> 5a428997
     return;
   }
 
@@ -1448,12 +1437,6 @@
     return;
   }
 
-  const Heroes& heroes = get_entities().get_heroes();
-  // First check the heroes.
-  for(const HeroPtr& hero : heroes) {
-    detector.check_collision(*hero);
-  }
-
   // Check each entity with this detector.
   Rectangle box = detector.get_extended_bounding_box(8);
   std::vector<EntityPtr> entities_nearby;
@@ -1476,6 +1459,12 @@
 
     if (detector.is_being_removed()) {
       return;
+    }
+
+    const Heroes& heroes = get_entities().get_heroes();
+    // First check the heroes.
+    for(const HeroPtr& hero : heroes) {
+      detector.check_collision(*hero);
     }
 
     if (entity_nearby->is_enabled() &&
