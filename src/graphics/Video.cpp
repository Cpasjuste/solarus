--- conflicted
+++ resolved
@@ -133,19 +133,6 @@
   SDL_SetHint(SDL_HINT_OPENGL_ES_DRIVER, "1");
 #endif // SOLARUS_GL_ES
   context.main_window = SDL_CreateWindow(
-<<<<<<< HEAD
-      title.c_str(),
-      SDL_WINDOWPOS_CENTERED,
-      SDL_WINDOWPOS_CENTERED,
-      context.geometry.wanted_quest_size.width,
-      context.geometry.wanted_quest_size.height,
-      SDL_WINDOW_HIDDEN | SDL_WINDOW_RESIZABLE | (force_software ? 0 : SDL_WINDOW_OPENGL)
-  );
-
-  
-  Debug::check_assertion(context.main_window != nullptr,
-                         std::string("Cannot create the window: ") + SDL_GetError());
-=======
         title.c_str(),
         SDL_WINDOWPOS_CENTERED,
         SDL_WINDOWPOS_CENTERED,
@@ -156,7 +143,6 @@
 
   SOLARUS_ASSERT(context.main_window != nullptr,
       std::string("Cannot create the window: ") + SDL_GetError());
->>>>>>> db39983a
 
   context.renderer = create_chain<GlRenderer,SDLRenderer>(context.main_window, force_software);
 
