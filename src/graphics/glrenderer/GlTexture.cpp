--- conflicted
+++ resolved
@@ -38,18 +38,11 @@
   return result;
 }
 
-<<<<<<< HEAD
 GlTexture::GlTexture(int width, int height, bool screen_tex, int margin)
-  : target(true),
+  : SurfaceImpl({width, height}),
+    target(true),
     uv_transform(uv_view(width, height, margin)),
     fbo(GlRenderer::get().get_fbo(width,height,screen_tex, margin)) {
-=======
-GlTexture::GlTexture(int width, int height, bool screen_tex)
-  : SurfaceImpl({width, height}),
-    target(true),
-    uv_transform(uv_view(width,height)),
-    fbo(GlRenderer::get().get_fbo(width,height,screen_tex)) {
->>>>>>> 5b1d682f
   glGenTextures(1,&tex_id);
   glBindTexture(GL_TEXTURE_2D,tex_id);
   glTexImage2D(GL_TEXTURE_2D,0,GL_RGBA,width+margin*2,height+margin*2,0,GL_RGBA,GL_UNSIGNED_BYTE,nullptr);
