/*
 * Copyright (C) 2006-2019 Christopho, Solarus - http://www.solarus-games.org
 *
 * Solarus is free software; you can redistribute it and/or modify
 * it under the terms of the GNU General Public License as published by
 * the Free Software Foundation, either version 3 of the License, or
 * (at your option) any later version.
 *
 * Solarus is distributed in the hope that it will be useful,
 * but WITHOUT ANY WARRANTY; without even the implied warranty of
 * MERCHANTABILITY or FITNESS FOR A PARTICULAR PURPOSE. See the
 * GNU General Public License for more details.
 *
 * You should have received a copy of the GNU General Public License along
 * with this program. If not, see <http://www.gnu.org/licenses/>.
 */
#include "solarus/audio/Sound.h"
#include "solarus/core/CurrentQuest.h"
#include "solarus/core/Debug.h"
#include "solarus/core/Geometry.h"
#include "solarus/core/Equipment.h"
#include "solarus/core/EquipmentItem.h"
#include "solarus/core/Game.h"
#include "solarus/core/MainLoop.h"
#include "solarus/core/Map.h"
#include "solarus/core/Savegame.h"
#include "solarus/core/Timer.h"
#include "solarus/entities/Block.h"
#include "solarus/entities/CarriedObject.h"
#include "solarus/entities/Chest.h"
#include "solarus/entities/CustomEntity.h"
#include "solarus/entities/Destination.h"
#include "solarus/entities/Destructible.h"
#include "solarus/entities/DynamicTile.h"
#include "solarus/entities/Door.h"
#include "solarus/entities/Enemy.h"
#include "solarus/entities/Entities.h"
#include "solarus/entities/EntityTypeInfo.h"
#include "solarus/entities/GroundInfo.h"
#include "solarus/entities/Hero.h"
#include "solarus/entities/Npc.h"
#include "solarus/entities/Pickable.h"
#include "solarus/entities/Sensor.h"
#include "solarus/entities/Separator.h"
#include "solarus/entities/ShopTreasure.h"
#include "solarus/entities/Stairs.h"
#include "solarus/entities/Stream.h"
#include "solarus/entities/StreamAction.h"
#include "solarus/entities/Switch.h"
#include "solarus/entities/Teletransporter.h"
#include "solarus/entities/Tileset.h"
#include "solarus/graphics/Sprite.h"
#include "solarus/hero/CustomState.h"
#include "solarus/hero/HeroSprites.h"
#include "solarus/lua/ExportableToLuaPtr.h"
#include "solarus/lua/LuaContext.h"
#include "solarus/lua/LuaTools.h"
#include "solarus/movements/Movement.h"
#include <sstream>

namespace Solarus {

namespace {

/**
 * \brief Returns the Lua metatable names of each entity type.
 * \return The Lua metatable name of each entity type.
 */
const std::map<EntityType, std::string>& get_entity_internal_type_names() {

  static std::map<EntityType, std::string> result;
  if (result.empty()) {
    for (const auto& kvp : EnumInfoTraits<EntityType>::names) {
      std::string internal_type_name = std::string("sol.") + kvp.second;
      result.emplace(kvp.first, internal_type_name);
    }
  }

  return result;
}
/**
 * \brief Returns a set of the Lua metatable names of all entity types.
 * \return The Lua metatable name of all entity types.
 */
const std::set<std::string>& get_entity_internal_type_names_set() {

  static std::set<std::string> result;
  if (result.empty()) {
    for (const auto& kvp : EnumInfoTraits<EntityType>::names) {
      result.insert(LuaContext::get_entity_internal_type_name(kvp.first));
    }
  }

  return result;
}

}

/**
 * \brief Initializes the map entity features provided to Lua.
 */
void LuaContext::register_entity_module() {

  // Methods common to all entity types.
  std::vector<luaL_Reg> common_methods = {
      { "get_type", entity_api_get_type },
      { "get_map", entity_api_get_map },
      { "get_game", entity_api_get_game },
      { "get_name", entity_api_get_name },
      { "exists", entity_api_exists },
      { "remove", entity_api_remove },
      { "is_enabled", entity_api_is_enabled },
      { "set_enabled", entity_api_set_enabled },
      { "get_size", entity_api_get_size },
      { "get_origin", entity_api_get_origin },
      { "get_position", entity_api_get_position },
      { "set_position", entity_api_set_position },
      { "get_center_position", entity_api_get_center_position },
      { "get_facing_position", entity_api_get_facing_position },
      { "get_facing_entity", entity_api_get_facing_entity },
      { "get_ground_position", entity_api_get_ground_position },
      { "get_ground_below", entity_api_get_ground_below },
      { "get_bounding_box", entity_api_get_bounding_box },
      { "get_max_bounding_box", entity_api_get_max_bounding_box },
      { "overlaps", entity_api_overlaps },
      { "get_distance", entity_api_get_distance },
      { "get_angle", entity_api_get_angle },
      { "get_direction4_to", entity_api_get_direction4_to },
      { "get_direction8_to", entity_api_get_direction8_to },
      { "snap_to_grid", entity_api_snap_to_grid },
      { "bring_to_front", entity_api_bring_to_front },
      { "bring_to_back", entity_api_bring_to_back },
      { "is_drawn_in_y_order", entity_api_is_drawn_in_y_order },
      { "set_drawn_in_y_order", entity_api_set_drawn_in_y_order },
      { "get_optimization_distance", entity_api_get_optimization_distance },
      { "set_optimization_distance", entity_api_set_optimization_distance },
      { "is_in_same_region", entity_api_is_in_same_region },
      { "test_obstacles", entity_api_test_obstacles },
      { "get_sprite", entity_api_get_sprite },
      { "get_sprites", entity_api_get_sprites },
      { "create_sprite", entity_api_create_sprite },
      { "remove_sprite", entity_api_remove_sprite },
      { "bring_sprite_to_front", entity_api_bring_sprite_to_front },
      { "bring_sprite_to_back", entity_api_bring_sprite_to_back },
      { "is_visible", entity_api_is_visible },
      { "set_visible", entity_api_set_visible },
      { "get_movement", entity_api_get_movement },
      { "stop_movement", entity_api_stop_movement },
  };
  if (CurrentQuest::is_format_at_least({ 1, 6 })) {
    common_methods.insert(common_methods.end(), {
        { "get_layer", entity_api_get_layer },
        { "set_layer", entity_api_set_layer },
        { "set_size", entity_api_set_size },
        { "set_origin", entity_api_set_origin },
        { "get_draw_override", entity_api_get_draw_override },
        { "set_draw_override", entity_api_set_draw_override },
        { "get_weight", entity_api_get_weight },
        { "set_weight", entity_api_set_weight },
        { "get_controlling_stream", entity_api_get_controlling_stream },
        { "get_property", entity_api_get_property },
        { "set_property", entity_api_set_property },
        { "get_properties", entity_api_get_properties },
        { "set_properties", entity_api_set_properties },
    });
  }

  // Metamethods of all entity types.
  std::vector<luaL_Reg> metamethods = {
      { "__gc", userdata_meta_gc },
      { "__newindex", userdata_meta_newindex_as_table },
      { "__index", userdata_meta_index_as_table },
  };

  // Hero.
  std::vector<luaL_Reg> hero_methods = {
      { "teleport", hero_api_teleport },
      { "get_direction", hero_api_get_direction },
      { "set_direction", hero_api_set_direction },
      { "get_walking_speed", hero_api_get_walking_speed },
      { "set_walking_speed", hero_api_set_walking_speed },
      { "save_solid_ground", hero_api_save_solid_ground },
      { "reset_solid_ground", hero_api_reset_solid_ground },
      { "get_solid_ground_position", hero_api_get_solid_ground_position },
      { "get_animation", hero_api_get_animation },
      { "set_animation", hero_api_set_animation },
      { "get_tunic_sprite_id", hero_api_get_tunic_sprite_id },
      { "set_tunic_sprite_id", hero_api_set_tunic_sprite_id },
      { "get_sword_sprite_id", hero_api_get_sword_sprite_id },
      { "set_sword_sprite_id", hero_api_set_sword_sprite_id },
      { "get_sword_sound_id", hero_api_get_sword_sound_id },
      { "set_sword_sound_id", hero_api_set_sword_sound_id },
      { "get_shield_sprite_id", hero_api_get_shield_sprite_id },
      { "set_shield_sprite_id", hero_api_set_shield_sprite_id },
      { "is_blinking", hero_api_is_blinking },
      { "set_blinking", hero_api_set_blinking },
      { "is_invincible", hero_api_is_invincible },
      { "set_invincible", hero_api_set_invincible },
      { "freeze", hero_api_freeze },
      { "unfreeze", hero_api_unfreeze },
      { "walk", hero_api_walk },  // TODO use the more general movement:start
      { "start_attack", hero_api_start_attack },
      { "start_attack_loading", hero_api_start_attack_loading },
      { "start_item", hero_api_start_item },
      { "start_grabbing", hero_api_start_grabbing },
      { "start_jumping", hero_api_start_jumping },
      { "start_treasure", hero_api_start_treasure },
      { "start_victory", hero_api_start_victory},
      { "start_boomerang", hero_api_start_boomerang },
      { "start_bow", hero_api_start_bow },
      { "start_hookshot", hero_api_start_hookshot },
      { "start_running", hero_api_start_running },
      { "start_hurt", hero_api_start_hurt },
      { "get_state", entity_api_get_state },
      { "get_state_object", hero_api_get_state_object },
  };
  if (CurrentQuest::is_format_at_least({ 1, 6 })) {
    hero_methods.insert(hero_methods.end(), {
        { "get_carried_object", hero_api_get_carried_object },
        { "start_state", hero_api_start_state },
    });
  }
<<<<<<< HEAD
  if (CurrentQuest::is_format_at_least({ 1, 7 })) {
    hero_methods.insert(hero_methods.end(), {
      { "get_push_delay", hero_api_get_push_delay},
      { "set_push_delay", hero_api_set_push_delay},
=======
  if (CurrentQuest::is_format_at_least({1, 7})) {
    hero_methods.insert(hero_methods.end(), {
      { "get_carry_height", hero_api_get_carry_height},
      { "set_carry_height", hero_api_set_carry_height},
>>>>>>> ff903cf2
    });
  }

  hero_methods.insert(hero_methods.end(), common_methods.begin(), common_methods.end());
  register_type(
      get_entity_internal_type_name(EntityType::HERO),
      {},
      hero_methods,
      metamethods
  );

  // Camera.
  std::vector<luaL_Reg> camera_methods = {
      { "get_position_on_screen", camera_api_get_position_on_screen },
      { "set_position_on_screen", camera_api_set_position_on_screen },
      { "get_state", entity_api_get_state },
      { "start_tracking", camera_api_start_tracking },
      { "start_manual", camera_api_start_manual },
      { "get_position_to_track", camera_api_get_position_to_track },
      { "get_tracked_entity", camera_api_get_tracked_entity },
  };
  if (CurrentQuest::is_format_at_most({ 1, 5 })) {
    camera_methods.insert(camera_methods.end(), {
        // Available to all entities since 1.6.
        { "set_size", entity_api_set_size },
    });
  }
  if (CurrentQuest::is_format_at_least({ 1, 6 })) {
    common_methods.insert(common_methods.end(), {
        { "get_surface", camera_api_get_surface },
    });
  }

  camera_methods.insert(camera_methods.end(), common_methods.begin(), common_methods.end());
  register_type(
      get_entity_internal_type_name(EntityType::CAMERA),
      {},
      camera_methods,
      metamethods
  );

  // Destination.
  std::vector<luaL_Reg> destination_methods = {
      { "get_starting_location_mode", destination_api_get_starting_location_mode },
      { "set_starting_location_mode", destination_api_set_starting_location_mode },
  };

  destination_methods.insert(destination_methods.end(), common_methods.begin(), common_methods.end());
  register_type(
      get_entity_internal_type_name(EntityType::DESTINATION),
      {},
      destination_methods,
      metamethods
  );

  // Teletransporter.
  std::vector<luaL_Reg> teletransporter_methods = {
      { "get_sound", teletransporter_api_get_sound },
      { "set_sound", teletransporter_api_set_sound },
      { "get_transition", teletransporter_api_get_transition },
      { "set_transition", teletransporter_api_set_transition },
      { "get_destination_map", teletransporter_api_get_destination_map },
      { "set_destination_map", teletransporter_api_set_destination_map},
      { "get_destination_name", teletransporter_api_get_destination_name },
      { "set_destination_name", teletransporter_api_set_destination_name },
  };

  teletransporter_methods.insert(teletransporter_methods.end(), common_methods.begin(), common_methods.end());
  register_type(
      get_entity_internal_type_name(EntityType::TELETRANSPORTER),
      {},
      teletransporter_methods,
      metamethods
  );

  // NPC.
  std::vector<luaL_Reg> npc_methods = {
      { "is_traversable", npc_api_is_traversable },
      { "set_traversable", npc_api_set_traversable },
  };

  npc_methods.insert(npc_methods.end(), common_methods.begin(), common_methods.end());
  register_type(
      get_entity_internal_type_name(EntityType::NPC),
      {},
      npc_methods,
      metamethods
  );

  // Chest.
  std::vector<luaL_Reg> chest_methods = {
      { "is_open", chest_api_is_open },
      { "set_open", chest_api_set_open },
      { "get_treasure", chest_api_get_treasure },
      { "set_treasure", chest_api_set_treasure },
  };

  chest_methods.insert(chest_methods.end(), common_methods.begin(), common_methods.end());
  register_type(
      get_entity_internal_type_name(EntityType::CHEST),
      {},
      chest_methods,
      metamethods
  );

  // Block.
  std::vector<luaL_Reg> block_methods = {
      { "reset", block_api_reset },
      { "is_pushable", block_api_is_pushable },
      { "set_pushable", block_api_set_pushable },
      { "is_pullable", block_api_is_pullable },
      { "set_pullable", block_api_set_pullable },
      { "get_maximum_moves", block_api_get_maximum_moves },
      { "set_maximum_moves", block_api_set_maximum_moves },
  };
  if (CurrentQuest::is_format_at_least({ 1, 6 })) {
    block_methods.insert(block_methods.end(), {
      { "get_max_moves", block_api_get_max_moves },
      { "set_max_moves", block_api_set_max_moves },
    });
  }

  block_methods.insert(block_methods.end(), common_methods.begin(), common_methods.end());
  register_type(
      get_entity_internal_type_name(EntityType::BLOCK),
      {},
      block_methods,
      metamethods
  );

  // Switch.
  std::vector<luaL_Reg> switch_methods = {
      { "is_activated", switch_api_is_activated },
      { "set_activated", switch_api_set_activated },
      { "is_locked", switch_api_is_locked },
      { "set_locked", switch_api_set_locked },
      { "is_walkable", switch_api_is_walkable },
  };

  switch_methods.insert(switch_methods.end(), common_methods.begin(), common_methods.end());
  register_type(
      get_entity_internal_type_name(EntityType::SWITCH),
      {},
      switch_methods,
      metamethods
  );

  // Stream.
  std::vector<luaL_Reg> stream_methods = {
      { "get_direction", stream_api_get_direction },
      { "set_direction", stream_api_set_direction },
      { "get_speed", stream_api_get_speed },
      { "set_speed", stream_api_set_speed },
      { "get_allow_movement", stream_api_get_allow_movement },
      { "set_allow_movement", stream_api_set_allow_movement },
      { "get_allow_attack", stream_api_get_allow_attack },
      { "set_allow_attack", stream_api_set_allow_attack },
      { "get_allow_item", stream_api_get_allow_item },
      { "set_allow_item", stream_api_set_allow_item },
  };

  stream_methods.insert(stream_methods.end(), common_methods.begin(), common_methods.end());
  register_type(
      get_entity_internal_type_name(EntityType::STREAM),
      {},
      stream_methods,
      metamethods
  );

  // Door.
  std::vector<luaL_Reg> door_methods = {
      { "is_open", door_api_is_open },
      { "is_opening", door_api_is_opening },
      { "is_closed", door_api_is_closed },
      { "is_closing", door_api_is_closing },
  };
  if (CurrentQuest::is_format_at_least({ 1, 6 })) {
    door_methods.insert(door_methods.end(), {
        { "open", door_api_open },
        { "close", door_api_close },
        { "set_open", door_api_set_open },
    });
  }

  door_methods.insert(door_methods.end(), common_methods.begin(), common_methods.end());
  register_type(
      get_entity_internal_type_name(EntityType::DOOR),
      {},
      door_methods,
      metamethods
  );


  // Stairs.
  std::vector<luaL_Reg> stairs_methods = {
  };
  if (CurrentQuest::is_format_at_least({ 1, 6 })) {
    stairs_methods.insert(stairs_methods.end(), {
        { "get_direction", stairs_api_get_direction },
        { "is_inner", stairs_api_is_inner },
    });
  }

  stairs_methods.insert(stairs_methods.end(), common_methods.begin(), common_methods.end());
  register_type(
      get_entity_internal_type_name(EntityType::STAIRS),
      {},
      stairs_methods,
      metamethods
  );

  // Pickable.
  std::vector<luaL_Reg> pickable_methods = {
      { "has_layer_independent_collisions", entity_api_has_layer_independent_collisions },
      { "set_layer_independent_collisions", entity_api_set_layer_independent_collisions },
      { "get_followed_entity", pickable_api_get_followed_entity },
      { "get_falling_height", pickable_api_get_falling_height },
      { "get_treasure", pickable_api_get_treasure },
  };

  pickable_methods.insert(pickable_methods.end(), common_methods.begin(), common_methods.end());
  register_type(
      get_entity_internal_type_name(EntityType::PICKABLE),
      {},
      pickable_methods,
      metamethods
  );

  // Destructible.
  std::vector<luaL_Reg> destructible_methods = {
      { "get_treasure", destructible_api_get_treasure },
      { "set_treasure", destructible_api_set_treasure },
      { "get_destruction_sound", destructible_api_get_destruction_sound },
      { "set_destruction_sound", destructible_api_set_destruction_sound },
      { "get_can_be_cut", destructible_api_get_can_be_cut },
      { "set_can_be_cut", destructible_api_set_can_be_cut },
      { "get_can_explode", destructible_api_get_can_explode },
      { "set_can_explode", destructible_api_set_can_explode },
      { "get_can_regenerate", destructible_api_get_can_regenerate },
      { "set_can_regenerate", destructible_api_set_can_regenerate },
      { "get_damage_on_enemies", destructible_api_get_damage_on_enemies },
      { "set_damage_on_enemies", destructible_api_set_damage_on_enemies },
      { "get_modified_ground", destructible_api_get_modified_ground },
  };
  if (CurrentQuest::is_format_at_most({ 1, 5 })) {
    destructible_methods.insert(destructible_methods.end(), {
        // Available to all entities since 1.6.
        { "get_weight", entity_api_get_weight },
        { "set_weight", entity_api_set_weight },
    });
  }

  destructible_methods.insert(destructible_methods.end(), common_methods.begin(), common_methods.end());
  register_type(
      get_entity_internal_type_name(EntityType::DESTRUCTIBLE),
      {},
      destructible_methods,
      metamethods
  );

  // Carried object.
  std::vector<luaL_Reg> carried_object_methods = {
  };
  if (CurrentQuest::is_format_at_least({ 1, 6 })) {
    carried_object_methods.insert(carried_object_methods.end(), {
        { "get_carrier", carried_object_api_get_carrier },
        { "get_destruction_sound", carried_object_api_get_destruction_sound },
        { "set_destruction_sound", carried_object_api_set_destruction_sound },
        { "get_damage_on_enemies", carried_object_api_get_damage_on_enemies },
        { "set_damage_on_enemies", carried_object_api_set_damage_on_enemies }
    });
  }
  if (CurrentQuest::is_format_at_least({ 1, 7 })) {
    carried_object_methods.insert(carried_object_methods.end(), {
        { "get_object_height", carried_object_api_get_object_height},
        { "set_object_height", carried_object_api_set_object_height}
    });
  }

  carried_object_methods.insert(carried_object_methods.end(), common_methods.begin(), common_methods.end());
  register_type(
      get_entity_internal_type_name(EntityType::CARRIED_OBJECT),
      {},
      carried_object_methods,
      metamethods
  );

  // Dynamic tile.
  std::vector<luaL_Reg> dynamic_tile_methods = {
      { "get_pattern_id", dynamic_tile_api_get_pattern_id },
      { "get_modified_ground", dynamic_tile_api_get_modified_ground },
      { "get_tileset", dynamic_tile_api_get_tileset },
      { "set_tileset", dynamic_tile_api_set_tileset },
  };

  dynamic_tile_methods.insert(dynamic_tile_methods.end(), common_methods.begin(), common_methods.end());
  register_type(
      get_entity_internal_type_name(EntityType::DYNAMIC_TILE),
      {},
      dynamic_tile_methods,
      metamethods
  );

  // Enemy.
  std::vector<luaL_Reg> enemy_methods = {
      { "get_breed", enemy_api_get_breed },
      { "get_life", enemy_api_get_life },
      { "set_life", enemy_api_set_life },
      { "add_life", enemy_api_add_life },
      { "remove_life", enemy_api_remove_life },
      { "get_damage", enemy_api_get_damage },
      { "set_damage", enemy_api_set_damage },
      { "is_pushed_back_when_hurt", enemy_api_is_pushed_back_when_hurt },
      { "set_pushed_back_when_hurt", enemy_api_set_pushed_back_when_hurt },
      { "get_push_hero_on_sword", enemy_api_get_push_hero_on_sword },
      { "set_push_hero_on_sword", enemy_api_set_push_hero_on_sword },
      { "get_can_hurt_hero_running", enemy_api_get_can_hurt_hero_running },
      { "set_can_hurt_hero_running", enemy_api_set_can_hurt_hero_running },
      { "get_hurt_style", enemy_api_get_hurt_style },
      { "set_hurt_style", enemy_api_set_hurt_style },
      { "get_can_attack", enemy_api_get_can_attack },
      { "set_can_attack", enemy_api_set_can_attack },
      { "get_minimum_shield_needed", enemy_api_get_minimum_shield_needed },
      { "set_minimum_shield_needed", enemy_api_set_minimum_shield_needed },
      { "get_attack_consequence", enemy_api_get_attack_consequence },
      { "set_attack_consequence", enemy_api_set_attack_consequence },
      { "get_attack_consequence_sprite", enemy_api_get_attack_consequence_sprite },
      { "set_attack_consequence_sprite", enemy_api_set_attack_consequence_sprite },
      { "set_default_attack_consequences", enemy_api_set_default_attack_consequences },
      { "set_default_attack_consequences_sprite", enemy_api_set_default_attack_consequences_sprite },
      { "set_invincible", enemy_api_set_invincible },
      { "set_invincible_sprite", enemy_api_set_invincible_sprite },
      { "has_layer_independent_collisions", entity_api_has_layer_independent_collisions },
      { "set_layer_independent_collisions", entity_api_set_layer_independent_collisions },
      { "get_treasure", enemy_api_get_treasure },
      { "set_treasure", enemy_api_set_treasure },
      { "is_traversable", enemy_api_is_traversable },
      { "set_traversable", enemy_api_set_traversable },
      { "get_obstacle_behavior", enemy_api_get_obstacle_behavior },
      { "set_obstacle_behavior", enemy_api_set_obstacle_behavior },
      { "restart", enemy_api_restart },
      { "hurt", enemy_api_hurt },
      { "immobilize", enemy_api_immobilize },
      { "create_enemy", enemy_api_create_enemy },
  };
  if (CurrentQuest::is_format_at_most({ 1, 5 })) {
    enemy_methods.insert(enemy_methods.end(), {
        // Available to all entities since 1.6.
        { "set_size", entity_api_set_size },
        { "set_origin", entity_api_set_origin },
        { "create_sprite", entity_api_create_sprite },
        { "remove_sprite", entity_api_remove_sprite },
    });
  }
  if (CurrentQuest::is_format_at_least({ 1, 6 })) {
    enemy_methods.insert(enemy_methods.end(), {
        { "get_dying_sprite_id", enemy_api_get_dying_sprite_id },
        { "set_dying_sprite_id", enemy_api_set_dying_sprite_id },
        { "is_immobilized", enemy_api_is_immobilized },
        { "get_attacking_collision_mode", enemy_api_get_attacking_collision_mode },
        { "set_attacking_collision_mode", enemy_api_set_attacking_collision_mode },
    });
  }

  enemy_methods.insert(enemy_methods.end(), common_methods.begin(), common_methods.end());
  register_type(
      get_entity_internal_type_name(EntityType::ENEMY),
      {},
      enemy_methods,
      metamethods
  );

  // Custom entity.
  std::vector<luaL_Reg> custom_entity_methods = {
      { "get_model", custom_entity_api_get_model },
      { "set_size", entity_api_set_size },
      { "set_origin", entity_api_set_origin },
      { "get_direction", custom_entity_api_get_direction },
      { "set_direction", custom_entity_api_set_direction },
      { "set_traversable_by", custom_entity_api_set_traversable_by },
      { "set_can_traverse", custom_entity_api_set_can_traverse },
      { "can_traverse_ground", custom_entity_api_can_traverse_ground },
      { "set_can_traverse_ground", custom_entity_api_set_can_traverse_ground },
      { "add_collision_test", custom_entity_api_add_collision_test },
      { "clear_collision_tests", custom_entity_api_clear_collision_tests },
      { "has_layer_independent_collisions", entity_api_has_layer_independent_collisions },
      { "set_layer_independent_collisions", entity_api_set_layer_independent_collisions },
      { "get_modified_ground", custom_entity_api_get_modified_ground },
      { "set_modified_ground", custom_entity_api_set_modified_ground },
  };
  if (CurrentQuest::is_format_at_most({ 1, 5 })) {
    // Available to all entities since 1.6.
    custom_entity_methods.insert(custom_entity_methods.end(), {
        { "set_size", entity_api_set_size },
        { "set_origin", entity_api_set_origin },
        { "is_drawn_in_y_order", entity_api_is_drawn_in_y_order },
        { "set_drawn_in_y_order", entity_api_set_drawn_in_y_order },
        { "create_sprite", entity_api_create_sprite },
        { "remove_sprite", entity_api_remove_sprite },
    });
  }
  if (CurrentQuest::is_format_at_least({ 1, 6 })) {
    custom_entity_methods.insert(custom_entity_methods.end(), {
        { "is_tiled", custom_entity_api_is_tiled },
        { "set_tiled", custom_entity_api_set_tiled },
        { "get_follow_streams", custom_entity_api_get_follow_streams },
        { "set_follow_streams", custom_entity_api_set_follow_streams },
    });
  }

  custom_entity_methods.insert(custom_entity_methods.end(), common_methods.begin(), common_methods.end());
  register_type(
      get_entity_internal_type_name(EntityType::CUSTOM),
      {},
      custom_entity_methods,
      metamethods
  );

  // Also register all other types of entities that have no specific methods.
  register_type(get_entity_internal_type_name(EntityType::TILE), {}, common_methods, metamethods);
  register_type(get_entity_internal_type_name(EntityType::JUMPER), {}, common_methods, metamethods);
  register_type(get_entity_internal_type_name(EntityType::SENSOR), {}, common_methods, metamethods);
  register_type(get_entity_internal_type_name(EntityType::SEPARATOR), {}, common_methods, metamethods);
  register_type(get_entity_internal_type_name(EntityType::WALL), {}, common_methods, metamethods);
  register_type(get_entity_internal_type_name(EntityType::CRYSTAL), {}, common_methods, metamethods);
  register_type(get_entity_internal_type_name(EntityType::CRYSTAL_BLOCK), {}, common_methods, metamethods);
  register_type(get_entity_internal_type_name(EntityType::SHOP_TREASURE), {}, common_methods, metamethods);
  register_type(get_entity_internal_type_name(EntityType::BOMB), {}, common_methods, metamethods);
  register_type(get_entity_internal_type_name(EntityType::EXPLOSION), {}, common_methods, metamethods);
  register_type(get_entity_internal_type_name(EntityType::FIRE), {}, common_methods, metamethods);
  register_type(get_entity_internal_type_name(EntityType::ARROW), {}, common_methods, metamethods);
  register_type(get_entity_internal_type_name(EntityType::HOOKSHOT), {}, common_methods, metamethods);
  register_type(get_entity_internal_type_name(EntityType::BOOMERANG), {}, common_methods, metamethods);
}

/**
 * \brief Returns whether a value is a userdata of type entity.
 * \param l A Lua context.
 * \param index An index in the stack.
 * \return true if the value at this index is a entity.
 */
bool LuaContext::is_entity(lua_State* l, int index) {

  // We could return is_hero() || is_tile() || is_dynamic_tile() || ...
  // but this would be tedious, costly and error prone.

  void* udata = lua_touserdata(l, index);
  if (udata == nullptr) {
    // This is not a userdata.
    return false;
  }

  if (!lua_getmetatable(l, index)) {
    // The userdata has no metatable.
    return false;
  }

  // Get the name of the Solarus type from this userdata.
  lua_pushstring(l, "__solarus_type");
  lua_rawget(l, -2);
  if (!lua_isstring(l, -1)) {
    // This is probably a userdata from some library other than Solarus.
    lua_pop(l, 2);
    return false;
  }

  // Check if the type name is one of the entity type names.
  const std::string& type_name = lua_tostring(l, -1);
  lua_pop(l, 2);

  return get_entity_internal_type_names_set().find(type_name) != get_entity_internal_type_names_set().end();
}

/**
 * \brief Checks that the userdata at the specified index of the stack is an
 * entity and returns it.
 * \param l A Lua context.
 * \param index An index in the stack.
 * \return The entity.
 */
EntityPtr LuaContext::check_entity(lua_State* l, int index) {

  if (is_entity(l, index)) {
    const ExportableToLuaPtr& userdata = *(static_cast<ExportableToLuaPtr*>(
      lua_touserdata(l, index)
    ));
    return std::static_pointer_cast<Entity>(userdata);
  }
  else {
    LuaTools::type_error(l, index, "entity");
  }
}

/**
 * \brief Pushes an entity userdata onto the stack.
 *
 * If the entity or its map does not exist anymore, pushes nil.
 *
 * \param l A Lua context.
 * \param entity An entity.
 */
void LuaContext::push_entity(lua_State* l, Entity& entity) {

  push_userdata(l, entity);
}

/**
 * \brief Pushes a list of entities as an iterator onto the stack.
 *
 * The iterator is pushed onto the stack as one value of type function.
 *
 * \param l A Lua context.
 * \param entity A list of entities. The iterator preserves their order.
 */
void LuaContext::push_entity_iterator(lua_State* l, const EntityVector& entities) {

  // Create a Lua table with the list of entities, preserving their order.
  int i = 0;
  lua_newtable(l);
  for (const EntityPtr& entity: entities) {
    ++i;
    lua_pushinteger(l, i);
    push_entity(l, *entity);
    lua_rawset(l, -3);
  }

  lua_pushinteger(l, entities.size());
  lua_pushinteger(l, 1);
  // 3 upvalues: entities table, size, current index.

  lua_pushcclosure(l, l_entity_iterator_next, 3);
}

/**
 * \brief Returns the Lua metatable name corresponding to a type of map entity.
 * \param entity_type A type of map entity.
 * \return The corresponding Lua metatable name, e.g. "sol.enemy".
 */
const std::string& LuaContext::get_entity_internal_type_name(
    EntityType entity_type) {

  const std::map<EntityType, std::string>& names = get_entity_internal_type_names();
  const auto& it = names.find(entity_type);
  SOLARUS_ASSERT(it != names.end(), "Missing entity internal type name");

  return it->second;
}

/**
 * \brief Closure of an iterator over a list of sprites and their names.
 *
 * This closure expects 3 upvalues in this order:
 * - An array of { name, sprite } pairs.
 * - The size of the array (for performance).
 * - The current index in the array.
 *
 * \param l The Lua context that is calling this function.
 * \return Number of values to return to Lua.
 */
int LuaContext::l_named_sprite_iterator_next(lua_State* l) {

  return state_boundary_handle(l, [&] {

    // Get upvalues.
    const int table_index = lua_upvalueindex(1);
    const int size = lua_tointeger(l, lua_upvalueindex(2));
    int index = lua_tointeger(l, lua_upvalueindex(3));

    if (index > size) {
      // Finished.
      return 0;
    }

    // Get the next value.
    lua_rawgeti(l, table_index, index);   // pair
    lua_rawgeti(l, -1, 1);                // pair name
    lua_rawgeti(l, -2, 2);                // pair name sprite

    // Increment index.
    ++index;
    lua_pushinteger(l, index);
    lua_replace(l, lua_upvalueindex(3));

    return 2;
  });
}

/**
 * \brief Pushes a list of sprites and their names as an iterator onto the stack.
 *
 * The iterator is pushed onto the stack as one value of type function.
 *
 * \param l A Lua context.
 * \param sprites A list of sprites and their names. The iterator preserves their order.
 */
void LuaContext::push_named_sprite_iterator(
    lua_State* l,
    const std::vector<Entity::NamedSprite>& sprites
) {
  // Create a Lua table with the list of name-sprite pairs, preserving their order.
  int i = 0;
  lua_newtable(l);
                                                 // sprites
  for (const Entity::NamedSprite& named_sprite: sprites) {
    if (named_sprite.removed) {
      continue;
    }
    ++i;
    lua_newtable(l);                             // sprites pair
    push_string(l, named_sprite.name);           // sprites pair name
    lua_rawseti(l, -2, 1);                       // sprites pair
    push_sprite(l, *named_sprite.sprite);        // sprites pair sprite
    lua_rawseti(l, -2, 2);                       // sprites pair

    lua_rawseti(l, -2, i);                       // sprites
  }

  lua_pushinteger(l, i);
  lua_pushinteger(l, 1);
  // 3 upvalues: sprites table, size, current index.

  lua_pushcclosure(l, l_named_sprite_iterator_next, 3);
}

/**
 * \brief Calls the draw override function of an entity.
 * \param draw_override The draw override function.
 * \param entity The entity to draw.
 * \param camera The camera where to draw the entity.
 */
void LuaContext::do_entity_draw_override_function(
    const ScopedLuaRef& draw_override,
    Entity& entity,
    Camera& camera
) {
  push_ref(current_l, draw_override);
  push_entity(current_l, entity);
  push_camera(current_l, camera);
  call_function(2, 0, "entity draw override");
}

/**
 * \brief Implementation of entity:get_type().
 * \param l The Lua context that is calling this function.
 * \return Number of values to return to Lua.
 */
int LuaContext::entity_api_get_type(lua_State* l) {

  return state_boundary_handle(l, [&] {
    const Entity& entity = *check_entity(l, 1);

    const std::string& type_name = enum_to_name(entity.get_type());
    push_string(l, type_name);
    return 1;
  });
}

/**
 * \brief Implementation of entity:get_map().
 * \param l The Lua context that is calling this function.
 * \return Number of values to return to Lua.
 */
int LuaContext::entity_api_get_map(lua_State* l) {

  return state_boundary_handle(l, [&] {
    Entity& entity = *check_entity(l, 1);

    push_map(l, entity.get_map());
    return 1;
  });
}

/**
 * \brief Implementation of entity:get_game().
 * \param l The Lua context that is calling this function.
 * \return Number of values to return to Lua.
 */
int LuaContext::entity_api_get_game(lua_State* l) {

  return state_boundary_handle(l, [&] {
    Entity& entity = *check_entity(l, 1);

    push_game(l, entity.get_game().get_savegame());
    return 1;
  });
}

/**
 * \brief Implementation of entity:get_name().
 * \param l The Lua context that is calling this function.
 * \return Number of values to return to Lua.
 */
int LuaContext::entity_api_get_name(lua_State* l) {

  return state_boundary_handle(l, [&] {
    const Entity& entity = *check_entity(l, 1);

    const std::string& name = entity.get_name();
    if (name.empty()) {
      lua_pushnil(l);
    }
    else {
      push_string(l, name);
    }
    return 1;
  });
}

/**
 * \brief Implementation of entity:exists().
 * \param l The Lua context that is calling this function.
 * \return Number of values to return to Lua.
 */
int LuaContext::entity_api_exists(lua_State* l) {

  return state_boundary_handle(l, [&] {
    const Entity& entity = *check_entity(l, 1);

    lua_pushboolean(l, !entity.is_being_removed());
    return 1;
  });
}

/**
 * \brief Implementation of entity:remove().
 * \param l The Lua context that is calling this function.
 * \return Number of values to return to Lua.
 */
int LuaContext::entity_api_remove(lua_State* l) {

  return state_boundary_handle(l, [&] {
    Entity& entity = *check_entity(l, 1);

    entity.remove_from_map();

    return 0;
  });
}

/**
 * \brief Implementation of entity:is_enabled().
 * \param l The Lua context that is calling this function.
 * \return Number of values to return to Lua.
 */
int LuaContext::entity_api_is_enabled(lua_State* l) {

  return state_boundary_handle(l, [&] {
    const Entity& entity = *check_entity(l, 1);

    lua_pushboolean(l, entity.is_enabled());
    return 1;
  });
}

/**
 * \brief Implementation of entity:set_enabled().
 * \param l The Lua context that is calling this function.
 * \return Number of values to return to Lua.
 */
int LuaContext::entity_api_set_enabled(lua_State* l) {

  return state_boundary_handle(l, [&] {
    Entity& entity = *check_entity(l, 1);
    bool enabled = LuaTools::opt_boolean(l, 2, true);

    entity.set_enabled(enabled);

    return 0;
  });
}

/**
 * \brief Implementation of entity:get_size().
 * \param l The Lua context that is calling this function.
 * \return Number of values to return to Lua.
 */
int LuaContext::entity_api_get_size(lua_State* l) {

  return state_boundary_handle(l, [&] {
    const Entity& entity = *check_entity(l, 1);

    lua_pushinteger(l, entity.get_width());
    lua_pushinteger(l, entity.get_height());
    return 2;
  });
}

/**
 * \brief Implementation of entity:set_size().
 * \param l The Lua context that is calling this function.
 * \return Number of values to return to Lua.
 */
int LuaContext::entity_api_set_size(lua_State* l) {

  return state_boundary_handle(l, [&] {
    Entity& entity = *check_entity(l, 1);
    int width = LuaTools::check_int(l, 2);
    int height = LuaTools::check_int(l, 3);

    if (width <= 0) {
      std::ostringstream oss;
      oss << "Invalid width: " << width << ": should be positive";
      LuaTools::arg_error(l, 2, oss.str());
    }
    if (height <= 0) {
      std::ostringstream oss;
      oss << "Invalid height: " << height << ": should be positive";
      LuaTools::arg_error(l, 3, oss.str());
    }

    entity.set_size(width, height);
    entity.notify_position_changed();

    return 0;
  });
}

/**
 * \brief Implementation of entity:get_origin().
 * \param l The Lua context that is calling this function.
 * \return Number of values to return to Lua.
 */
int LuaContext::entity_api_get_origin(lua_State* l) {

  return state_boundary_handle(l, [&] {
    const Entity& entity = *check_entity(l, 1);

    const Point& origin = entity.get_origin();

    lua_pushinteger(l, origin.x);
    lua_pushinteger(l, origin.y);
    return 2;
  });
}

/**
 * \brief Implementation of enemy:set_origin().
 * \param l The Lua context that is calling this function.
 * \return Number of values to return to Lua.
 */
int LuaContext::entity_api_set_origin(lua_State* l) {

  return state_boundary_handle(l, [&] {
    Entity& entity = *check_entity(l, 1);
    int x = LuaTools::check_int(l, 2);
    int y = LuaTools::check_int(l, 3);

    entity.set_origin(x, y);
    entity.notify_position_changed();

    return 0;
  });
}

/**
 * \brief Implementation of entity:get_position().
 * \param l The Lua context that is calling this function.
 * \return Number of values to return to Lua.
 */
int LuaContext::entity_api_get_position(lua_State* l) {
  return state_boundary_handle(l, [&] {
    const Entity& entity = *check_entity(l, 1);

    lua_pushinteger(l, entity.get_x());
    lua_pushinteger(l, entity.get_y());
    lua_pushinteger(l, entity.get_layer());
    return 3;
  });
}

/**
 * \brief Implementation of entity:set_position().
 * \param l The Lua context that is calling this function.
 * \return Number of values to return to Lua.
 */
int LuaContext::entity_api_set_position(lua_State* l) {

  return state_boundary_handle(l, [&] {
    Entity& entity = *check_entity(l, 1);
    int x = LuaTools::check_int(l, 2);
    int y = LuaTools::check_int(l, 3);
    int layer = LuaTools::opt_layer(l, 4, entity.get_map(), entity.get_layer());

    Entities& entities = entity.get_map().get_entities();
    entity.set_xy(x, y);
    entities.set_entity_layer(entity, layer);
    entity.notify_position_changed();

    return 0;
  });
}

/**
 * \brief Implementation of entity:get_center_position().
 * \param l The Lua context that is calling this function.
 * \return Number of values to return to Lua.
 */
int LuaContext::entity_api_get_center_position(lua_State* l) {

  return state_boundary_handle(l, [&] {
    const Entity& entity = *check_entity(l, 1);

    const Point& center_point = entity.get_center_point();
    lua_pushinteger(l, center_point.x);
    lua_pushinteger(l, center_point.y);
    lua_pushinteger(l, entity.get_layer());
    return 3;
  });
}

/**
 * \brief Implementation of entity:get_facing_position().
 * \param l The Lua context that is calling this function.
 * \return Number of values to return to Lua.
 */
int LuaContext::entity_api_get_facing_position(lua_State* l) {

  return state_boundary_handle(l, [&] {
    const Entity& entity = *check_entity(l, 1);

    const Point& facing_point = entity.get_facing_point();
    lua_pushinteger(l, facing_point.x);
    lua_pushinteger(l, facing_point.y);
    lua_pushinteger(l, entity.get_layer());
    return 3;
  });
}

/**
 * \brief Implementation of entity:get_facing_entity().
 * \param l The Lua context that is calling this function.
 * \return Number of values to return to Lua.
 */
int LuaContext::entity_api_get_facing_entity(lua_State* l) {

  return state_boundary_handle(l, [&] {
    Entity& entity = *check_entity(l, 1);

    Entity* facing_entity = entity.get_facing_entity();
    if (facing_entity == nullptr) {
      lua_pushnil(l);
    }
    else {
      push_entity(l, *facing_entity);
    }
    return 1;
  });
}

/**
 * \brief Implementation of entity:get_ground_position().
 * \param l The Lua context that is calling this function.
 * \return Number of values to return to Lua.
 */
int LuaContext::entity_api_get_ground_position(lua_State* l) {

  return state_boundary_handle(l, [&] {
    const Entity& entity = *check_entity(l, 1);

    const Point& ground_point = entity.get_ground_point();
    lua_pushinteger(l, ground_point.x);
    lua_pushinteger(l, ground_point.y);
    lua_pushinteger(l, entity.get_layer());
    return 3;
  });
}

/**
 * \brief Implementation of entity:get_ground_below().
 * \param l The Lua context that is calling this function.
 * \return Number of values to return to Lua.
 */
int LuaContext::entity_api_get_ground_below(lua_State* l) {

  return state_boundary_handle(l, [&] {
    const Entity& entity = *check_entity(l, 1);

    Ground ground = entity.get_ground_below();

    push_string(l, enum_to_name(ground));
    return 1;
  });
}

/**
 * \brief Implementation of entity:get_bounding_box().
 * \param l The Lua context that is calling this function.
 * \return Number of values to return to Lua.
 */
int LuaContext::entity_api_get_bounding_box(lua_State* l) {

  return state_boundary_handle(l, [&] {
    const Entity& entity = *check_entity(l, 1);

    const Rectangle& bounding_box = entity.get_bounding_box();
    lua_pushinteger(l, bounding_box.get_x());
    lua_pushinteger(l, bounding_box.get_y());
    lua_pushinteger(l, bounding_box.get_width());
    lua_pushinteger(l, bounding_box.get_height());
    return 4;
  });
}

/**
 * \brief Implementation of entity:get_max_bounding_box().
 * \param l The Lua context that is calling this function.
 * \return Number of values to return to Lua.
 */
int LuaContext::entity_api_get_max_bounding_box(lua_State* l) {

  return state_boundary_handle(l, [&] {
    const Entity& entity = *check_entity(l, 1);

    const Rectangle& max_bounding_box = entity.get_max_bounding_box();
    lua_pushinteger(l, max_bounding_box.get_x());
    lua_pushinteger(l, max_bounding_box.get_y());
    lua_pushinteger(l, max_bounding_box.get_width());
    lua_pushinteger(l, max_bounding_box.get_height());
    return 4;
  });
}

/**
 * \brief Implementation of entity:get_layer().
 * \param l The Lua context that is calling this function.
 * \return Number of values to return to Lua.
 */
int LuaContext::entity_api_get_layer(lua_State* l) {

  return state_boundary_handle(l, [&] {
    const Entity& entity = *check_entity(l, 1);

    lua_pushinteger(l, entity.get_layer());
    return 1;
  });
}

/**
 * \brief Implementation of entity:set_layer().
 * \param l The Lua context that is calling this function.
 * \return Number of values to return to Lua.
 */
int LuaContext::entity_api_set_layer(lua_State* l) {

  return state_boundary_handle(l, [&] {
    Entity& entity = *check_entity(l, 1);
    int layer = LuaTools::check_layer(l, 2, entity.get_map());

    Entities& entities = entity.get_map().get_entities();
    entities.set_entity_layer(entity, layer);
    entity.notify_position_changed();

    return 0;
  });
}

/**
 * \brief Implementation of entity:overlaps().
 * \param l The Lua context that is calling this function.
 * \return Number of values to return to Lua.
 */
int LuaContext::entity_api_overlaps(lua_State* l) {

  return state_boundary_handle(l, [&] {
    Entity& entity = *check_entity(l, 1);

    bool overlaps = false;
    if (is_entity(l, 2)) {
      Entity& other_entity = *check_entity(l, 2);
      std::string collision_mode_name = LuaTools::opt_string(l, 3, "overlapping");
      SpritePtr entity_sprite;
      SpritePtr other_entity_sprite;

      CollisionMode collision_mode = CollisionMode::COLLISION_NONE;
      if (collision_mode_name == "overlapping") {
        collision_mode = CollisionMode::COLLISION_OVERLAPPING;
      }
      else if (collision_mode_name == "containing") {
        collision_mode = CollisionMode::COLLISION_CONTAINING;
      }
      else if (collision_mode_name == "origin") {
        collision_mode = CollisionMode::COLLISION_ORIGIN;
      }
      else if (collision_mode_name == "facing") {
        collision_mode = CollisionMode::COLLISION_FACING;
      }
      else if (collision_mode_name == "touching") {
        collision_mode = CollisionMode::COLLISION_TOUCHING;
      }
      else if (collision_mode_name == "center") {
        collision_mode = CollisionMode::COLLISION_CENTER;
      }
      else if (collision_mode_name == "sprite") {
        collision_mode = CollisionMode::COLLISION_SPRITE;
        if (!lua_isnoneornil(l, 4)) {
          entity_sprite = check_sprite(l, 4);
        }
        if (!lua_isnoneornil(l, 5)) {
          other_entity_sprite = check_sprite(l, 5);
        }
      }
      else {
        LuaTools::arg_error(l, 3,
            std::string("Invalid name '") + collision_mode_name + "'"
        );
      }

      overlaps = entity.test_collision(other_entity, collision_mode, entity_sprite, other_entity_sprite);
    }
    else if (lua_isnumber(l, 2)) {
      int x = LuaTools::check_int(l, 2);
      int y = LuaTools::check_int(l, 3);
      int width = LuaTools::opt_int(l, 4, 1);
      int height = LuaTools::opt_int(l, 5, 1);
      overlaps = entity.overlaps(Rectangle(x, y, width, height));
    }
    else {
      LuaTools::type_error(l, 2, "entity or integer");
    }

    lua_pushboolean(l, overlaps);
    return 1;
  });
}

/**
 * \brief Implementation of entity:snap_to_grid().
 * \param l The Lua context that is calling this function.
 * \return Number of values to return to Lua.
 */
int LuaContext::entity_api_snap_to_grid(lua_State* l) {

  return state_boundary_handle(l, [&] {
    Entity& entity = *check_entity(l, 1);

    entity.set_aligned_to_grid();

    return 0;
  });
}

/**
 * \brief Implementation of entity:get_distance().
 * \param l The Lua context that is calling this function.
 * \return Number of values to return to Lua.
 */
int LuaContext::entity_api_get_distance(lua_State* l) {

  return state_boundary_handle(l, [&] {
    const Entity& entity = *check_entity(l, 1);
    int distance;
    if (lua_gettop(l) >= 3) {
      int x = LuaTools::check_number(l, 2);
      int y = LuaTools::check_number(l, 3);
      distance = entity.get_distance(x, y);
    }
    else {
      const Entity& other_entity = *check_entity(l, 2);
      distance = entity.get_distance(other_entity);
    }

    lua_pushinteger(l, distance);
    return 1;
  });
}

/**
 * \brief Implementation of entity:get_angle().
 * \param l The Lua context that is calling this function.
 * \return Number of values to return to Lua.
 */
int LuaContext::entity_api_get_angle(lua_State* l) {

  return state_boundary_handle(l, [&] {
    const Entity& entity = *check_entity(l, 1);
    double angle;
    if (lua_gettop(l) >= 3) {
      int x = LuaTools::check_number(l, 2);
      int y = LuaTools::check_number(l, 3);
      angle = entity.get_angle(x, y);
    }
    else {
      const Entity& other_entity = *check_entity(l, 2);
      angle = entity.get_angle(other_entity);
    }

    lua_pushnumber(l, angle);
    return 1;
  });
}

/**
 * \brief Implementation of entity:get_direction4_to().
 * \param l The Lua context that is calling this function.
 * \return Number of values to return to Lua.
 */
int LuaContext::entity_api_get_direction4_to(lua_State* l) {

  return state_boundary_handle(l, [&] {
    const Entity& entity = *check_entity(l, 1);
    double angle;
    if (lua_gettop(l) >= 3) {
      int x = LuaTools::check_number(l, 2);
      int y = LuaTools::check_number(l, 3);
      angle = entity.get_angle(x, y);
    }
    else {
      const Entity& other_entity = *check_entity(l, 2);
      angle = entity.get_angle(other_entity);
    }

    // Convert from radians.
    int direction4 = (angle + Geometry::PI_OVER_4) / Geometry::PI_OVER_2;

    // Normalize.
    direction4 = (direction4 + 4) % 4;

    lua_pushnumber(l, direction4);
    return 1;
  });
}

/**
 * \brief Implementation of entity:get_direction8_to().
 * \param l The Lua context that is calling this function.
 * \return Number of values to return to Lua.
 */
int LuaContext::entity_api_get_direction8_to(lua_State* l) {

  return state_boundary_handle(l, [&] {
    const Entity& entity = *check_entity(l, 1);
    double angle;
    if (lua_gettop(l) >= 3) {
      int x = LuaTools::check_number(l, 2);
      int y = LuaTools::check_number(l, 3);
      angle = entity.get_angle(x, y);
    }
    else {
      const Entity& other_entity = *check_entity(l, 2);
      angle = entity.get_angle(other_entity);
    }

    // Convert from radians.
    int direction8 = (angle + Geometry::PI_OVER_4 / 2) / Geometry::PI_OVER_4;

    // Normalize.
    direction8 = (direction8 + 8) % 8;

    lua_pushnumber(l, direction8);
    return 1;
  });
}

/**
 * \brief Implementation of entity:bring_to_front().
 * \param l The Lua context that is calling this function.
 * \return Number of values to return to Lua.
 */
int LuaContext::entity_api_bring_to_front(lua_State* l) {

  return state_boundary_handle(l, [&] {
    Entity& entity = *check_entity(l, 1);

    entity.get_map().get_entities().bring_to_front(entity);

    return 0;
  });
}

/**
 * \brief Implementation of entity:bring_to_back().
 * \param l The Lua context that is calling this function.
 * \return Number of values to return to Lua.
 */
int LuaContext::entity_api_bring_to_back(lua_State* l) {

  return state_boundary_handle(l, [&] {
    Entity& entity = *check_entity(l, 1);

    entity.get_map().get_entities().bring_to_back(entity);

    return 0;
  });
}

/**
 * \brief Implementation of entity:is_drawn_in_y_order().
 * \param l The Lua context that is calling this function.
 * \return Number of values to return to Lua.
 */
int LuaContext::entity_api_is_drawn_in_y_order(lua_State* l) {

  return state_boundary_handle(l, [&] {
    const Entity& entity = *check_entity(l, 1);

    lua_pushboolean(l, entity.is_drawn_in_y_order());
    return 1;
  });
}

/**
 * \brief Implementation of entity:set_drawn_in_y_order().
 * \param l The Lua context that is calling this function.
 * \return Number of values to return to Lua.
 */
int LuaContext::entity_api_set_drawn_in_y_order(lua_State* l) {

  return state_boundary_handle(l, [&] {
    Entity& entity = *check_entity(l, 1);
    bool y_order = LuaTools::opt_boolean(l, 2, true);

    entity.set_drawn_in_y_order(y_order);

    return 0;
  });
}

/**
 * \brief Implementation of entity:get_sprite().
 * \param l The Lua context that is calling this function.
 * \return Number of values to return to Lua.
 */
int LuaContext::entity_api_get_sprite(lua_State* l) {

  return state_boundary_handle(l, [&] {
    Entity& entity = *check_entity(l, 1);
    std::string sprite_name = LuaTools::opt_string(l, 2 ,"");

    const SpritePtr& sprite = entity.get_sprite(sprite_name);
    if (sprite != nullptr) {
      push_sprite(l, *sprite);
    }
    else {
      lua_pushnil(l);
    }
    return 1;
  });
}

/**
 * \brief Implementation of entity:get_sprites().
 * \param l The Lua context that is calling this function.
 * \return Number of values to return to Lua.
 */
int LuaContext::entity_api_get_sprites(lua_State* l) {

  return state_boundary_handle(l, [&] {
    Entity& entity = *check_entity(l, 1);

    const std::vector<Entity::NamedSprite> named_sprites = entity.get_named_sprites();
    push_named_sprite_iterator(l, named_sprites);
    return 1;
  });
}

/**
 * \brief Implementation of entity:create_sprite().
 * \param l The Lua context that is calling this function.
 * \return Number of values to return to Lua.
 */
int LuaContext::entity_api_create_sprite(lua_State* l) {

  return state_boundary_handle(l, [&] {
    Entity& entity = *check_entity(l, 1);
    const std::string& animation_set_id = LuaTools::check_string(l, 2);
    const std::string& sprite_name = LuaTools::opt_string(l, 3, "");

    if (!sprite_name.empty() &&
        entity.get_sprite(sprite_name) != nullptr) {
      LuaTools::arg_error(l, 3, "This entity already has a sprite named '" + sprite_name + "'");
    }

    const SpritePtr& sprite = entity.create_sprite(animation_set_id, sprite_name);
    sprite->enable_pixel_collisions();

    //if entity is already on a map, notify the sprite that tileset is there
    if(entity.is_on_map()){
      const Map& map = entity.get_map();
      sprite->set_tileset(map.get_tileset());
    }

    if (entity.is_suspended()) {
      sprite->set_suspended(true);
    }

    push_sprite(l, *sprite);
    return 1;
  });
}

/**
 * \brief Implementation of entity:remove_sprite().
 * \param l The Lua context that is calling this function.
 * \return Number of values to return to Lua.
 */
int LuaContext::entity_api_remove_sprite(lua_State* l) {

  return state_boundary_handle(l, [&] {
    Entity& entity = *check_entity(l, 1);

    if (lua_gettop(l) >= 2) {
      Sprite& sprite = *check_sprite(l, 2);
      bool success = entity.remove_sprite(sprite);
      if (!success) {
        LuaTools::arg_error(l, 2, "This sprite does not belong to this entity");
      }
    }
    else {
      const SpritePtr& sprite = entity.get_sprite();
      if (sprite == nullptr) {
        LuaTools::error(l, "This entity has no sprite");
      }
      entity.remove_sprite(*sprite);
    }

    return 0;
  });
}

/**
 * \brief Implementation of entity:bring_sprite_to_front().
 * \param l The Lua context that is calling this function.
 * \return Number of values to return to Lua.
 */
int LuaContext::entity_api_bring_sprite_to_front(lua_State* l) {

  return state_boundary_handle(l, [&] {
    Entity& entity = *check_entity(l, 1);
    Sprite& sprite = *check_sprite(l, 2);
    bool success = entity.bring_sprite_to_front(sprite);
    if (!success) {
      LuaTools::arg_error(l, 2, "This sprite does not belong to this entity");
    }

    return 0;
  });
}

/**
 * \brief Implementation of entity:bring_sprite_to_back().
 * \param l The Lua context that is calling this function.
 * \return Number of values to return to Lua.
 */
int LuaContext::entity_api_bring_sprite_to_back(lua_State* l) {

  return state_boundary_handle(l, [&] {
    Entity& entity = *check_entity(l, 1);
    Sprite& sprite = *check_sprite(l, 2);
    bool success = entity.bring_sprite_to_back(sprite);
    if (!success) {
      LuaTools::arg_error(l, 2, "This sprite does not belong to this entity");
    }

    return 0;
  });
}

/**
 * \brief Implementation of entity:is_visible().
 * \param l The Lua context that is calling this function.
 * \return Number of values to return to Lua.
 */
int LuaContext::entity_api_is_visible(lua_State* l) {

  return state_boundary_handle(l, [&] {
    const Entity& entity = *check_entity(l, 1);

    lua_pushboolean(l, entity.is_visible());
    return 1;
  });
}

/**
 * \brief Implementation of entity:set_visible().
 * \param l The Lua context that is calling this function.
 * \return Number of values to return to Lua.
 */
int LuaContext::entity_api_set_visible(lua_State* l) {

  return state_boundary_handle(l, [&] {
    Entity& entity = *check_entity(l, 1);
    bool visible = LuaTools::opt_boolean(l, 2, true);

    entity.set_visible(visible);

    return 0;
  });
}

/**
 * \brief Implementation of entity:get_draw_override().
 * \param l The Lua context that is calling this function.
 * \return Number of values to return to Lua.
 */
int LuaContext::entity_api_get_draw_override(lua_State* l) {

  return state_boundary_handle(l, [&] {
    const Entity& entity = *check_entity(l, 1);

    ScopedLuaRef draw_override = entity.get_draw_override();
    if (draw_override.is_empty()) {
      lua_pushnil(l);
    }
    else {
      push_ref(l, draw_override);
    }
    return 1;
  });
}

/**
 * \brief Implementation of entity:set_draw_override().
 * \param l The Lua context that is calling this function.
 * \return Number of values to return to Lua.
 */
int LuaContext::entity_api_set_draw_override(lua_State* l) {

  return state_boundary_handle(l, [&] {
    Entity& entity = *check_entity(l, 1);
    ScopedLuaRef draw_override;
    if (lua_gettop(l) >= 2) {
      if (lua_isfunction(l, 2)) {
        draw_override = LuaTools::check_function(l, 2);
      }
      else if (!lua_isnil(l, 2)) {
        LuaTools::type_error(l, 2, "function or nil");
      }
    }

    entity.set_draw_override(draw_override);

    return 0;
  });
}

/**
 * \brief Implementation of entity:get_weight().
 * \param l The Lua context that is calling this function.
 * \return Number of values to return to Lua.
 */
int LuaContext::entity_api_get_weight(lua_State* l) {

  return state_boundary_handle(l, [&] {
    const Entity& entity = *check_entity(l, 1);

    int weight = entity.get_weight();

    lua_pushinteger(l, weight);
    return 1;
  });
}

/**
 * \brief Implementation of entity:set_weight().
 * \param l The Lua context that is calling this function.
 * \return Number of values to return to Lua.
 */
int LuaContext::entity_api_set_weight(lua_State* l) {

  return state_boundary_handle(l, [&] {
    Entity& entity = *check_entity(l, 1);
    int weight = LuaTools::check_int(l, 2);

    entity.set_weight(weight);

    return 0;
  });
}

/**
 * \brief Implementation of entity:entity_api_get_controlling_stream().
 * \param l The Lua context that is calling this function.
 * \return Number of values to return to Lua.
 */
int LuaContext::entity_api_get_controlling_stream(lua_State* l) {

  return state_boundary_handle(l, [&] {
    Entity& entity = *check_entity(l, 1);

    StreamAction* stream_action = entity.get_stream_action();
    if (stream_action == nullptr) {
      lua_pushnil(l);
    }
    else {
      push_stream(l, stream_action->get_stream());
    }
    return 1;
  });
}

/**
 * \brief Implementation of entity:get_movement().
 * \param l The Lua context that is calling this function.
 * \return Number of values to return to Lua.
 */
int LuaContext::entity_api_get_movement(lua_State* l) {

  return state_boundary_handle(l, [&] {
    Entity& entity = *check_entity(l, 1);

    const std::shared_ptr<Movement>& movement = entity.get_movement();
    if (movement == nullptr) {
      lua_pushnil(l);
    }
    else {
      push_userdata(l, *movement);
    }

    return 1;
  });
}

/**
 * \brief Implementation of entity:stop_movement().
 * \param l The Lua context that is calling this function.
 * \return Number of values to return to Lua.
 */
int LuaContext::entity_api_stop_movement(lua_State* l) {

  Entity& entity = *check_entity(l, 1);

  entity.clear_movement();

  return 0;
}

/**
 * \brief Implementation of
 * pickable:has_layer_independent_collisions() and
 * enemy:has_layer_independent_collisions().
 * \param l The Lua context that is calling this function.
 * \return Number of values to return to Lua.
 */
int LuaContext::entity_api_has_layer_independent_collisions(lua_State* l) {

  return state_boundary_handle(l, [&] {
    const Entity& entity = *check_entity(l, 1);

    bool independent = entity.has_layer_independent_collisions();

    lua_pushboolean(l, independent);
    return 1;
  });
}

/**
 * \brief Implementation of
 * pickable:set_layer_independent_collisions() and
 * enemy:set_layer_independent_collisions().
 * \param l The Lua context that is calling this function.
 * \return Number of values to return to Lua.
 */
int LuaContext::entity_api_set_layer_independent_collisions(lua_State* l) {

  return state_boundary_handle(l, [&] {
    Entity& entity = *check_entity(l, 1);
    bool independent = LuaTools::opt_boolean(l, 2, true);

    entity.set_layer_independent_collisions(independent);

    return 0;
  });
}

/**
 * \brief Implementation of entity:test_obstacles().
 * \param l The Lua context that is calling this function.
 * \return Number of values to return to Lua.
 */
int LuaContext::entity_api_test_obstacles(lua_State* l) {

  return state_boundary_handle(l, [&] {
    Entity& entity = *check_entity(l, 1);
    int dx = LuaTools::opt_int(l, 2, 0);
    int dy = LuaTools::opt_int(l, 3, 0);
    int layer = entity.get_layer();
    if (lua_gettop(l) >= 4) {
      layer = LuaTools::check_layer(l, 4, entity.get_map());
    }

    Rectangle bounding_box = entity.get_bounding_box();
    bounding_box.add_xy(dx, dy);

    lua_pushboolean(l, entity.get_map().test_collision_with_obstacles(
        layer, bounding_box, entity));
    return 1;
  });
}

/**
 * \brief Implementation of entity:get_optimization_distance().
 * \param l The Lua context that is calling this function.
 * \return Number of values to return to Lua.
 */
int LuaContext::entity_api_get_optimization_distance(lua_State* l) {

  return state_boundary_handle(l, [&] {
    const Entity& entity = *check_entity(l, 1);

    lua_pushinteger(l, entity.get_optimization_distance());
    return 1;
  });
}

/**
 * \brief Implementation of entity:set_optimization_distance().
 * \param l The Lua context that is calling this function.
 * \return Number of values to return to Lua.
 */
int LuaContext::entity_api_set_optimization_distance(lua_State* l) {

  return state_boundary_handle(l, [&] {
    Entity& entity = *check_entity(l, 1);
    int distance = LuaTools::check_int(l, 2);

    entity.set_optimization_distance(distance);

    return 0;
  });
}

/**
 * \brief Implementation of entity:is_in_same_region().
 * \param l The Lua context that is calling this function.
 * \return Number of values to return to Lua.
 */
int LuaContext::entity_api_is_in_same_region(lua_State* l) {

  return state_boundary_handle(l, [&] {
    const Entity& entity = *check_entity(l, 1);
    const Entity& other_entity = *check_entity(l, 2);

    lua_pushboolean(l, entity.is_in_same_region(other_entity));
    return 1;
  });
}

/**
 * \brief Implementation of hero:get_state() and camera:get_state().
 * \param l The Lua context that is calling this function.
 * \return Number of values to return to Lua.
 */
int LuaContext::entity_api_get_state(lua_State* l) {

  return state_boundary_handle(l, [&] {
    const Entity& entity = *check_entity(l, 1);

    std::string state_name = entity.get_state_name();
    if (state_name.empty()) {
      lua_pushnil(l);
      return 1;
    }

    push_string(l, state_name);
    if (state_name == "custom") {
      CustomState& state = *std::static_pointer_cast<CustomState>(entity.get_state());
      push_state(l, state);
      return 2;
    }
    return 1;
  });
}

/**
 * \brief Implementation of entity:get_property().
 * \param l The Lua context that is calling this function.
 * \return Number of values to return to Lua.
 */
int LuaContext::entity_api_get_property(lua_State* l) {

  return state_boundary_handle(l, [&] {
    const Entity& entity = *check_entity(l, 1);
    const std::string& key = LuaTools::check_string(l, 2);

    if (!entity.has_user_property(key)) {
      lua_pushnil(l);
    }
    else {
      const std::string& value = entity.get_user_property_value(key);
      push_string(l, value);
    }
    return 1;
  });
}

/**
 * \brief Implementation of entity:set_property().
 * \param l The Lua context that is calling this function.
 * \return Number of values to return to Lua.
 */
int LuaContext::entity_api_set_property(lua_State* l) {

  return state_boundary_handle(l, [&] {
    Entity& entity = *check_entity(l, 1);
    const std::string& key = LuaTools::check_string(l, 2);

    if (lua_isnil(l, 3)) {
      entity.remove_user_property(key);
    }
    else {
      const std::string& value = LuaTools::check_string(l, 3);

      if (!EntityData::is_user_property_key_valid(key)) {
        LuaTools::arg_error(l, 2, "Invalid property key: '" + key + "'");
      }
      entity.set_user_property_value(key, value);
    }

    return 0;
  });
}

/**
 * \brief Implementation of entity:get_properties().
 * \param l The Lua context that is calling this function.
 * \return Number of values to return to Lua.
 */
int LuaContext::entity_api_get_properties(lua_State* l) {

  return state_boundary_handle(l, [&] {
    const Entity& entity = *check_entity(l, 1);

    const std::vector<Entity::UserProperty>& properties = entity.get_user_properties();
    lua_createtable(l, properties.size(), 0);
    int i = 1;
    for (const Entity::UserProperty& property : properties) {
      lua_createtable(l, 0, 2);
      push_string(l, property.first);
      lua_setfield(l, -2, "key");
      push_string(l, property.second);
      lua_setfield(l, -2, "value");
      lua_rawseti(l, -2, i);
      ++i;
    }

    return 1;
  });
}

/**
 * \brief Implementation of entity:set_properties().
 * \param l The Lua context that is calling this function.
 * \return Number of values to return to Lua.
 */
int LuaContext::entity_api_set_properties(lua_State* l) {

  return state_boundary_handle(l, [&] {
    Entity& entity = *check_entity(l, 1);
    LuaTools::check_type(l, 2, LUA_TTABLE);

    entity.set_user_properties({});
    lua_pushnil(l);
    while (lua_next(l, 2) != 0) {
      LuaTools::check_type(l, -1, LUA_TTABLE);
      const std::string& key = LuaTools::check_string_field(l, -1, "key");
      const std::string& value = LuaTools::check_string_field(l, -1, "value");
      if (entity.has_user_property(key)) {
        LuaTools::error(l, "Duplicate property '" + key + "'");
      }
      if (!EntityData::is_user_property_key_valid(key)) {
        LuaTools::error(l, "Invalid property key: '" + key + "'");
      }
      entity.set_user_property_value(key, value);
      lua_pop(l, 1);
    }

    return 1;
  });
}

/**
 * \brief Returns whether a value is a userdata of type hero.
 * \param l A Lua context.
 * \param index An index in the stack.
 * \return \c true if the value at this index is a hero.
 */
bool LuaContext::is_hero(lua_State* l, int index) {
  return is_userdata(l, index, get_entity_internal_type_name(EntityType::HERO));
}

/**
 * \brief Checks that the userdata at the specified index of the stack is a
 * hero and returns it.
 * \param l A Lua context.
 * \param index An index in the stack.
 * \return The hero.
 */
std::shared_ptr<Hero> LuaContext::check_hero(lua_State* l, int index) {
  return std::static_pointer_cast<Hero>(check_userdata(
      l, index, get_entity_internal_type_name(EntityType::HERO)
  ));
}

/**
 * \brief Pushes a hero userdata onto the stack.
 * \param l A Lua context.
 * \param hero A hero.
 */
void LuaContext::push_hero(lua_State* l, Hero& hero) {
  push_userdata(l, hero);
}

/**
 * \brief Implementation of hero:teleport().
 * \param l The Lua context that is calling this function.
 * \return Number of values to return to Lua.
 */
int LuaContext::hero_api_teleport(lua_State* l) {

  return state_boundary_handle(l, [&] {
    Hero& hero = *check_hero(l, 1);
    Game& game = hero.get_game();
    const std::string& map_id = LuaTools::check_string(l, 2);
    const std::string& destination_name = LuaTools::opt_string(l, 3, "");
    Transition::Style transition_style = LuaTools::opt_enum<Transition::Style>(
        l, 4, game.get_default_transition_style());

    if (!CurrentQuest::resource_exists(ResourceType::MAP, map_id)) {
      LuaTools::arg_error(l, 2, std::string("No such map: '") + map_id + "'");
    }

    game.set_current_map(map_id, destination_name, transition_style);

    return 0;
  });
}

/**
 * \brief Implementation of hero:get_direction().
 * \param l The Lua context that is calling this function.
 * \return Number of values to return to Lua.
 */
int LuaContext::hero_api_get_direction(lua_State* l) {

  return state_boundary_handle(l, [&] {
    const Hero& hero = *check_hero(l, 1);

    lua_pushinteger(l, hero.get_animation_direction());
    return 1;
  });
}

/**
 * \brief Implementation of hero:set_direction().
 * \param l The Lua context that is calling this function.
 * \return Number of values to return to Lua.
 */
int LuaContext::hero_api_set_direction(lua_State* l) {

  return state_boundary_handle(l, [&] {
    Hero& hero = *check_hero(l, 1);
    int direction = LuaTools::check_int(l, 2);

    hero.set_animation_direction(direction);

    return 0;
  });
}

/**
 * \brief Implementation of hero:get_walking_speed().
 * \param l The Lua context that is calling this function.
 * \return Number of values to return to Lua.
 */
int LuaContext::hero_api_get_walking_speed(lua_State* l) {

  return state_boundary_handle(l, [&] {
    const Hero& hero = *check_hero(l, 1);

    lua_pushinteger(l, hero.get_normal_walking_speed());
    return 1;
  });
}

/**
 * \brief Implementation of hero:set_walking_speed().
 * \param l The Lua context that is calling this function.
 * \return Number of values to return to Lua.
 */
int LuaContext::hero_api_set_walking_speed(lua_State* l) {

  return state_boundary_handle(l, [&] {
    Hero& hero = *check_hero(l, 1);
    int normal_walking_speed = LuaTools::check_int(l, 2);

    hero.set_normal_walking_speed(normal_walking_speed);

    return 0;
  });
}

<<<<<<< HEAD
/** \brief Implementation of hero:get_push_delay()
 * \param l The Lua context that is calling this function.
 * \return Number of values to return to Lua.
 */

int LuaContext::hero_api_get_push_delay(lua_State* l) {
=======
/** \brief Implementation of hero:get_carry_height()
 * \param l The Lua context that is calling this function.
 * \return Number of values to return to Lua.
 */
int LuaContext::hero_api_get_carry_height(lua_State* l) {
>>>>>>> ff903cf2

  return state_boundary_handle(l, [&] {
    const Hero& hero = *check_hero(l, 1);

<<<<<<< HEAD
    lua_pushinteger(l, hero.get_push_delay());
=======
    lua_pushinteger(l, hero.get_carry_height());
>>>>>>> ff903cf2
    return 1;
  });
}

/**
<<<<<<< HEAD
 * \brief Implementation of hero:set_push_delay().
 * \param l The Lua context that is calling this function.
 * \return Number of values to return to Lua.
 */
int LuaContext::hero_api_set_push_delay(lua_State* l) {
=======
 * \brief Implementation of hero:set_carry_height().
 * \param l The Lua context that is calling this function.
 * \return Number of values to return to Lua.
 */
int LuaContext::hero_api_set_carry_height(lua_State* l) {
>>>>>>> ff903cf2

  return state_boundary_handle(l, [&] {
    Hero& hero = *check_hero(l, 1);

<<<<<<< HEAD
    hero.set_push_delay(LuaTools::check_int(l, 2));
=======
    hero.set_carry_height(LuaTools::check_int(l, 2));
>>>>>>> ff903cf2

    return 0;
  });
}

/**
 * \brief Implementation of hero:save_solid_ground().
 * \param l The Lua context that is calling this function.
 * \return Number of values to return to Lua.
 */
int LuaContext::hero_api_save_solid_ground(lua_State* l) {

  return state_boundary_handle(l, [&] {
    Hero& hero = *check_hero(l, 1);

    ScopedLuaRef callback;
    if (lua_gettop(l) == 2) {
      // Function parameter.
      if (lua_isnil(l, 2)) {
        hero.reset_target_solid_ground_callback();
        return 0;
      }
      else {
        callback = LuaTools::check_function(l, 2);
      }
    }
    else {
      // Coordinates and layer.
      int x = 0;
      int y = 0;
      int layer = 0;
      if (lua_gettop(l) >= 2) {
        x = LuaTools::check_int(l, 2);
        y = LuaTools::check_int(l, 3);
        layer = LuaTools::check_layer(l, 4, hero.get_map());
      }
      else {
        x = hero.get_x();
        y = hero.get_y();
        layer = hero.get_layer();
      }
      callback = hero.make_solid_ground_callback(Point(x, y), layer);
    }
    hero.set_target_solid_ground_callback(callback);

    return 0;
  });
}

/**
 * \brief Implementation of hero:reset_solid_ground().
 * \param l The Lua context that is calling this function.
 * \return Number of values to return to Lua.
 */
int LuaContext::hero_api_reset_solid_ground(lua_State* l) {

  return state_boundary_handle(l, [&] {
    Hero& hero = *check_hero(l, 1);

    hero.reset_target_solid_ground_callback();

    return 0;
  });
}

/**
 * \brief Implementation of hero:get_solid_ground().
 * \param l The Lua context that is calling this function.
 * \return Number of values to return to Lua.
 */
int LuaContext::hero_api_get_solid_ground_position(lua_State* l) {

  return state_boundary_handle(l, [&] {
    const Hero& hero = *check_hero(l, 1);

    Point xy;
    int layer = 0;

    const ScopedLuaRef& solid_ground_callback = hero.get_target_solid_ground_callback();
    if (!solid_ground_callback.is_empty()) {
      // Coordinates memorized by hero:save_solid_ground().
      //TODO verify if this call is coroutine friendly
      solid_ground_callback.push(l);
      bool success = LuaTools::call_function(l,0,3,"Solid ground callback");
      if (!success) {
        // Fallback: use the last solid ground position.
        xy = hero.get_last_solid_ground_coords();
        layer = hero.get_last_solid_ground_layer();
        lua_pushinteger(l, xy.x);
        lua_pushinteger(l, xy.y);
        lua_pushinteger(l, layer);
        return 3;
      }
      else {
        // Normal case: use the result of the function.
        return 3;
      }
    }
    else if (hero.get_last_solid_ground_coords().x != -1) {
      xy = hero.get_last_solid_ground_coords();
      layer = hero.get_last_solid_ground_layer();
      // Last solid ground coordinates.
      lua_pushinteger(l, xy.x);
      lua_pushinteger(l, xy.y);
      lua_pushinteger(l, layer);
      return 3;
    }
    else {
      // No solid ground coordinates.
      // Maybe the map started in water.
      lua_pushnil(l);
      return 1;
    }
  });
}

/**
 * \brief Implementation of hero:get_animation().
 * \param l The Lua context that is calling this function.
 * \return Number of values to return to Lua.
 */
int LuaContext::hero_api_get_animation(lua_State* l) {

  return state_boundary_handle(l, [&] {
    Hero& hero = *check_hero(l, 1);

    const std::string& animation = hero.get_hero_sprites().get_tunic_animation();

    push_string(l, animation);
    return 1;
  });
}

/**
 * \brief Implementation of hero:set_animation().
 * \param l The Lua context that is calling this function.
 * \return Number of values to return to Lua.
 */
int LuaContext::hero_api_set_animation(lua_State* l) {

  return state_boundary_handle(l, [&] {
    Hero& hero = *check_hero(l, 1);
    const std::string& animation = LuaTools::check_string(l, 2);
    const ScopedLuaRef& callback_ref = LuaTools::opt_function(l, 3);

    HeroSprites& sprites = hero.get_hero_sprites();
    if (!sprites.has_tunic_animation(animation)) {
      LuaTools::arg_error(l, 2,
          std::string("No such animation in tunic sprite: '") + animation + "'"
      );
    }

    sprites.set_animation(animation, callback_ref);

    return 0;
  });
}

/**
 * \brief Implementation of hero:get_tunic_sprite_id().
 * \param l The Lua context that is calling this function.
 * \return Number of values to return to Lua.
 */
int LuaContext::hero_api_get_tunic_sprite_id(lua_State* l) {

  return state_boundary_handle(l, [&] {
    Hero& hero = *check_hero(l, 1);

    const std::string& sprite_id = hero.get_hero_sprites().get_tunic_sprite_id();

    push_string(l, sprite_id);
    return 1;
  });
}

/**
 * \brief Implementation of hero:set_tunic_sprite_id().
 * \param l The Lua context that is calling this function.
 * \return Number of values to return to Lua.
 */
int LuaContext::hero_api_set_tunic_sprite_id(lua_State* l) {

  return state_boundary_handle(l, [&] {
    Hero& hero = *check_hero(l, 1);
    const std::string& sprite_id = LuaTools::check_string(l, 2);

    // TODO check the existence of the sprite animation set
    // (see also sol.sprite.create()).
    hero.get_hero_sprites().set_tunic_sprite_id(sprite_id);

    return 0;
  });
}

/**
 * \brief Implementation of hero:get_sword_sprite_id().
 * \param l The Lua context that is calling this function.
 * \return Number of values to return to Lua.
 */
int LuaContext::hero_api_get_sword_sprite_id(lua_State* l) {

  return state_boundary_handle(l, [&] {
    Hero& hero = *check_hero(l, 1);

    const std::string& sprite_id = hero.get_hero_sprites().get_sword_sprite_id();

    push_string(l, sprite_id);
    return 1;
  });
}

/**
 * \brief Implementation of hero:set_sword_sprite_id().
 * \param l The Lua context that is calling this function.
 * \return Number of values to return to Lua.
 */
int LuaContext::hero_api_set_sword_sprite_id(lua_State* l) {

  return state_boundary_handle(l, [&] {
    Hero& hero = *check_hero(l, 1);
    const std::string& sprite_id = LuaTools::check_string(l, 2);

    hero.get_hero_sprites().set_sword_sprite_id(sprite_id);

    return 0;
  });
}

/**
 * \brief Implementation of hero:get_sword_sound_id().
 * \param l The Lua context that is calling this function.
 * \return Number of values to return to Lua.
 */
int LuaContext::hero_api_get_sword_sound_id(lua_State* l) {

  return state_boundary_handle(l, [&] {
    Hero& hero = *check_hero(l, 1);

    const std::string& sound_id = hero.get_hero_sprites().get_sword_sound_id();

    push_string(l, sound_id);
    return 1;
  });
}

/**
 * \brief Implementation of hero:set_sword_sound_id().
 * \param l The Lua context that is calling this function.
 * \return Number of values to return to Lua.
 */
int LuaContext::hero_api_set_sword_sound_id(lua_State* l) {

  return state_boundary_handle(l, [&] {
    Hero& hero = *check_hero(l, 1);
    const std::string& sound_id = LuaTools::check_string(l, 2);

    hero.get_hero_sprites().set_sword_sound_id(sound_id);

    return 0;
  });
}

/**
 * \brief Implementation of hero:get_shield_sprite_id().
 * \param l The Lua context that is calling this function.
 * \return Number of values to return to Lua.
 */
int LuaContext::hero_api_get_shield_sprite_id(lua_State* l) {

  return state_boundary_handle(l, [&] {
    Hero& hero = *check_hero(l, 1);

    const std::string& sprite_id = hero.get_hero_sprites().get_shield_sprite_id();

    push_string(l, sprite_id);
    return 1;
  });
}

/**
 * \brief Implementation of hero:set_shield_sprite_id().
 * \param l The Lua context that is calling this function.
 * \return Number of values to return to Lua.
 */
int LuaContext::hero_api_set_shield_sprite_id(lua_State* l) {

  return state_boundary_handle(l, [&] {
    Hero& hero = *check_hero(l, 1);
    const std::string& sprite_id = LuaTools::check_string(l, 2);

    hero.get_hero_sprites().set_shield_sprite_id(sprite_id);

    return 0;
  });
}

/**
 * \brief Implementation of hero:is_blinking().
 * \param l The Lua context that is calling this function.
 * \return Number of values to return to Lua.
 */
int LuaContext::hero_api_is_blinking(lua_State* l) {

  return state_boundary_handle(l, [&] {
    Hero& hero = *check_hero(l, 1);

    lua_pushboolean(l, hero.get_hero_sprites().is_blinking());
    return 1;
  });
}

/**
 * \brief Implementation of hero:set_blinking().
 * \param l The Lua context that is calling this function.
 * \return Number of values to return to Lua.
 */
int LuaContext::hero_api_set_blinking(lua_State* l) {

  return state_boundary_handle(l, [&] {
    Hero& hero = *check_hero(l, 1);
    bool blinking = LuaTools::opt_boolean(l, 2, true);
    uint32_t duration = LuaTools::opt_int(l, 3, 0);

    if (blinking) {
      hero.get_hero_sprites().blink(duration);
    }
    else {
      hero.get_hero_sprites().stop_blinking();
    }

    return 0;
  });
}

/**
 * \brief Implementation of hero:is_invincible().
 * \param l The Lua context that is calling this function.
 * \return Number of values to return to Lua.
 */
int LuaContext::hero_api_is_invincible(lua_State* l) {

  return state_boundary_handle(l, [&] {
    const Hero& hero = *check_hero(l, 1);

    lua_pushboolean(l, hero.is_invincible());
    return 1;
  });
}

/**
 * \brief Implementation of hero:set_invincible().
 * \param l The Lua context that is calling this function.
 * \return Number of values to return to Lua.
 */
int LuaContext::hero_api_set_invincible(lua_State* l) {

  return state_boundary_handle(l, [&] {
    Hero& hero = *check_hero(l, 1);
    bool invincible = LuaTools::opt_boolean(l, 2, true);
    uint32_t duration = LuaTools::opt_int(l, 3, 0);

    hero.set_invincible(invincible, duration);

    return 0;
  });
}

/**
 * \brief Implementation of hero:get_carried_object().
 * \param l The Lua context that is calling this function.
 * \return Number of values to return to Lua.
 */
int LuaContext::hero_api_get_carried_object(lua_State* l) {

  return state_boundary_handle(l, [&] {
    Hero& hero = *check_hero(l, 1);

    const std::shared_ptr<CarriedObject>& carried_object = hero.get_carried_object();
    if (carried_object == nullptr) {
      lua_pushnil(l);
    }
    else {
      push_carried_object(l, *carried_object);
    }
    return 1;
  });
}

/**
 * \brief Implementation of hero:freeze().
 * \param l The Lua context that is calling this function.
 * \return Number of values to return to Lua.
 */
int LuaContext::hero_api_freeze(lua_State* l) {

  return state_boundary_handle(l, [&] {
    Hero& hero = *check_hero(l, 1);

    hero.start_frozen();

    return 0;
  });
}

/**
 * \brief Implementation of hero:unfreeze().
 * \param l The Lua context that is calling this function.
 * \return Number of values to return to Lua.
 */
int LuaContext::hero_api_unfreeze(lua_State* l) {

  return state_boundary_handle(l, [&] {
    Hero& hero = *check_hero(l, 1);

    hero.start_state_from_ground();

    return 0;
  });
}

/**
 * \brief Implementation of hero:walk().
 * \param l The Lua context that is calling this function.
 * \return Number of values to return to Lua.
 */
int LuaContext::hero_api_walk(lua_State* l) {

  return state_boundary_handle(l, [&] {
    Hero& hero = *check_hero(l, 1);
    const std::string& path = LuaTools::check_string(l, 2);
    bool loop = LuaTools::opt_boolean(l, 3, false);
    bool ignore_obstacles = LuaTools::opt_boolean(l, 4, false);

    hero.start_forced_walking(path, loop, ignore_obstacles);

    return 0;
  });
}

/**
 * \brief Implementation of hero:start_attack().
 * \param l The Lua context that is calling this function.
 * \return Number of values to return to Lua.
 */
int LuaContext::hero_api_start_attack(lua_State* l) {

  return state_boundary_handle(l, [&] {
    Hero& hero = *check_hero(l, 1);

    if (hero.can_start_sword()) {
      hero.start_sword();
    }

    return 0;
  });
}

/**
 * \brief Implementation of hero:start_attack_loading().
 * \param l The Lua context that is calling this function.
 * \return Number of values to return to Lua.
 */
int LuaContext::hero_api_start_attack_loading(lua_State* l) {

  return state_boundary_handle(l, [&] {
    Hero& hero = *check_hero(l, 1);
    int spin_attack_delay = LuaTools::opt_int(l, 2, 1000);

    if (hero.can_start_sword()) {
      hero.start_sword_loading(spin_attack_delay);
    }

    return 0;
  });
}

/**
 * \brief Implementation of hero:start_item().
 * \param l The Lua context that is calling this function.
 * \return Number of values to return to Lua.
 */
int LuaContext::hero_api_start_item(lua_State* l) {

  return state_boundary_handle(l, [&] {
    Hero& hero = *check_hero(l, 1);
    EquipmentItem& item = *check_item(l, 2);

    if (!item.is_saved()) {
      LuaTools::arg_error(l, 2,
          std::string("Cannot use item '" + item.get_name() + "': this item is not saved"));
    }
    if (hero.can_start_item(item)) {
      hero.start_item(item);
    }

    return 0;
  });
}

/**
 * \brief Implementation of hero:start_grabbing().
 * \param l The Lua context that is calling this function.
 * \return Number of values to return to Lua.
 */
int LuaContext::hero_api_start_grabbing(lua_State* l) {

  return state_boundary_handle(l, [&] {
    Hero& hero = *check_hero(l, 1);

    if (hero.get_equipment().has_ability(Ability::GRAB)) {
      hero.start_grabbing();
    }

    return 0;
  });
}

/**
 * \brief Implementation of hero:start_jumping().
 * \param l The Lua context that is calling this function.
 * \return Number of values to return to Lua.
 */
int LuaContext::hero_api_start_jumping(lua_State* l) {

  return state_boundary_handle(l, [&] {
    Hero& hero = *check_hero(l, 1);
    int direction = LuaTools::check_int(l, 2);
    int length = LuaTools::check_int(l, 3);
    bool ignore_obstacles = LuaTools::opt_boolean(l, 4, false);

    hero.start_jumping(direction, length, ignore_obstacles, false);

    return 0;
  });
}

/**
 * \brief Implementation of hero:start_treasure().
 * \param l The Lua context that is calling this function.
 * \return Number of values to return to Lua.
 */
int LuaContext::hero_api_start_treasure(lua_State* l) {

  return state_boundary_handle(l, [&] {
    Hero& hero = *check_hero(l, 1);
    const std::string& item_name = LuaTools::check_string(l, 2);
    int variant = LuaTools::opt_int(l, 3, 1);
    const std::string& savegame_variable = LuaTools::opt_string(l, 4, "");

    if (!savegame_variable.empty()
        && !LuaTools::is_valid_lua_identifier(savegame_variable)) {
      LuaTools::arg_error(l, 4, std::string(
          "savegame variable identifier expected, got '") +
          savegame_variable + "'");
    }

    if (!hero.get_game().get_equipment().item_exists(item_name)) {
      LuaTools::arg_error(l, 2, std::string("No such item: '") + item_name + "'");
    }

    Treasure treasure(hero.get_game(), item_name, variant, savegame_variable);
    if (treasure.is_found()) {
      LuaTools::arg_error(l, 4, "This treasure is already found");
    }
    if (!treasure.is_obtainable()) {
      LuaTools::arg_error(l, 4, "This treasure is not obtainable");
    }

    const ScopedLuaRef& callback_ref = LuaTools::opt_function(l, 5);

    hero.start_treasure(treasure, callback_ref);

    return 0;
  });
}

/**
 * \brief Implementation of hero:start_victory().
 * \param l The Lua context that is calling this function.
 * \return Number of values to return to Lua.
 */
int LuaContext::hero_api_start_victory(lua_State* l) {

  return state_boundary_handle(l, [&] {
    Hero& hero = *check_hero(l, 1);
    ScopedLuaRef callback_ref = LuaTools::opt_function(l, 2);

    hero.start_victory(callback_ref);

    return 0;
  });
}

/**
 * \brief Implementation of hero:start_boomerang().
 * \param l The Lua context that is calling this function.
 * \return Number of values to return to Lua.
 */
int LuaContext::hero_api_start_boomerang(lua_State* l) {

  return state_boundary_handle(l, [&] {
    Hero& hero = *check_hero(l, 1);
    int max_distance = LuaTools::check_int(l, 2);
    int speed = LuaTools::check_int(l, 3);
    const std::string& tunic_preparing_animation = LuaTools::check_string(l, 4);
    const std::string& sprite_name = LuaTools::check_string(l, 5);

    hero.start_boomerang(max_distance, speed,
        tunic_preparing_animation, sprite_name);

    return 0;
  });
}

/**
 * \brief Implementation of hero:start_bow().
 * \param l The Lua context that is calling this function.
 * \return Number of values to return to Lua.
 */
int LuaContext::hero_api_start_bow(lua_State* l) {

  return state_boundary_handle(l, [&] {
    Hero& hero = *check_hero(l, 1);

    hero.start_bow();

    return 0;
  });
}

/**
 * \brief Implementation of hero:start_hookshot().
 * \param l The Lua context that is calling this function.
 * \return Number of values to return to Lua.
 */
int LuaContext::hero_api_start_hookshot(lua_State* l) {

  return state_boundary_handle(l, [&] {
    Hero& hero = *check_hero(l, 1);

    hero.start_hookshot();

    return 0;
  });
}

/**
 * \brief Implementation of hero:start_running().
 * \param l The Lua context that is calling this function.
 * \return Number of values to return to Lua.
 */
int LuaContext::hero_api_start_running(lua_State* l) {

  return state_boundary_handle(l, [&] {
    Hero& hero = *check_hero(l, 1);

    hero.start_running();

    return 0;
  });
}

/**
 * \brief Implementation of hero:start_hurt().
 * \param l The Lua context that is calling this function.
 * \return Number of values to return to Lua.
 */
int LuaContext::hero_api_start_hurt(lua_State* l) {

  return state_boundary_handle(l, [&] {
    // There are three possible prototypes:
    // - hero:start_hurt(damage)
    // - hero:start_hurt(source_x, source_y, damage)
    // - hero:start_hurt(source_entity, [source_sprite], damage)
    Hero& hero = *check_hero(l, 1);

    if (lua_gettop(l) <= 2) {
      // hero:start_hurt(damage)
      int damage = LuaTools::check_int(l, 2);
      hero.hurt(damage);
    }
    else if (lua_isnumber(l, 2)) {
      // hero:start_hurt(source_x, source_y, damage)
      int source_x = LuaTools::check_int(l, 2);
      int source_y = LuaTools::check_int(l, 3);
      int damage = LuaTools::check_int(l, 4);
      hero.hurt(Point(source_x, source_y), damage);
    }
    else {
      // hero:start_hurt(source_entity, [source_sprite], damage)
      Entity& source_entity = *check_entity(l, 2);
      SpritePtr source_sprite;
      int index = 3;
      if (is_sprite(l, 3)) {
        source_sprite = check_sprite(l, 3);
        index = 4;
      }
      int damage = LuaTools::check_int(l, index);
      hero.hurt(source_entity, source_sprite.get(), damage);
    }

    return 0;
  });
}

/**
 * \brief Implementation of hero:start_state().
 * \param l The Lua context that is calling this function.
 * \return Number of values to return to Lua.
 */
int LuaContext::hero_api_start_state(lua_State* l) {

  return state_boundary_handle(l, [&] {
    Hero& hero = *check_hero(l, 1);
    std::shared_ptr<CustomState> state = check_state(l, 2);

    if (state->is_current_state()) {
      LuaTools::arg_error(l, 1, "This state is already active");
    }
    hero.start_custom_state(state);

    return 0;
  });
}

/**
 * \brief Implementation of hero:get_state_object().
 * \param l The Lua context that is calling this function.
 * \return Number of values to return to Lua.
 */
int LuaContext::hero_api_get_state_object(lua_State* l) {

  return state_boundary_handle(l, [&] {
    const Hero& hero = *check_hero(l, 1);

    if (hero.get_state_name() != "custom") {
      lua_pushnil(l);
    }
    else {
      push_state(l, *std::static_pointer_cast<CustomState>(hero.get_state()));
    }
    return 1;
  });
}

/**
 * \brief Notifies Lua that the hero is brandishing a treasure.
 *
 * Lua then manages the treasure's dialog if any.
 *
 * \param treasure The treasure being brandished.
 * \param callback_ref Lua ref to a function to call when the
 * treasure's dialog finishes (possibly an empty ref).
 */
void LuaContext::notify_hero_brandish_treasure(
    const Treasure& treasure,
    const ScopedLuaRef& callback_ref
) {
  // This is getting tricky. We will define our own dialog callback
  // that will do some work and call callback_ref.
  std::ostringstream oss;
  oss << "_treasure." << treasure.get_item_name() << "." << treasure.get_variant();
  const std::string& dialog_id = oss.str();
  Game& game = treasure.get_game();

  push_item(current_l, treasure.get_item());
  lua_pushinteger(current_l, treasure.get_variant());
  push_string(current_l, treasure.get_savegame_variable());
  push_ref(current_l, callback_ref);
  lua_pushcclosure(current_l, l_treasure_brandish_finished, 4);
  const ScopedLuaRef& treasure_callback_ref = create_ref();

  if (!CurrentQuest::dialog_exists(dialog_id)) {
    // No treasure dialog: keep brandishing the treasure for some delay
    // and then execute the callback.
    TimerPtr timer = std::make_shared<Timer>(3000);
    push_map(current_l, game.get_current_map());
    add_timer(timer, -1, treasure_callback_ref);
    lua_pop(current_l, 1);
  }
  else {
    // A treasure dialog exists. Show it and then execute the callback.
    game.start_dialog(dialog_id, ScopedLuaRef(), treasure_callback_ref);
  }
}

/**
 * \brief Callback function executed after the animation of brandishing
 * a treasure.
 *
 * Upvalues: item, variant, savegame variable, callback/nil.
 *
 * \param l The Lua context that is calling this function.
 * \return Number of values to return to Lua.
 */
int LuaContext::l_treasure_brandish_finished(lua_State* l) {

  return state_boundary_handle(l, [&] {
    LuaContext& lua_context = get();

    // The treasure's dialog is over.
    EquipmentItem& item = *check_item(l, lua_upvalueindex(1));
    int treasure_variant = LuaTools::check_int(l, lua_upvalueindex(2));
    const std::string& treasure_savegame_variable =
        LuaTools::check_string(l, lua_upvalueindex(3));
    lua_pushvalue(l, lua_upvalueindex(4));

    // Check upvalues. Any error here would be the fault of the C++ side
    // because the user cannot call this function.
    Debug::check_assertion(item.get_game() != nullptr,
        "Equipment item without game");

    Debug::check_assertion(lua_isnil(l, -1) || lua_isfunction(l, -1),
        "Expected function or nil for treasure callback");

    Game& game = *item.get_game();
    Hero& hero = *game.get_hero();
    const Treasure treasure(game, item.get_name(), treasure_variant, treasure_savegame_variable);

    // Notify the Lua item and the Lua map.
    if (!lua_isnil(l, -1)) {
      // There is a user callback for this treasure.
      lua_context.call_function(0, 0, "treasure callback");
    }
    lua_context.item_on_obtained(item, treasure);
    lua_context.map_on_obtained_treasure(game.get_current_map(), treasure);

    if (hero.is_brandishing_treasure()) {
      // The script may have changed the hero's state.
      // If not, stop the treasure state.
      hero.start_free();
    }

    return 0;
  });
}

/**
 * \brief Returns whether a value is a userdata of type camera.
 * \param l A Lua context.
 * \param index An index in the stack.
 * \return \c true if the value at this index is a camera.
 */
bool LuaContext::is_camera(lua_State* l, int index) {
  return is_userdata(l, index, get_entity_internal_type_name(EntityType::CAMERA));
}

/**
 * \brief Checks that the userdata at the specified index of the stack is a
 * camera and returns it.
 * \param l A Lua context.
 * \param index An index in the stack.
 * \return The camera.
 */
std::shared_ptr<Camera> LuaContext::check_camera(lua_State* l, int index) {
  return std::static_pointer_cast<Camera>(check_userdata(
      l, index, get_entity_internal_type_name(EntityType::CAMERA)
  ));
}

/**
 * \brief Pushes a camera userdata onto the stack.
 * \param l A Lua context.
 * \param camera A camera.
 */
void LuaContext::push_camera(lua_State* l, Camera& camera) {
  push_userdata(l, camera);
}

/**
 * \brief Implementation of camera:get_position_on_screen().
 * \param l The Lua context that is calling this function.
 * \return Number of values to return to Lua.
 */
int LuaContext::camera_api_get_position_on_screen(lua_State* l) {

  return state_boundary_handle(l, [&] {
    const Camera& camera = *check_camera(l, 1);

    const Point& position_on_screen = camera.get_position_on_screen();

    lua_pushinteger(l, position_on_screen.x);
    lua_pushinteger(l, position_on_screen.y);

    return 2;
  });
}

/**
 * \brief Implementation of camera:set_position_on_screen().
 * \param l The Lua context that is calling this function.
 * \return Number of values to return to Lua.
 */
int LuaContext::camera_api_set_position_on_screen(lua_State* l) {

  return state_boundary_handle(l, [&] {
    Camera& camera = *check_camera(l, 1);
    int x = LuaTools::check_int(l, 2);
    int y = LuaTools::check_int(l, 3);

    camera.set_position_on_screen({ x, y });

    return 0;
  });
}

/**
 * \brief Implementation of camera:start_tracking().
 * \param l The Lua context that is calling this function.
 * \return Number of values to return to Lua.
 */
int LuaContext::camera_api_start_tracking(lua_State* l) {

  return state_boundary_handle(l, [&] {
    Camera& camera = *check_camera(l, 1);
    EntityPtr entity = check_entity(l, 2);

    camera.start_tracking(entity);

    return 0;
  });
}

/**
 * \brief Implementation of camera:start_manual().
 * \param l The Lua context that is calling this function.
 * \return Number of values to return to Lua.
 */
int LuaContext::camera_api_start_manual(lua_State* l) {

  return state_boundary_handle(l, [&] {
    Camera& camera = *check_camera(l, 1);

    camera.start_manual();

    return 0;
  });
}

/**
 * \brief Implementation of camera:get_position_to_track().
 * \param l The Lua context that is calling this function.
 * \return Number of values to return to Lua.
 */
int LuaContext::camera_api_get_position_to_track(lua_State* l) {

  return state_boundary_handle(l, [&] {
    const Camera& camera = *check_camera(l, 1);

    Point xy;
    if (lua_isnumber(l, 2)) {
      xy.x = LuaTools::check_int(l, 2);
      xy.y = LuaTools::check_int(l, 3);
    }
    else if (is_entity(l, 2)) {
      const Entity& entity = *check_entity(l, 2);
      xy = entity.get_center_point();
    }
    else {
      LuaTools::type_error(l, 2, "number or entity");
    }
    const Point& position_to_track = camera.get_position_to_track(xy);

    lua_pushinteger(l, position_to_track.x);
    lua_pushinteger(l, position_to_track.y);

    return 2;
  });
}

/**
 * \brief Implementation of camera:get_tracked_entity().
 * \param l The Lua context that is calling this function.
 * \return Number of values to return to Lua.
 */
int LuaContext::camera_api_get_tracked_entity(lua_State* l) {

  return state_boundary_handle(l, [&] {
    const Camera& camera = *check_camera(l, 1);

    EntityPtr entity = camera.get_tracked_entity();
    if (entity == nullptr) {
      lua_pushnil(l);
    }
    else {
      push_entity(l, *entity);
    }
    return 1;
  });
}

/**
 * \brief Implementation of camera:get_surface().
 * \param l The Lua context that is calling this function.
 * \return Number of values to return to Lua.
 */
int LuaContext::camera_api_get_surface(lua_State* l) {

  return state_boundary_handle(l, [&] {
    const Camera& camera = *check_camera(l, 1);

    SurfacePtr surface = camera.get_surface();
    if (surface == nullptr) {
      lua_pushnil(l);
    }
    else {
      push_surface(l, *surface);
    }
    return 1;
  });
}

/**
 * \brief Returns whether a value is a userdata of type destination.
 * \param l A Lua context.
 * \param index An index in the stack.
 * \return \c true if the value at this index is an destination.
 */
bool LuaContext::is_destination(lua_State* l, int index) {
  return is_userdata(l, index, get_entity_internal_type_name(EntityType::DESTINATION));
}

/**
 * \brief Checks that the userdata at the specified index of the stack is a
 * destination and returns it.
 * \param l A Lua context.
 * \param index An index in the stack.
 * \return The destination.
 */
std::shared_ptr<Destination> LuaContext::check_destination(lua_State* l, int index) {
  return std::static_pointer_cast<Destination>(check_userdata(
      l, index, get_entity_internal_type_name(EntityType::DESTINATION)
  ));
}

/**
 * \brief Pushes an destination userdata onto the stack.
 * \param l A Lua context.
 * \param destination A destination.
 */
void LuaContext::push_destination(lua_State* l, Destination& destination) {
  push_userdata(l, destination);
}

/**
 * \brief Implementation of destination:get_starting_location_mode().
 * \param l The Lua context that is calling this function.
 * \return Number of values to return to Lua.
 */
int LuaContext::destination_api_get_starting_location_mode(lua_State* l) {

  return state_boundary_handle(l, [&] {
    const Destination& destination = *check_destination(l, 1);

    StartingLocationMode mode = destination.get_starting_location_mode();

    push_string(l, enum_to_name(mode));
    return 1;
  });
}

/**
 * \brief Implementation of destination:set_starting_location_mode().
 * \param l The Lua context that is calling this function.
 * \return Number of values to return to Lua.
 */
int LuaContext::destination_api_set_starting_location_mode(lua_State* l) {

  return state_boundary_handle(l, [&] {
    Destination& destination = *check_destination(l, 1);
    StartingLocationMode mode = StartingLocationMode::WHEN_WORLD_CHANGES;

    if (lua_gettop(l) == 1) {
      LuaTools::type_error(l, 2, "string or nil");
    }
    if (!lua_isnil(l, 2)) {
      mode = LuaTools::check_enum<StartingLocationMode>(l, 2);
    }

    destination.set_starting_location_mode(mode);
    return 0;
  });
}

/**
 * \brief Returns whether a value is a userdata of type teletransporter.
 * \param l A Lua context.
 * \param index An index in the stack.
 * \return \c true if the value at this index is an teletransporter.
 */
bool LuaContext::is_teletransporter(lua_State* l, int index) {
  return is_userdata(l, index, get_entity_internal_type_name(EntityType::TELETRANSPORTER));
}

/**
 * \brief Checks that the userdata at the specified index of the stack is a
 * teletransporter and returns it.
 * \param l A Lua context.
 * \param index An index in the stack.
 * \return The teletransporter.
 */
std::shared_ptr<Teletransporter> LuaContext::check_teletransporter(lua_State* l, int index) {
  return std::static_pointer_cast<Teletransporter>(check_userdata(
      l, index, get_entity_internal_type_name(EntityType::TELETRANSPORTER)
  ));
}

/**
 * \brief Pushes an teletransporter userdata onto the stack.
 * \param l A Lua context.
 * \param teletransporter A teletransporter.
 */
void LuaContext::push_teletransporter(lua_State* l, Teletransporter& teletransporter) {
  push_userdata(l, teletransporter);
}

/**
 * \brief Implementation of teletransporter:get_sound().
 * \param l The Lua context that is calling this function.
 * \return Number of values to return to Lua.
 */
int LuaContext::teletransporter_api_get_sound(lua_State* l) {

  return state_boundary_handle(l, [&] {
    const Teletransporter& teletransporter = *check_teletransporter(l, 1);

    const std::string& sound_id = teletransporter.get_sound_id();

    if (sound_id.empty()) {
      lua_pushnil(l);
    }
    else {
      push_string(l, sound_id);
    }
    return 1;
  });
}

/**
 * \brief Implementation of teletransporter:set_sound().
 * \param l The Lua context that is calling this function.
 * \return Number of values to return to Lua.
 */
int LuaContext::teletransporter_api_set_sound(lua_State* l) {

  return state_boundary_handle(l, [&] {
    Teletransporter& teletransporter = *check_teletransporter(l, 1);

    std::string sound_id;
    if (lua_gettop(l) > 1) {
      sound_id = LuaTools::check_string(l, 2);
    }

    teletransporter.set_sound_id(sound_id);
    return 0;
  });
}

/**
 * \brief Implementation of teletransporter:get_transition().
 * \param l The Lua context that is calling this function.
 * \return Number of values to return to Lua.
 */
int LuaContext::teletransporter_api_get_transition(lua_State* l) {

  return state_boundary_handle(l, [&] {
    const Teletransporter& teletransporter = *check_teletransporter(l, 1);

    push_string(l, enum_to_name(teletransporter.get_transition_style()));
    return 1;
  });
}

/**
 * \brief Implementation of teletransporter:set_transition().
 * \param l The Lua context that is calling this function.
 * \return Number of values to return to Lua.
 */
int LuaContext::teletransporter_api_set_transition(lua_State* l) {

  return state_boundary_handle(l, [&] {
    Teletransporter& teletransporter = *check_teletransporter(l, 1);
    Transition::Style transition_style = LuaTools::check_enum<Transition::Style>(
        l, 2
    );

    teletransporter.set_transition_style(transition_style);

    return 0;
  });
}

/**
 * \brief Implementation of teletransporter:get_destination_map().
 * \param l The Lua context that is calling this function.
 * \return Number of values to return to Lua.
 */
int LuaContext::teletransporter_api_get_destination_map(lua_State* l) {

  return state_boundary_handle(l, [&] {
    const Teletransporter& teletransporter = *check_teletransporter(l, 1);

    const std::string& map_id = teletransporter.get_destination_map_id();

    push_string(l, map_id);
    return 1;
  });
}

/**
 * \brief Implementation of teletransporter:set_destination_map().
 * \param l The Lua context that is calling this function.
 * \return Number of values to return to Lua.
 */
int LuaContext::teletransporter_api_set_destination_map(lua_State* l) {

  return state_boundary_handle(l, [&] {
    Teletransporter& teletransporter = *check_teletransporter(l, 1);
    const std::string& map_id = LuaTools::check_string(l, 2);

    teletransporter.set_destination_map_id(map_id);

    return 0;
  });
}

/**
 * \brief Implementation of teletransporter:get_destination_name().
 * \param l The Lua context that is calling this function.
 * \return Number of values to return to Lua.
 */
int LuaContext::teletransporter_api_get_destination_name(lua_State* l) {

  return state_boundary_handle(l, [&] {
    const Teletransporter& teletransporter = *check_teletransporter(l, 1);

    const std::string& destination_name = teletransporter.get_destination_name();

    push_string(l, destination_name);
    return 1;
  });
}

/**
 * \brief Implementation of teletransporter:set_destination_name().
 * \param l The Lua context that is calling this function.
 * \return Number of values to return to Lua.
 */
int LuaContext::teletransporter_api_set_destination_name(lua_State* l) {

  return state_boundary_handle(l, [&] {
    Teletransporter& teletransporter = *check_teletransporter(l, 1);
    const std::string& destination_name = LuaTools::check_string(l, 2);

    teletransporter.set_destination_name(destination_name);

    return 0;
  });
}

/**
 * \brief Returns whether a value is a userdata of type NPC.
 * \param l A Lua context.
 * \param index An index in the stack.
 * \return \c true if the value at this index is an NPC.
 */
bool LuaContext::is_npc(lua_State* l, int index) {
  return is_userdata(l, index, get_entity_internal_type_name(EntityType::NPC));
}

/**
 * \brief Checks that the userdata at the specified index of the stack is an
 * NPC and returns it.
 * \param l A Lua context.
 * \param index An index in the stack.
 * \return The NPC.
 */
std::shared_ptr<Npc> LuaContext::check_npc(lua_State* l, int index) {
  return std::static_pointer_cast<Npc>(check_userdata(
      l, index, get_entity_internal_type_name(EntityType::NPC))
  );
}

/**
 * \brief Pushes an NPC userdata onto the stack.
 * \param l A Lua context.
 * \param npc An NPC.
 */
void LuaContext::push_npc(lua_State* l, Npc& npc) {
  push_userdata(l, npc);
}

/**
 * \brief Implementation of npc:is_traversable().
 * \param l The Lua context that is calling this function.
 * \return Number of values to return to Lua.
 */
int LuaContext::npc_api_is_traversable(lua_State* l) {

  return state_boundary_handle(l, [&] {
    const Npc& npc = *check_npc(l, 1);

    lua_pushboolean(l, npc.is_traversable());
    return 1;
  });
}

/**
 * \brief Implementation of npc:set_traversable().
 * \param l The Lua context that is calling this function.
 * \return Number of values to return to Lua.
 */
int LuaContext::npc_api_set_traversable(lua_State* l) {

  return state_boundary_handle(l, [&] {
    Npc& npc = *check_npc(l, 1);

    bool traversable = LuaTools::opt_boolean(l, 2, true);

    npc.set_traversable(traversable);

    return 0;
  });
}

/**
 * \brief Returns whether a value is a userdata of type chest.
 * \param l A Lua context.
 * \param index An index in the stack.
 * \return \c true if the value at this index is a chest.
 */
bool LuaContext::is_chest(lua_State* l, int index) {
  return is_userdata(l, index, get_entity_internal_type_name(EntityType::CHEST));
}

/**
 * \brief Checks that the userdata at the specified index of the stack is a
 * chest and returns it.
 * \param l A Lua context.
 * \param index An index in the stack.
 * \return The chest.
 */
std::shared_ptr<Chest> LuaContext::check_chest(lua_State* l, int index) {
  return std::static_pointer_cast<Chest>(check_userdata(
      l, index, get_entity_internal_type_name(EntityType::CHEST)
  ));
}

/**
 * \brief Pushes a chest userdata onto the stack.
 * \param l A Lua context.
 * \param chest A chest.
 */
void LuaContext::push_chest(lua_State* l, Chest& chest) {
  push_userdata(l, chest);
}

/**
 * \brief Implementation of chest:is_open().
 * \param l The Lua context that is calling this function.
 * \return Number of values to return to Lua.
 */
int LuaContext::chest_api_is_open(lua_State* l) {

  return state_boundary_handle(l, [&] {
    const Chest& chest = *check_chest(l, 1);

    lua_pushboolean(l, chest.is_open());
    return 1;
  });
}

/**
 * \brief Implementation of chest:set_open().
 * \param l The Lua context that is calling this function.
 * \return Number of values to return to Lua.
 */
int LuaContext::chest_api_set_open(lua_State* l) {

  return state_boundary_handle(l, [&] {
    Chest& chest = *check_chest(l, 1);
    bool open = LuaTools::opt_boolean(l, 2, true);

    chest.set_open(open);

    return 0;
  });
}

/**
 * \brief Implementation of chest:get_treasure().
 * \param l The Lua context that is calling this function.
 * \return Number of values to return to Lua.
 */
int LuaContext::chest_api_get_treasure(lua_State* l) {

  return state_boundary_handle(l, [&] {
    const Chest& chest = *check_chest(l, 1);
    const Treasure& treasure = chest.get_treasure();

    if (treasure.is_empty()) {
      // No treasure.
      lua_pushnil(l);
      lua_pushnil(l);
    }
    else {
      push_string(l, treasure.get_item_name());
      lua_pushinteger(l, treasure.get_variant());
    }
    if (!treasure.is_saved()) {
      lua_pushnil(l);
    }
    else {
      push_string(l, treasure.get_savegame_variable());
    }
    return 3;
  });
}

/**
 * \brief Implementation of chest:set_treasure().
 * \param l The Lua context that is calling this function.
 * \return Number of values to return to Lua.
 */
int LuaContext::chest_api_set_treasure(lua_State* l) {

  return state_boundary_handle(l, [&] {
    Chest& chest = *check_chest(l, 1);
    std::string item_name;
    int variant = 1;
    std::string savegame_variable;

    if (lua_gettop(l) >= 2 && !lua_isnil(l, 2)) {
      item_name = LuaTools::check_string(l, 2);
    }
    if (lua_gettop(l) >= 3 && !lua_isnil(l, 3)) {
      variant = LuaTools::check_int(l, 3);
    }
    if (lua_gettop(l) >= 4 && !lua_isnil(l, 4)) {
      savegame_variable = LuaTools::check_string(l, 4);
    }

    if (!savegame_variable.empty()
        && !LuaTools::is_valid_lua_identifier(savegame_variable)) {
      LuaTools::arg_error(l, 4,
          std::string("savegame variable identifier expected, got '")
      + savegame_variable + "'");
    }

    Treasure treasure(chest.get_game(), item_name, variant, savegame_variable);
    chest.set_treasure(treasure);

    return 0;
  });
}

/**
 * \brief Returns whether a value is a userdata of type block.
 * \param l A Lua context.
 * \param index An index in the stack.
 * \return \c true if the value at this index is a block.
 */
bool LuaContext::is_block(lua_State* l, int index) {
  return is_userdata(l, index, get_entity_internal_type_name(EntityType::BLOCK));
}

/**
 * \brief Checks that the userdata at the specified index of the stack is a
 * block and returns it.
 * \param l A Lua context.
 * \param index An index in the stack.
 * \return The block.
 */
std::shared_ptr<Block> LuaContext::check_block(lua_State* l, int index) {
  return std::static_pointer_cast<Block>(check_userdata(
      l, index, get_entity_internal_type_name(EntityType::BLOCK)
  ));
}

/**
 * \brief Pushes a block userdata onto the stack.
 * \param l A Lua context.
 * \param block A block.
 */
void LuaContext::push_block(lua_State* l, Block& block) {
  push_userdata(l, block);
}

/**
 * \brief Implementation of block:reset().
 * \param l The Lua context that is calling this function.
 * \return Number of values to return to Lua.
 */
int LuaContext::block_api_reset(lua_State* l) {

  return state_boundary_handle(l, [&] {
    Block& block = *check_block(l, 1);

    block.reset();

    return 0;
  });
}

/**
 * \brief Implementation of block:is_pushable().
 * \param l The Lua context that is calling this function.
 * \return Number of values to return to Lua.
 */
int LuaContext::block_api_is_pushable(lua_State* l) {

  return state_boundary_handle(l, [&] {
    const Block& block = *check_block(l, 1);

    lua_pushboolean(l, block.is_pushable());
    return 1;
  });
}

/**
 * \brief Implementation of block:set_pushable().
 * \param l The Lua context that is calling this function.
 * \return Number of values to return to Lua.
 */
int LuaContext::block_api_set_pushable(lua_State* l) {

  return state_boundary_handle(l, [&] {
    Block& block = *check_block(l, 1);
    bool pushable = LuaTools::opt_boolean(l, 2, true);

    block.set_pushable(pushable);

    return 0;
  });
}

/**
 * \brief Implementation of block:is_pullable().
 * \param l The Lua context that is calling this function.
 * \return Number of values to return to Lua.
 */
int LuaContext::block_api_is_pullable(lua_State* l) {

  return state_boundary_handle(l, [&] {
    const Block& block = *check_block(l, 1);

    lua_pushboolean(l, block.is_pullable());
    return 1;
  });
}

/**
 * \brief Implementation of block:set_pullable().
 * \param l The Lua context that is calling this function.
 * \return Number of values to return to Lua.
 */
int LuaContext::block_api_set_pullable(lua_State* l) {

  return state_boundary_handle(l, [&] {
    Block& block = *check_block(l, 1);
    bool pullable = LuaTools::opt_boolean(l, 2, true);

    block.set_pullable(pullable);

    return 0;
  });
}

/**
 * \brief Implementation of block:get_max_moves().
 * \param l The Lua context that is calling this function.
 * \return Number of values to return to Lua.
 */
int LuaContext::block_api_get_max_moves(lua_State* l) {

  return state_boundary_handle(l, [&] {
    const Block& block = *check_block(l, 1);

    const int max_moves = block.get_max_moves();

    if (max_moves == -1) {
      // -1 means no maximum.
      lua_pushnil(l);
    }
    else {
      lua_pushinteger(l, max_moves);
    }
    return 1;
  });
}

/**
 * \brief Implementation of block:set_max_moves().
 * \param l The Lua context that is calling this function.
 * \return Number of values to return to Lua.
 */
int LuaContext::block_api_set_max_moves(lua_State* l) {

  return state_boundary_handle(l, [&] {
    Block& block = *check_block(l, 1);
    if (lua_type(l, 2) != LUA_TNUMBER && lua_type(l, 2) != LUA_TNIL) {
      LuaTools::type_error(l, 2, "number or nil");
    }

    if (lua_isnumber(l, 2)) {
      const int max_moves = LuaTools::check_int(l, 2);
      if (max_moves < 0) {
        LuaTools::arg_error(l, 2, "max_moves should be 0, positive or nil");
      }
      block.set_max_moves(max_moves);
    }
    else if (lua_isnil(l, 2)) {
      // -1 means no maximum in C++.
      block.set_max_moves(-1);
    }

    return 0;
  });
}

/**
 * \brief Implementation of block:get_maximum_moves().
 * \param l The Lua context that is calling this function.
 * \return Number of values to return to Lua.
 */
int LuaContext::block_api_get_maximum_moves(lua_State* l) {

  get().warning_deprecated(
      { 1, 5 },
      "block:get_maximum_moves()",
      "Use block:get_max_moves() instead.");
  return block_api_get_max_moves(l);
}

/**
 * \brief Implementation of block:set_maximum_moves().
 * \param l The Lua context that is calling this function.
 * \return Number of values to return to Lua.
 */
int LuaContext::block_api_set_maximum_moves(lua_State* l) {

  get().warning_deprecated(
      { 1, 5 },
      "block:set_maximum_moves()",
      "Use block:set_max_moves() instead.");
  return block_api_set_max_moves(l);
}

/**
 * \brief Returns whether a value is a userdata of type switch.
 * \param l A Lua context.
 * \param index An index in the stack.
 * \return \c true if the value at this index is a switch.
 */
bool LuaContext::is_switch(lua_State* l, int index) {
  return is_userdata(l, index, get_entity_internal_type_name(EntityType::SWITCH));
}

/**
 * \brief Checks that the userdata at the specified index of the stack is a
 * switch and returns it.
 * \param l A Lua context.
 * \param index An index in the stack.
 * \return The switch.
 */
std::shared_ptr<Switch> LuaContext::check_switch(lua_State* l, int index) {
  return std::static_pointer_cast<Switch>(check_userdata(
      l, index, get_entity_internal_type_name(EntityType::SWITCH)
  ));
}

/**
 * \brief Pushes a switch userdata onto the stack.
 * \param l A Lua context.
 * \param sw A switch.
 */
void LuaContext::push_switch(lua_State* l, Switch& sw) {
  push_userdata(l, sw);
}

/**
 * \brief Implementation of switch:is_activated().
 * \param l The Lua context that is calling this function.
 * \return Number of values to return to Lua.
 */
int LuaContext::switch_api_is_activated(lua_State* l) {

  return state_boundary_handle(l, [&] {
    const Switch& sw = *check_switch(l, 1);

    lua_pushboolean(l, sw.is_activated());
    return 1;
  });
}

/**
 * \brief Implementation of switch:set_activated().
 * \param l The Lua context that is calling this function.
 * \return Number of values to return to Lua.
 */
int LuaContext::switch_api_set_activated(lua_State* l) {

  return state_boundary_handle(l, [&] {
    Switch& sw = *check_switch(l, 1);
    bool activated = LuaTools::opt_boolean(l, 2, true);

    sw.set_activated(activated);

    return 0;
  });
}

/**
 * \brief Implementation of switch:is_locked().
 * \param l The Lua context that is calling this function.
 * \return Number of values to return to Lua.
 */
int LuaContext::switch_api_is_locked(lua_State* l) {

  return state_boundary_handle(l, [&] {
    const Switch& sw = *check_switch(l, 1);

    lua_pushboolean(l, sw.is_locked());
    return 1;
  });
}

/**
 * \brief Implementation of switch:set_locked().
 * \param l The Lua context that is calling this function.
 * \return Number of values to return to Lua.
 */
int LuaContext::switch_api_set_locked(lua_State* l) {

  return state_boundary_handle(l, [&] {
    Switch& sw = *check_switch(l, 1);
    bool locked = LuaTools::opt_boolean(l, 2, true);

    sw.set_locked(locked);

    return 0;
  });
}

/**
 * \brief Implementation of switch:is_walkable().
 * \param l The Lua context that is calling this function.
 * \return Number of values to return to Lua.
 */
int LuaContext::switch_api_is_walkable(lua_State* l) {

  return state_boundary_handle(l, [&] {
    const Switch& sw = *check_switch(l, 1);

    lua_pushboolean(l, sw.is_walkable());
    return 1;
  });
}

/**
 * \brief Returns whether a value is a userdata of type stream.
 * \param l A Lua context.
 * \param index An index in the stack.
 * \return \c true if the value at this index is a stream.
 */
bool LuaContext::is_stream(lua_State* l, int index) {
  return is_userdata(l, index, get_entity_internal_type_name(EntityType::STREAM));
}

/**
 * \brief Checks that the userdata at the specified index of the stack is a
 * stream and returns it.
 * \param l A Lua context.
 * \param index An index in the stack.
 * \return The stream.
 */
std::shared_ptr<Stream> LuaContext::check_stream(lua_State* l, int index) {
  return std::static_pointer_cast<Stream>(check_userdata(
      l, index, get_entity_internal_type_name(EntityType::STREAM)
  ));
}

/**
 * \brief Pushes a stream userdata onto the stack.
 * \param l A Lua context.
 * \param stream A stream.
 */
void LuaContext::push_stream(lua_State* l, Stream& stream) {
  push_userdata(l, stream);
}

/**
 * \brief Implementation of stream:get_direction().
 * \param l The Lua context that is calling this function.
 * \return Number of values to return to Lua.
 */
int LuaContext::stream_api_get_direction(lua_State* l) {

  return state_boundary_handle(l, [&] {
    const Stream& stream = *check_stream(l, 1);

    lua_pushinteger(l, stream.get_direction());
    return 1;
  });
}

/**
 * \brief Implementation of stream:set_direction().
 * \param l The Lua context that is calling this function.
 * \return Number of values to return to Lua.
 */
int LuaContext::stream_api_set_direction(lua_State* l) {

  return state_boundary_handle(l, [&] {
    Stream& stream = *check_stream(l, 1);
    int direction = LuaTools::check_int(l, 2);

    if (direction < 0 || direction >= 8) {
      LuaTools::arg_error(l, 2, "Invalid stream direction: must be between 0 and 7");
    }

    stream.set_direction(direction);

    return 0;
  });
}

/**
 * \brief Implementation of stream:get_speed().
 * \param l The Lua context that is calling this function.
 * \return Number of values to return to Lua.
 */
int LuaContext::stream_api_get_speed(lua_State* l) {

  return state_boundary_handle(l, [&] {
    const Stream& stream = *check_stream(l, 1);

    lua_pushinteger(l, stream.get_speed());
    return 1;
  });
}

/**
 * \brief Implementation of stream:set_speed().
 * \param l The Lua context that is calling this function.
 * \return Number of values to return to Lua.
 */
int LuaContext::stream_api_set_speed(lua_State* l) {

  return state_boundary_handle(l, [&] {
    Stream& stream = *check_stream(l, 1);
    int speed = LuaTools::check_int(l, 2);

    stream.set_speed(speed);

    return 0;
  });
}

/**
 * \brief Implementation of stream:get_allow_movement().
 * \param l The Lua context that is calling this function.
 * \return Number of values to return to Lua.
 */
int LuaContext::stream_api_get_allow_movement(lua_State* l) {

  return state_boundary_handle(l, [&] {
    const Stream& stream = *check_stream(l, 1);

    lua_pushboolean(l, stream.get_allow_movement());
    return 1;
  });
}

/**
 * \brief Implementation of stream:set_allow_movement().
 * \param l The Lua context that is calling this function.
 * \return Number of values to return to Lua.
 */
int LuaContext::stream_api_set_allow_movement(lua_State* l) {

  return state_boundary_handle(l, [&] {
    Stream& stream = *check_stream(l, 1);
    bool allow_movement = LuaTools::opt_boolean(l, 2, true);

    stream.set_allow_movement(allow_movement);

    return 0;
  });
}

/**
 * \brief Implementation of stream:get_allow_attack().
 * \param l The Lua context that is calling this function.
 * \return Number of values to return to Lua.
 */
int LuaContext::stream_api_get_allow_attack(lua_State* l) {

  return state_boundary_handle(l, [&] {
    const Stream& stream = *check_stream(l, 1);

    lua_pushboolean(l, stream.get_allow_attack());
    return 1;
  });
}

/**
 * \brief Implementation of stream:set_allow_attack().
 * \param l The Lua context that is calling this function.
 * \return Number of values to return to Lua.
 */
int LuaContext::stream_api_set_allow_attack(lua_State* l) {

  return state_boundary_handle(l, [&] {
    Stream& stream = *check_stream(l, 1);
    bool allow_attack = LuaTools::opt_boolean(l, 2, true);

    stream.set_allow_attack(allow_attack);

    return 0;
  });
}

/**
 * \brief Implementation of stream:get_allow_item().
 * \param l The Lua context that is calling this function.
 * \return Number of values to return to Lua.
 */
int LuaContext::stream_api_get_allow_item(lua_State* l) {

  return state_boundary_handle(l, [&] {
    const Stream& stream = *check_stream(l, 1);

    lua_pushboolean(l, stream.get_allow_item());
    return 1;
  });
}

/**
 * \brief Implementation of stream:set_allow_item().
 * \param l The Lua context that is calling this function.
 * \return Number of values to return to Lua.
 */
int LuaContext::stream_api_set_allow_item(lua_State* l) {

  return state_boundary_handle(l, [&] {
    Stream& stream = *check_stream(l, 1);
    bool allow_item = LuaTools::opt_boolean(l, 2, true);

    stream.set_allow_item(allow_item);

    return 0;
  });
}

/**
 * \brief Returns whether a value is a userdata of type door.
 * \param l A Lua context.
 * \param index An index in the stack.
 * \return \c true if the value at this index is a door.
 */
bool LuaContext::is_door(lua_State* l, int index) {
  return is_userdata(l, index, get_entity_internal_type_name(EntityType::DOOR));
}

/**
 * \brief Checks that the userdata at the specified index of the stack is a
 * door and returns it.
 * \param l A Lua context.
 * \param index An index in the stack.
 * \return The door.
 */
std::shared_ptr<Door> LuaContext::check_door(lua_State* l, int index) {
  return std::static_pointer_cast<Door>(check_userdata(
      l, index, get_entity_internal_type_name(EntityType::DOOR))
  );
}

/**
 * \brief Pushes a door userdata onto the stack.
 * \param l A Lua context.
 * \param door A door.
 */
void LuaContext::push_door(lua_State* l, Door& door) {
  push_userdata(l, door);
}

/**
 * \brief Implementation of door:is_open().
 * \param l The Lua context that is calling this function.
 * \return Number of values to return to Lua.
 */
int LuaContext::door_api_is_open(lua_State* l) {

  return state_boundary_handle(l, [&] {
    const Door& door = *check_door(l, 1);

    lua_pushboolean(l, door.is_open());
    return 1;
  });
}

/**
 * \brief Implementation of door:is_opening().
 * \param l The Lua context that is calling this function.
 * \return Number of values to return to Lua.
 */
int LuaContext::door_api_is_opening(lua_State* l) {

  return state_boundary_handle(l, [&] {
    const Door& door = *check_door(l, 1);

    lua_pushboolean(l, door.is_opening());
    return 1;
  });
}

/**
 * \brief Implementation of door:is_closed().
 * \param l The Lua context that is calling this function.
 * \return Number of values to return to Lua.
 */
int LuaContext::door_api_is_closed(lua_State* l) {

  return state_boundary_handle(l, [&] {
    const Door& door = *check_door(l, 1);

    lua_pushboolean(l, door.is_closed());
    return 1;
  });
}

/**
 * \brief Implementation of door:is_closing().
 * \param l The Lua context that is calling this function.
 * \return Number of values to return to Lua.
 */
int LuaContext::door_api_is_closing(lua_State* l) {

  return state_boundary_handle(l, [&] {
    const Door& door = *check_door(l, 1);

    lua_pushboolean(l, door.is_closing());
    return 1;
  });
}

/**
 * \brief Implementation of door:open().
 * \param l The Lua context that is calling this function.
 * \return Number of values to return to Lua.
 */
int LuaContext::door_api_open(lua_State* l) {

  return state_boundary_handle(l, [&] {
    Door& door = *check_door(l, 1);

    if (!door.is_open() && !door.is_opening()) {
      door.open();
      Sound::play("door_open", get().get_main_loop().get_resource_provider());
    }

    return 0;
  });
}

/**
 * \brief Implementation of door:close().
 * \param l The Lua context that is calling this function.
 * \return Number of values to return to Lua.
 */
int LuaContext::door_api_close(lua_State* l) {

  return state_boundary_handle(l, [&] {
    Door& door = *check_door(l, 1);

    if (!door.is_closed() && !door.is_closing()) {
      door.close();
      Sound::play("door_closed", get().get_main_loop().get_resource_provider());
    }

    return 0;
  });
}

/**
 * \brief Implementation of door:set_open().
 * \param l The Lua context that is calling this function.
 * \return Number of values to return to Lua.
 */
int LuaContext::door_api_set_open(lua_State* l) {

  return state_boundary_handle(l, [&] {
    Door& door = *check_door(l, 1);
    bool open = LuaTools::opt_boolean(l, 2, true);

    door.set_open(open);

    return 0;
  });
}

/**
 * \brief Returns whether a value is a userdata of type stairs.
 * \param l A Lua context.
 * \param index An index in the stack.
 * \return \c true if the value at this index is a stairs entity.
 */
bool LuaContext::is_stairs(lua_State* l, int index) {
  return is_userdata(l, index, get_entity_internal_type_name(EntityType::STAIRS));
}

/**
 * \brief Checks that the userdata at the specified index of the stack is a
 * stairs entity and returns it.
 * \param l A Lua context.
 * \param index An index in the stack.
 * \return The stairs.
 */
std::shared_ptr<Stairs> LuaContext::check_stairs(lua_State* l, int index) {
  return std::static_pointer_cast<Stairs>(check_userdata(
      l, index, get_entity_internal_type_name(EntityType::STAIRS))
  );
}

/**
 * \brief Pushes a stairs userdata onto the stack.
 * \param l A Lua context.
 * \param stairs A stairs entity.
 */
void LuaContext::push_stairs(lua_State* l, Stairs& stairs) {
  push_userdata(l, stairs);
}

/**
 * \brief Implementation of stairs:get_direction().
 * \param l The Lua context that is calling this function.
 * \return Number of values to return to Lua.
 */
int LuaContext::stairs_api_get_direction(lua_State* l) {

  return state_boundary_handle(l, [&] {
    const Stairs& stairs = *check_stairs(l, 1);

    lua_pushinteger(l, stairs.get_direction());
    return 1;
  });
}

/**
 * \brief Implementation of stairs:is_inner().
 * \param l The Lua context that is calling this function.
 * \return Number of values to return to Lua.
 */
int LuaContext::stairs_api_is_inner(lua_State* l) {

  return state_boundary_handle(l, [&] {
    const Stairs& stairs = *check_stairs(l, 1);

    lua_pushboolean(l, stairs.is_inside_floor());
    return 1;
  });
}

/**
 * \brief Returns whether a value is a userdata of type shop treasure.
 * \param l A Lua context.
 * \param index An index in the stack.
 * \return \c true if the value at this index is a shop treasure.
 */
bool LuaContext::is_shop_treasure(lua_State* l, int index) {
  return is_userdata(l, index, get_entity_internal_type_name(EntityType::SHOP_TREASURE));
}

/**
 * \brief Checks that the userdata at the specified index of the stack is a
 * shop treasure and returns it.
 * \param l A Lua context.
 * \param index An index in the stack.
 * \return The shop treasure.
 */
std::shared_ptr<ShopTreasure> LuaContext::check_shop_treasure(lua_State* l, int index) {
  return std::static_pointer_cast<ShopTreasure>(check_userdata(
      l, index, get_entity_internal_type_name(EntityType::SHOP_TREASURE)
  ));
}

/**
 * \brief Pushes a shop treasure userdata onto the stack.
 * \param l A Lua context.
 * \param shop_treasure A shop treasure.
 */
void LuaContext::push_shop_treasure(lua_State* l, ShopTreasure& shop_treasure) {
  push_userdata(l, shop_treasure);
}

/**
 * \brief Notifies Lua that the hero interacts with a shop treasure.
 *
 * Lua then manages the dialogs shown to the player.
 *
 * \param shop_treasure A shop treasure.
 */
void LuaContext::notify_shop_treasure_interaction(ShopTreasure& shop_treasure) {

  push_shop_treasure(current_l, shop_treasure);
  lua_pushcclosure(current_l, l_shop_treasure_description_dialog_finished, 1);
  const ScopedLuaRef& callback_ref = create_ref();

  shop_treasure.get_game().start_dialog(
      shop_treasure.get_dialog_id(),
      ScopedLuaRef(),
      callback_ref
  );
}

/**
 * \brief Callback function executed after the description dialog of
 * a shop treasure.
 * \param l The Lua context that is calling this function.
 * \return Number of values to return to Lua.
 */
int LuaContext::l_shop_treasure_description_dialog_finished(lua_State* l) {

  return state_boundary_handle(l, [&] {

    // The description message has just finished.
    // The shop treasure is the first upvalue.
    ShopTreasure& shop_treasure = *check_shop_treasure(l, lua_upvalueindex(1));
    Game& game = shop_treasure.get_game();

    if (shop_treasure.is_being_removed()) {
      // The shop treasure was removed during the dialog.
      return 0;
    }

    lua_pushinteger(l, shop_treasure.get_price());
    const ScopedLuaRef& price_ref = LuaTools::create_ref(l);

    push_shop_treasure(l, shop_treasure);
    lua_pushcclosure(l, l_shop_treasure_question_dialog_finished, 1);
    ScopedLuaRef callback_ref = LuaTools::create_ref(l);

    game.start_dialog("_shop.question", price_ref, callback_ref);

    return 0;
  });
}

/**
 * \brief Callback function executed after the question dialog of
 * a shop treasure.
 * \param l The Lua context that is calling this function.
 * \return Number of values to return to Lua.
 */
int LuaContext::l_shop_treasure_question_dialog_finished(lua_State* l) {

  return state_boundary_handle(l, [&] {
    LuaContext& lua_context = get();

    // The "do you want to buy?" question has just been displayed.
    // The shop treasure is the first upvalue.
    ShopTreasure& shop_treasure = *check_shop_treasure(l, lua_upvalueindex(1));

    if (shop_treasure.is_being_removed()) {
      // The shop treasure was removed during the dialog.
      return 0;
    }

    // The first parameter is the answer.
    bool wants_to_buy = lua_isboolean(l, 1) && lua_toboolean(l, 1);

    Game& game = shop_treasure.get_game();
    if (wants_to_buy) {

      // The player wants to buy the item.
      Equipment& equipment = game.get_equipment();
      const Treasure& treasure = shop_treasure.get_treasure();
      EquipmentItem& item = treasure.get_item();

      if (!treasure.is_obtainable()) {
        // This treasure is not allowed.
        Sound::play("wrong", lua_context.get_main_loop().get_resource_provider());
      }
      else if (equipment.get_money() < shop_treasure.get_price()) {
        // Not enough money.
        Sound::play("wrong", lua_context.get_main_loop().get_resource_provider());
        game.start_dialog("_shop.not_enough_money", ScopedLuaRef(), ScopedLuaRef());
      }
      else if (item.has_amount() && item.get_amount() >= item.get_max_amount()) {
        // The player already has the maximum amount of this item.
        Sound::play("wrong", lua_context.get_main_loop().get_resource_provider());
        game.start_dialog("_shop.amount_full", ScopedLuaRef(), ScopedLuaRef());
      }
      else {

        bool can_buy = lua_context.shop_treasure_on_buying(shop_treasure);
        if (can_buy) {

          // Give the treasure.
          equipment.remove_money(shop_treasure.get_price());

          game.get_hero()->start_treasure(treasure, ScopedLuaRef());
          if (treasure.is_saved()) {
            shop_treasure.remove_from_map();
            game.get_savegame().set_boolean(treasure.get_savegame_variable(), true);
          }
          lua_context.shop_treasure_on_bought(shop_treasure);
        }
      }
    }
    return 0;
  });
}

/**
 * \brief Returns whether a value is a userdata of type pickable.
 * \param l A Lua context.
 * \param index An index in the stack.
 * \return \c true if the value at this index is a pickable.
 */
bool LuaContext::is_pickable(lua_State* l, int index) {
  return is_userdata(l, index, get_entity_internal_type_name(EntityType::PICKABLE));
}

/**
 * \brief Checks that the userdata at the specified index of the stack is an
 * pickable and returns it.
 * \param l A Lua context.
 * \param index An index in the stack.
 * \return The pickable.
 */
std::shared_ptr<Pickable> LuaContext::check_pickable(lua_State* l, int index) {
  return std::static_pointer_cast<Pickable>(check_userdata(
      l, index, get_entity_internal_type_name(EntityType::PICKABLE)
  ));
}

/**
 * \brief Pushes an pickable userdata onto the stack.
 * \param l A Lua context.
 * \param pickable A pickable treasure.
 */
void LuaContext::push_pickable(lua_State* l, Pickable& pickable) {
  push_userdata(l, pickable);
}

/**
 * \brief Implementation of pickable:get_followed_entity().
 * \param l The Lua context that is calling this function.
 * \return Number of values to return to Lua.
 */
int LuaContext::pickable_api_get_followed_entity(lua_State* l) {

  return state_boundary_handle(l, [&] {
    Pickable& pickable = *check_pickable(l, 1);

    EntityPtr followed_entity = pickable.get_entity_followed();

    if (followed_entity != nullptr) {
      push_entity(l, *followed_entity);
    }
    else {
      lua_pushnil(l);
    }
    return 1;
  });
}

/**
 * \brief Implementation of pickable:get_falling_height().
 * \param l The Lua context that is calling this function.
 * \return Number of values to return to Lua.
 */
int LuaContext::pickable_api_get_falling_height(lua_State* l) {

  return state_boundary_handle(l, [&] {
    const Pickable& pickable = *check_pickable(l, 1);

    lua_pushinteger(l, pickable.get_falling_height());
    return 1;
  });
}

/**
 * \brief Implementation of pickable:get_treasure().
 * \param l The Lua context that is calling this function.
 * \return Number of values to return to Lua.
 */
int LuaContext::pickable_api_get_treasure(lua_State* l) {

  return state_boundary_handle(l, [&] {
    const Pickable& pickable = *check_pickable(l, 1);
    const Treasure& treasure = pickable.get_treasure();

    push_item(l, treasure.get_item());
    lua_pushinteger(l, treasure.get_variant());
    if (!treasure.is_saved()) {
      lua_pushnil(l);
    }
    else {
      push_string(l, treasure.get_savegame_variable());
    }
    return 3;
  });
}

/**
 * \brief Returns whether a value is a userdata of type destructible object.
 * \param l A Lua context.
 * \param index An index in the stack.
 * \return \c true if the value at this index is a destructible object.
 */
bool LuaContext::is_destructible(lua_State* l, int index) {
  return is_userdata(l, index, get_entity_internal_type_name(EntityType::DESTRUCTIBLE));
}

/**
 * \brief Checks that the userdata at the specified index of the stack is a
 * destructible object and returns it.
 * \param l A Lua context.
 * \param index An index in the stack.
 * \return The destructible object.
 */
std::shared_ptr<Destructible> LuaContext::check_destructible(lua_State* l, int index) {
  return std::static_pointer_cast<Destructible>(check_userdata(
      l, index, get_entity_internal_type_name(EntityType::DESTRUCTIBLE)
  ));
}

/**
 * \brief Pushes a destructible userdata onto the stack.
 * \param l A Lua context.
 * \param destructible A destructible object.
 */
void LuaContext::push_destructible(lua_State* l, Destructible& destructible) {
  push_userdata(l, destructible);
}

/**
 * \brief Implementation of destructible:get_treasure().
 * \param l The Lua context that is calling this function.
 * \return Number of values to return to Lua.
 */
int LuaContext::destructible_api_get_treasure(lua_State* l) {

  return state_boundary_handle(l, [&] {
    const Destructible& destructible = *check_destructible(l, 1);
    const Treasure& treasure = destructible.get_treasure();

    if (treasure.get_item_name().empty()) {
      // No treasure: return nil.
      lua_pushnil(l);
      return 1;
    }

    push_string(l, treasure.get_item_name());
    lua_pushinteger(l, treasure.get_variant());
    if (!treasure.is_saved()) {
      lua_pushnil(l);
    }
    else {
      push_string(l, treasure.get_savegame_variable());
    }
    return 3;
  });
}

/**
 * \brief Implementation of destructible:set_treasure().
 * \param l The Lua context that is calling this function.
 * \return Number of values to return to Lua.
 */
int LuaContext::destructible_api_set_treasure(lua_State* l) {

  return state_boundary_handle(l, [&] {
    Destructible& destructible = *check_destructible(l, 1);
    std::string item_name, savegame_variable;
    int variant = 1;

    if (lua_gettop(l) >= 2 && !lua_isnil(l, 2)) {
      item_name = LuaTools::check_string(l, 2);
    }
    if (lua_gettop(l) >= 3 && !lua_isnil(l, 3)) {
      variant = LuaTools::check_int(l, 3);
    }
    if (lua_gettop(l) >= 4 && !lua_isnil(l, 4)) {
      savegame_variable = LuaTools::check_string(l, 4);
    }

    if (!savegame_variable.empty()
        && !LuaTools::is_valid_lua_identifier(savegame_variable)) {
      LuaTools::arg_error(l, 4,
          std::string("savegame variable identifier expected, got '")
      + savegame_variable + "'");
    }

    Treasure treasure(destructible.get_game(), item_name, variant, savegame_variable);
    destructible.set_treasure(treasure);

    return 0;
  });
}

/**
 * \brief Implementation of destructible:get_destruction_sound().
 * \param l The Lua context that is calling this function.
 * \return Number of values to return to Lua.
 */
int LuaContext::destructible_api_get_destruction_sound(lua_State* l) {

  return state_boundary_handle(l, [&] {
    const Destructible& destructible = *check_destructible(l, 1);

    const std::string& destruction_sound_id = destructible.get_destruction_sound();

    if (destruction_sound_id.empty()) {
      lua_pushnil(l);
    }
    else {
      push_string(l, destruction_sound_id);
    }
    return 1;
  });
}

/**
 * \brief Implementation of destructible:set_destruction_sound().
 * \param l The Lua context that is calling this function.
 * \return Number of values to return to Lua.
 */
int LuaContext::destructible_api_set_destruction_sound(lua_State* l) {

  return state_boundary_handle(l, [&] {
    Destructible& destructible = *check_destructible(l, 1);
    std::string destruction_sound_id;
    if (!lua_isnil(l, 2)) {
      destruction_sound_id = LuaTools::check_string(l, 2);
    }

    destructible.set_destruction_sound(destruction_sound_id);
    return 0;
  });
}

/**
 * \brief Implementation of destructible:get_can_be_cut().
 * \param l The Lua context that is calling this function.
 * \return Number of values to return to Lua.
 */
int LuaContext::destructible_api_get_can_be_cut(lua_State* l) {

  return state_boundary_handle(l, [&] {
    const Destructible& destructible = *check_destructible(l, 1);

    bool can_be_cut = destructible.get_can_be_cut();

    lua_pushboolean(l, can_be_cut);
    return 1;
  });
}

/**
 * \brief Implementation of destructible:set_can_be_cut().
 * \param l The Lua context that is calling this function.
 * \return Number of values to return to Lua.
 */
int LuaContext::destructible_api_set_can_be_cut(lua_State* l) {

  return state_boundary_handle(l, [&] {
    Destructible& destructible = *check_destructible(l, 1);
    bool can_be_cut = LuaTools::opt_boolean(l, 2, true);

    destructible.set_can_be_cut(can_be_cut);

    return 0;
  });
}

/**
 * \brief Implementation of destructible:get_can_explode().
 * \param l The Lua context that is calling this function.
 * \return Number of values to return to Lua.
 */
int LuaContext::destructible_api_get_can_explode(lua_State* l) {

  return state_boundary_handle(l, [&] {
    const Destructible& destructible = *check_destructible(l, 1);

    bool can_explode = destructible.get_can_explode();

    lua_pushboolean(l, can_explode);
    return 1;
  });
}

/**
 * \brief Implementation of destructible:set_can_explode().
 * \param l The Lua context that is calling this function.
 * \return Number of values to return to Lua.
 */
int LuaContext::destructible_api_set_can_explode(lua_State* l) {

  return state_boundary_handle(l, [&] {
    Destructible& destructible = *check_destructible(l, 1);
    bool can_explode = LuaTools::opt_boolean(l, 2, true);

    destructible.set_can_explode(can_explode);

    return 0;
  });
}

/**
 * \brief Implementation of destructible:get_can_regenerate().
 * \param l The Lua context that is calling this function.
 * \return Number of values to return to Lua.
 */
int LuaContext::destructible_api_get_can_regenerate(lua_State* l) {

  return state_boundary_handle(l, [&] {
    const Destructible& destructible = *check_destructible(l, 1);

    bool can_regenerate = destructible.get_can_regenerate();

    lua_pushboolean(l, can_regenerate);
    return 1;
  });
}

/**
 * \brief Implementation of destructible:set_can_regenerate().
 * \param l The Lua context that is calling this function.
 * \return Number of values to return to Lua.
 */
int LuaContext::destructible_api_set_can_regenerate(lua_State* l) {

  return state_boundary_handle(l, [&] {
    Destructible& destructible = *check_destructible(l, 1);
    bool can_regenerate = LuaTools::opt_boolean(l, 2, true);

    destructible.set_can_regenerate(can_regenerate);

    return 0;
  });
}

/**
 * \brief Implementation of destructible:get_damage_on_enemies().
 * \param l The Lua context that is calling this function.
 * \return Number of values to return to Lua.
 */
int LuaContext::destructible_api_get_damage_on_enemies(lua_State* l) {

  return state_boundary_handle(l, [&] {
    const Destructible& destructible = *check_destructible(l, 1);

    int damage_on_enemies = destructible.get_damage_on_enemies();

    lua_pushinteger(l, damage_on_enemies);
    return 1;
  });
}

/**
 * \brief Implementation of destructible:set_damage_on_enemies().
 * \param l The Lua context that is calling this function.
 * \return Number of values to return to Lua.
 */
int LuaContext::destructible_api_set_damage_on_enemies(lua_State* l) {

  return state_boundary_handle(l, [&] {
    Destructible& destructible = *check_destructible(l, 1);
    int damage_on_enemies = LuaTools::check_int(l, 2);

    destructible.set_damage_on_enemies(damage_on_enemies);

    return 0;
  });
}

/**
 * \brief Implementation of destructible:get_modified_ground().
 * \param l The Lua context that is calling this function.
 * \return Number of values to return to Lua.
 */
int LuaContext::destructible_api_get_modified_ground(lua_State* l) {

  return state_boundary_handle(l, [&] {
    const Destructible& destructible = *check_destructible(l, 1);

    Ground modified_ground = destructible.get_modified_ground();

    push_string(l, enum_to_name(modified_ground));
    return 1;
  });
}

/**
 * \brief Returns whether a value is a userdata of type carried object.
 * \param l A Lua context.
 * \param index An index in the stack.
 * \return \c true if the value at this index is a carried object.
 */
bool LuaContext::is_carried_object(lua_State* l, int index) {
  return is_userdata(l, index, get_entity_internal_type_name(EntityType::CARRIED_OBJECT));
}

/**
 * \brief Checks that the userdata at the specified index of the stack is a
 * carried object and returns it.
 * \param l A Lua context.
 * \param index An index in the stack.
 * \return The carried object.
 */
std::shared_ptr<CarriedObject> LuaContext::check_carried_object(lua_State* l, int index) {
  return std::static_pointer_cast<CarriedObject>(check_userdata(
      l, index, get_entity_internal_type_name(EntityType::CARRIED_OBJECT)
  ));
}

/**
 * \brief Pushes a carried object userdata onto the stack.
 * \param l A Lua context.
 * \param carried_object A carried object.
 */
void LuaContext::push_carried_object(lua_State* l, CarriedObject& carried_object) {
  push_userdata(l, carried_object);
}

/**
 * \brief Implementation of carried_object:get_carrier().
 * \param l The Lua context that is calling this function.
 * \return Number of values to return to Lua.
 */
int LuaContext::carried_object_api_get_carrier(lua_State* l) {

  return state_boundary_handle(l, [&] {
    const CarriedObject& carried_object = *check_carried_object(l, 1);

    const EntityPtr& carrier = carried_object.get_carrier();
    if (carrier == nullptr) {
      lua_pushnil(l);
    }
    else {
      push_entity(l, *carrier);
    }
    return 1;
  });
}

/**
 * \brief Implementation of carried_object:get_destruction_sound().
 * \param l The Lua context that is calling this function.
 * \return Number of values to return to Lua.
 */
int LuaContext::carried_object_api_get_destruction_sound(lua_State* l) {

  return state_boundary_handle(l, [&] {
    const CarriedObject& carried_object = *check_carried_object(l, 1);

    const std::string& destruction_sound_id = carried_object.get_destruction_sound();

    if (destruction_sound_id.empty()) {
      lua_pushnil(l);
    }
    else {
      push_string(l, destruction_sound_id);
    }
    return 1;
  });
}

/**
 * \brief Implementation of carried_object:set_destruction_sound().
 * \param l The Lua context that is calling this function.
 * \return Number of values to return to Lua.
 */
int LuaContext::carried_object_api_set_destruction_sound(lua_State* l) {

  return state_boundary_handle(l, [&] {
    CarriedObject& carried_object = *check_carried_object(l, 1);
    std::string destruction_sound_id;
    if (!lua_isnil(l, 2)) {
      destruction_sound_id = LuaTools::check_string(l, 2);
    }

    carried_object.set_destruction_sound(destruction_sound_id);
    return 0;
  });
}

/**
 * \brief Implementation of carried_object:get_damage_on_enemies().
 * \param l The Lua context that is calling this function.
 * \return Number of values to return to Lua.
 */
int LuaContext::carried_object_api_get_damage_on_enemies(lua_State* l) {

  return state_boundary_handle(l, [&] {
    const CarriedObject& carried_object = *check_carried_object(l, 1);

    int damage_on_enemies = carried_object.get_damage_on_enemies();

    lua_pushinteger(l, damage_on_enemies);
    return 1;
  });
}

/**
 * \brief Implementation of carried_object:set_damage_on_enemies().
 * \param l The Lua context that is calling this function.
 * \return Number of values to return to Lua.
 */
int LuaContext::carried_object_api_set_damage_on_enemies(lua_State* l) {

  return state_boundary_handle(l, [&] {
    CarriedObject& carried_object = *check_carried_object(l, 1);
    int damage_on_enemies = LuaTools::check_int(l, 2);

    carried_object.set_damage_on_enemies(damage_on_enemies);

    return 0;
  });
}

/**
 * \brief Implementation of carried_object:set_damage_on_enemies().
 * \param l The Lua context that is calling this function.
 * \return Number of values to return to Lua.
 */
int LuaContext::carried_object_api_get_object_height(lua_State* l){
  return state_boundary_handle(l, [&] {
    CarriedObject& carried_object = *check_carried_object(l, 1);

    int height = carried_object.get_object_height();

    lua_pushinteger(l, height);
    return 1;
  });
}

/**
 * \brief Implementation of carried_object:set_damage_on_enemies().
 * \param l The Lua context that is calling this function.
 * \return Number of values to return to Lua.
 */
int LuaContext::carried_object_api_set_object_height(lua_State* l) {

  return state_boundary_handle(l, [&] {
    CarriedObject& carried_object = *check_carried_object(l, 1);
    int height = LuaTools::check_int(l, 2);

    carried_object.set_object_height(height);

    return 0;
  });
}

/**
 * \brief Returns whether a value is a userdata of type dynamic tile.
 * \param l A Lua context.
 * \param index An index in the stack.
 * \return \c true if the value at this index is a dynamic tile.
 */
bool LuaContext::is_dynamic_tile(lua_State* l, int index) {
  return is_userdata(l, index, get_entity_internal_type_name(EntityType::DYNAMIC_TILE));
}

/**
 * \brief Checks that the userdata at the specified index of the stack is a
 * dynamic tile and returns it.
 * \param l A Lua context.
 * \param index An index in the stack.
 * \return The dynamic tile.
 */
std::shared_ptr<DynamicTile> LuaContext::check_dynamic_tile(lua_State* l, int index) {
  return std::static_pointer_cast<DynamicTile>(check_userdata(
      l, index, get_entity_internal_type_name(EntityType::DYNAMIC_TILE)
  ));
}

/**
 * \brief Pushes a dynamic tile userdata onto the stack.
 * \param l A Lua context.
 * \param dynamic_tile A dynamic tile.
 */
void LuaContext::push_dynamic_tile(lua_State* l, DynamicTile& dynamic_tile) {
  push_userdata(l, dynamic_tile);
}

/**
 * \brief Implementation of dynamic_tile:get_pattern_id().
 * \param l The Lua context that is calling this function.
 * \return Number of values to return to Lua.
 */
int LuaContext::dynamic_tile_api_get_pattern_id(lua_State* l) {

  return state_boundary_handle(l, [&] {
    const DynamicTile& dynamic_tile = *check_dynamic_tile(l, 1);

    const std::string& pattern_id = dynamic_tile.get_tile_pattern_id();

    push_string(l, pattern_id);
    return 1;
  });
}

/**
 * \brief Implementation of dynamic_tile:get_modified_ground().
 * \param l The Lua context that is calling this function.
 * \return Number of values to return to Lua.
 */
int LuaContext::dynamic_tile_api_get_modified_ground(lua_State* l) {

  return state_boundary_handle(l, [&] {
    const DynamicTile& dynamic_tile = *check_dynamic_tile(l, 1);

    Ground modified_ground = dynamic_tile.get_modified_ground();

    push_string(l, enum_to_name(modified_ground));
    return 1;
  });
}

/**
 * \brief Implementation of dynamic_tile:get_tileset().
 * \param l The Lua context that is calling this function.
 * \return Number of values to return to Lua.
 */
int LuaContext::dynamic_tile_api_get_tileset(lua_State* l) {

  return state_boundary_handle(l, [&] {
    const DynamicTile& dynamic_tile = *check_dynamic_tile(l, 1);

    const Tileset* tileset = dynamic_tile.get_tileset();
    if (tileset) {
        push_string(l, tileset->get_id());
    }
    else {
        lua_pushnil(l);
    }

    return 1;
  });
}

/**
 * \brief Implementation of dynamic_tile:set_tileset().
 * \param l The Lua context that is calling this function.
 * \return Number of values to return to Lua.
 */
int LuaContext::dynamic_tile_api_set_tileset(lua_State* l) {

  return state_boundary_handle(l, [&] {
    DynamicTile& dynamic_tile = *check_dynamic_tile(l, 1);

    if (lua_isstring(l, 2)) {
      const std::string& tileset_id = LuaTools::check_string(l, 2);
      dynamic_tile.set_tileset(tileset_id);
    }
    else if (lua_isnil(l, 2)) {
      dynamic_tile.set_tileset(nullptr);
    }
    else {
      LuaTools::type_error(l, 2, "string or nil");
    }

    return 0;
  });
}

/**
 * \brief Returns whether a value is a userdata of type enemy.
 * \param l A Lua context.
 * \param index An index in the stack.
 * \return \c true if the value at this index is an enemy.
 */
bool LuaContext::is_enemy(lua_State* l, int index) {
  return is_userdata(l, index, get_entity_internal_type_name(EntityType::ENEMY));
}

/**
 * \brief Checks that the userdata at the specified index of the stack is an
 * enemy and returns it.
 * \param l A Lua context.
 * \param index An index in the stack.
 * \return The enemy.
 */
std::shared_ptr<Enemy> LuaContext::check_enemy(lua_State* l, int index) {
  return std::static_pointer_cast<Enemy>(check_userdata(
      l, index, get_entity_internal_type_name(EntityType::ENEMY)
  ));
}

/**
 * \brief Pushes an enemy userdata onto the stack.
 * \param l A Lua context.
 * \param enemy An enemy.
 */
void LuaContext::push_enemy(lua_State* l, Enemy& enemy) {
  push_userdata(l, enemy);
}

/**
 * \brief Implementation of enemy:get_breed().
 * \param l The Lua context that is calling this function.
 * \return Number of values to return to Lua.
 */
int LuaContext::enemy_api_get_breed(lua_State* l) {

  return state_boundary_handle(l, [&] {
    const Enemy& enemy = *check_enemy(l, 1);

    push_string(l, enemy.get_breed());
    return 1;
  });
}

/**
 * \brief Implementation of enemy:get_life().
 * \param l The Lua context that is calling this function.
 * \return Number of values to return to Lua.
 */
int LuaContext::enemy_api_get_life(lua_State* l) {

  return state_boundary_handle(l, [&] {
    const Enemy& enemy = *check_enemy(l, 1);

    lua_pushinteger(l, enemy.get_life());
    return 1;
  });
}

/**
 * \brief Implementation of enemy:set_life().
 * \param l The Lua context that is calling this function.
 * \return Number of values to return to Lua.
 */
int LuaContext::enemy_api_set_life(lua_State* l) {

  return state_boundary_handle(l, [&] {
    Enemy& enemy = *check_enemy(l, 1);
    int life = LuaTools::check_int(l, 2);

    enemy.set_life(life);

    return 0;
  });
}

/**
 * \brief Implementation of enemy:add_life().
 * \param l The Lua context that is calling this function.
 * \return Number of values to return to Lua.
 */
int LuaContext::enemy_api_add_life(lua_State* l) {

  return state_boundary_handle(l, [&] {
    Enemy& enemy = *check_enemy(l, 1);
    int points = LuaTools::check_int(l, 2);

    enemy.set_life(enemy.get_life() + points);

    return 0;
  });
}

/**
 * \brief Implementation of enemy:remove_life().
 * \param l The Lua context that is calling this function.
 * \return Number of values to return to Lua.
 */
int LuaContext::enemy_api_remove_life(lua_State* l) {

  return state_boundary_handle(l, [&] {
    Enemy& enemy = *check_enemy(l, 1);
    int points = LuaTools::check_int(l, 2);

    enemy.set_life(enemy.get_life() - points);

    return 0;
  });
}

/**
 * \brief Implementation of enemy:get_damage().
 * \param l The Lua context that is calling this function.
 * \return Number of values to return to Lua.
 */
int LuaContext::enemy_api_get_damage(lua_State* l) {

  return state_boundary_handle(l, [&] {
    const Enemy& enemy = *check_enemy(l, 1);

    lua_pushinteger(l, enemy.get_damage());
    return 1;
  });
}

/**
 * \brief Implementation of enemy:set_damage().
 * \param l The Lua context that is calling this function.
 * \return Number of values to return to Lua.
 */
int LuaContext::enemy_api_set_damage(lua_State* l) {

  return state_boundary_handle(l, [&] {
    Enemy& enemy = *check_enemy(l, 1);
    int damage = LuaTools::check_int(l, 2);

    enemy.set_damage(damage);

    return 0;
  });
}

/**
 * \brief Implementation of enemy:is_pushed_back_when_hurt().
 * \param l The Lua context that is calling this function.
 * \return Number of values to return to Lua.
 */
int LuaContext::enemy_api_is_pushed_back_when_hurt(lua_State* l) {

  return state_boundary_handle(l, [&] {
    const Enemy& enemy = *check_enemy(l, 1);

    lua_pushboolean(l, enemy.get_pushed_back_when_hurt());
    return 1;
  });
}

/**
 * \brief Implementation of enemy:set_pushed_back_when_hurt().
 * \param l The Lua context that is calling this function.
 * \return Number of values to return to Lua.
 */
int LuaContext::enemy_api_set_pushed_back_when_hurt(lua_State* l) {

  return state_boundary_handle(l, [&] {
    Enemy& enemy = *check_enemy(l, 1);
    bool push_back = LuaTools::opt_boolean(l, 2, true);

    enemy.set_pushed_back_when_hurt(push_back);

    return 0;
  });
}

/**
 * \brief Implementation of enemy:get_push_hero_on_sword().
 * \param l The Lua context that is calling this function.
 * \return Number of values to return to Lua.
 */
int LuaContext::enemy_api_get_push_hero_on_sword(lua_State* l) {

  return state_boundary_handle(l, [&] {
    const Enemy& enemy = *check_enemy(l, 1);

    lua_pushboolean(l, enemy.get_push_hero_on_sword());
    return 1;
  });
}

/**
 * \brief Implementation of enemy:set_push_hero_on_sword().
 * \param l The Lua context that is calling this function.
 * \return Number of values to return to Lua.
 */
int LuaContext::enemy_api_set_push_hero_on_sword(lua_State* l) {

  return state_boundary_handle(l, [&] {
    Enemy& enemy = *check_enemy(l, 1);
    bool push = LuaTools::opt_boolean(l, 2, true);

    enemy.set_push_hero_on_sword(push);

    return 0;
  });
}

/**
 * \brief Implementation of enemy:get_can_hurt_hero_running().
 * \param l The Lua context that is calling this function.
 * \return Number of values to return to Lua.
 */
int LuaContext::enemy_api_get_can_hurt_hero_running(lua_State* l) {

  return state_boundary_handle(l, [&] {
    const Enemy& enemy = *check_enemy(l, 1);

    lua_pushboolean(l, enemy.get_can_hurt_hero_running());
    return 1;
  });
}

/**
 * \brief Implementation of enemy:set_can_hurt_hero_running().
 * \param l The Lua context that is calling this function.
 * \return Number of values to return to Lua.
 */
int LuaContext::enemy_api_set_can_hurt_hero_running(lua_State* l) {

  return state_boundary_handle(l, [&] {
    Enemy& enemy = *check_enemy(l, 1);
    bool can_hurt_hero_running = LuaTools::opt_boolean(l, 2, true);

    enemy.set_can_hurt_hero_running(can_hurt_hero_running);

    return 0;
  });
}

/**
 * \brief Implementation of enemy:get_hurt_style().
 * \param l The Lua context that is calling this function.
 * \return Number of values to return to Lua.
 */
int LuaContext::enemy_api_get_hurt_style(lua_State* l) {

  return state_boundary_handle(l, [&] {
    const Enemy& enemy = *check_enemy(l, 1);

    Enemy::HurtStyle hurt_style = enemy.get_hurt_style();

    push_string(l, Enemy::hurt_style_names.find(hurt_style)->second);
    return 1;
  });
}

/**
 * \brief Implementation of enemy:set_hurt_style().
 * \param l The Lua context that is calling this function.
 * \return Number of values to return to Lua.
 */
int LuaContext::enemy_api_set_hurt_style(lua_State* l) {

  return state_boundary_handle(l, [&] {
    Enemy& enemy = *check_enemy(l, 1);
    Enemy::HurtStyle hurt_style = LuaTools::check_enum<Enemy::HurtStyle>(
        l, 2, Enemy::hurt_style_names);

    enemy.set_hurt_style(hurt_style);

    return 0;
  });
}

/**
 * \brief Implementation of enemy:get_dying_sprite_id().
 * \param l The Lua context that is calling this function.
 * \return Number of values to return to Lua.
 */
int LuaContext::enemy_api_get_dying_sprite_id(lua_State* l) {

  return state_boundary_handle(l, [&] {
    const Enemy& enemy = *check_enemy(l, 1);

    const std::string& dying_sprite_id = enemy.get_dying_sprite_id();

    if (dying_sprite_id.empty()) {
      lua_pushnil(l);
    }
    else {
      push_string(l, dying_sprite_id);
    }
    return 1;
  });
}

/**
 * \brief Implementation of enemy:set_dying_sprite_id().
 * \param l The Lua context that is calling this function.
 * \return Number of values to return to Lua.
 */
int LuaContext::enemy_api_set_dying_sprite_id(lua_State* l) {

  return state_boundary_handle(l, [&] {
    Enemy& enemy = *check_enemy(l, 1);
    std::string dying_sprite_id;

    if (lua_isstring(l, 2)) {
      dying_sprite_id = LuaTools::check_string(l, 2);
    }
    else if (!lua_isnil(l, 2)) {
      LuaTools::type_error(l, 2, "string or nil");
    }

    enemy.set_dying_sprite_id(dying_sprite_id);

    return 0;
  });
}

/**
 * \brief Implementation of enemy:get_can_attack().
 * \param l The Lua context that is calling this function.
 * \return Number of values to return to Lua.
 */
int LuaContext::enemy_api_get_can_attack(lua_State* l) {

  return state_boundary_handle(l, [&] {
    const Enemy& enemy = *check_enemy(l, 1);

    lua_pushboolean(l, enemy.get_can_attack());
    return 1;
  });
}

/**
 * \brief Implementation of enemy:set_can_attack().
 * \param l The Lua context that is calling this function.
 * \return Number of values to return to Lua.
 */
int LuaContext::enemy_api_set_can_attack(lua_State* l) {

  return state_boundary_handle(l, [&] {
    Enemy& enemy = *check_enemy(l, 1);
    bool can_attack = LuaTools::opt_boolean(l, 2, true);

    enemy.set_can_attack(can_attack);

    return 0;
  });
}

/**
 * \brief Implementation of enemy:get_minimum_shield_needed().
 * \param l The Lua context that is calling this function.
 * \return Number of values to return to Lua.
 */
int LuaContext::enemy_api_get_minimum_shield_needed(lua_State* l) {

  return state_boundary_handle(l, [&] {
    const Enemy& enemy = *check_enemy(l, 1);

    int shield_level = enemy.get_minimum_shield_needed();

    lua_pushinteger(l, shield_level);
    return 1;
  });
}

/**
 * \brief Implementation of enemy:set_minimum_shield_needed().
 * \param l The Lua context that is calling this function.
 * \return Number of values to return to Lua.
 */
int LuaContext::enemy_api_set_minimum_shield_needed(lua_State* l) {

  return state_boundary_handle(l, [&] {
    Enemy& enemy = *check_enemy(l, 1);
    int shield_level = LuaTools::check_int(l, 2);

    enemy.set_minimum_shield_needed(shield_level);

    return 0;
  });
}

/**
 * \brief Implementation of enemy:get_attack_consequence().
 * \param l The Lua context that is calling this function.
 * \return Number of values to return to Lua.
 */
int LuaContext::enemy_api_get_attack_consequence(lua_State* l) {

  return state_boundary_handle(l, [&] {
    const Enemy& enemy = *check_enemy(l, 1);
    EnemyAttack attack = LuaTools::check_enum<EnemyAttack>(l, 2, Enemy::attack_names);

    const EnemyReaction::Reaction& reaction = enemy.get_attack_consequence(attack, nullptr);
    if (reaction.type == EnemyReaction::ReactionType::HURT) {
      // Return the life damage.
      lua_pushinteger(l, reaction.life_lost);
    } else if (reaction.type == EnemyReaction::ReactionType::LUA_CALLBACK) {
      // Return the callback.
      reaction.callback.push(l);
    } else {
      // Return a string.
      push_string(l, enum_to_name(reaction.type));
    }
    return 1;
  });
}

/**
 * \brief Implementation of enemy:set_attack_consequence().
 * \param l The Lua context that is calling this function.
 * \return Number of values to return to Lua.
 */
int LuaContext::enemy_api_set_attack_consequence(lua_State* l) {

  return state_boundary_handle(l, [&] {
    Enemy& enemy = *check_enemy(l, 1);
    EnemyAttack attack = LuaTools::check_enum<EnemyAttack>(l, 2, Enemy::attack_names);

    if (lua_isnumber(l, 3)) {
      int life_points = LuaTools::check_int(l, 3);
      if (life_points < 0) {
        std::ostringstream oss;
        oss << "Invalid life points number for attack consequence: '"
            << life_points << "'";
        LuaTools::arg_error(l, 3, oss.str());
      }
      enemy.set_attack_consequence(attack, EnemyReaction::ReactionType::HURT, life_points);
    }
    else if (lua_isstring(l, 3)) {
      EnemyReaction::ReactionType reaction = LuaTools::check_enum<EnemyReaction::ReactionType>(
          l, 3);
      enemy.set_attack_consequence(attack, reaction);
    }
    else if (lua_isfunction(l, 3)) {
      ScopedLuaRef callback = LuaTools::check_function(l, 3);
      enemy.set_attack_consequence(attack, EnemyReaction::ReactionType::LUA_CALLBACK, 0, callback);
    }
    else {
      LuaTools::type_error(l, 3, "number, string or function");
    }

    return 0;
  });
}

/**
 * \brief Implementation of enemy:get_attack_consequence_sprite().
 * \param l The Lua context that is calling this function.
 * \return Number of values to return to Lua.
 */
int LuaContext::enemy_api_get_attack_consequence_sprite(lua_State* l) {

  return state_boundary_handle(l, [&] {
    const Enemy& enemy = *check_enemy(l, 1);
    Sprite& sprite = *check_sprite(l, 2);
    EnemyAttack attack = LuaTools::check_enum<EnemyAttack>(l, 3, Enemy::attack_names);

    const EnemyReaction::Reaction& reaction = enemy.get_attack_consequence(attack, &sprite);
    if (reaction.type == EnemyReaction::ReactionType::HURT) {
      // Return the life damage.
      lua_pushinteger(l, reaction.life_lost);
    }
    else if (reaction.type == EnemyReaction::ReactionType::LUA_CALLBACK) {
      // Return the callback.
      reaction.callback.push(l);
    }
    else {
      // Return a string.
      push_string(l, enum_to_name(reaction.type));
    }
    return 1;
  });
}

/**
 * \brief Implementation of enemy:set_attack_consequence_sprite().
 * \param l The Lua context that is calling this function.
 * \return Number of values to return to Lua.
 */
int LuaContext::enemy_api_set_attack_consequence_sprite(lua_State* l) {

  return state_boundary_handle(l, [&] {
    Enemy& enemy = *check_enemy(l, 1);
    Sprite& sprite = *check_sprite(l, 2);
    EnemyAttack attack = LuaTools::check_enum<EnemyAttack>(l, 3, Enemy::attack_names);

    if (lua_isnumber(l, 4)) {
      int life_points = LuaTools::check_int(l, 4);
      if (life_points < 0) {
        std::ostringstream oss;
        oss << "Invalid life points number for attack consequence: '"
            << life_points << "'";
        LuaTools::arg_error(l, 4, oss.str());
      }
      enemy.set_attack_consequence_sprite(sprite, attack, EnemyReaction::ReactionType::HURT, life_points);
    }
    else if (lua_isstring(l, 4)) {
      EnemyReaction::ReactionType reaction = LuaTools::check_enum<EnemyReaction::ReactionType>(
          l, 4);
      enemy.set_attack_consequence_sprite(sprite, attack, reaction);
    }
    else if (lua_isfunction(l, 4)) {
      ScopedLuaRef callback = LuaTools::check_function(l, 4);
      enemy.set_attack_consequence_sprite(sprite, attack, EnemyReaction::ReactionType::LUA_CALLBACK, 0, callback);
    }
    else {
      LuaTools::type_error(l, 3, "number, string or function");
    }

    return 0;
  });
}

/**
 * \brief Implementation of enemy:set_default_attack_consequences().
 * \param l The Lua context that is calling this function.
 * \return Number of values to return to Lua.
 */
int LuaContext::enemy_api_set_default_attack_consequences(lua_State* l) {

  return state_boundary_handle(l, [&] {
    Enemy& enemy = *check_enemy(l, 1);

    enemy.set_default_attack_consequences();

    return 0;
  });
}

/**
 * \brief Implementation of enemy:set_default_attack_consequences_sprite().
 * \param l The Lua context that is calling this function.
 * \return Number of values to return to Lua.
 */
int LuaContext::enemy_api_set_default_attack_consequences_sprite(lua_State* l) {

  return state_boundary_handle(l, [&] {
    Enemy& enemy = *check_enemy(l, 1);
    Sprite& sprite = *check_sprite(l, 2);

    enemy.set_default_attack_consequences_sprite(sprite);

    return 0;
  });
}

/**
 * \brief Implementation of enemy:set_invincible().
 * \param l The Lua context that is calling this function.
 * \return Number of values to return to Lua.
 */
int LuaContext::enemy_api_set_invincible(lua_State* l) {

  return state_boundary_handle(l, [&] {
    Enemy& enemy = *check_enemy(l, 1);

    enemy.set_no_attack_consequences();

    return 0;
  });
}

/**
 * \brief Implementation of enemy:set_invincible_sprite().
 * \param l The Lua context that is calling this function.
 * \return Number of values to return to Lua.
 */
int LuaContext::enemy_api_set_invincible_sprite(lua_State* l) {

  return state_boundary_handle(l, [&] {
    Enemy& enemy = *check_enemy(l, 1);
    Sprite& sprite = *check_sprite(l, 2);

    enemy.set_no_attack_consequences_sprite(sprite);

    return 0;
  });
}

/**
 * \brief Implementation of enemy:get_treasure().
 * \param l The Lua context that is calling this function.
 * \return Number of values to return to Lua.
 */
int LuaContext::enemy_api_get_treasure(lua_State* l) {

  return state_boundary_handle(l, [&] {
    const Enemy& enemy = *check_enemy(l, 1);
    const Treasure& treasure = enemy.get_treasure();

    if (treasure.get_item_name().empty()) {
      // No treasure: return nil.
      lua_pushnil(l);
      return 1;
    }

    push_string(l, treasure.get_item_name());
    lua_pushinteger(l, treasure.get_variant());
    if (!treasure.is_saved()) {
      lua_pushnil(l);
    }
    else {
      push_string(l, treasure.get_savegame_variable());
    }
    return 3;
  });
}


/**
 * \brief Implementation of enemy:set_treasure().
 * \param l The Lua context that is calling this function.
 * \return Number of values to return to Lua.
 */
int LuaContext::enemy_api_set_treasure(lua_State* l) {

  return state_boundary_handle(l, [&] {
    Enemy& enemy = *check_enemy(l, 1);
    std::string item_name, savegame_variable;
    int variant = 1;

    if (lua_gettop(l) >= 2 && !lua_isnil(l, 2)) {
      item_name = LuaTools::check_string(l, 2);
    }
    if (lua_gettop(l) >= 3 && !lua_isnil(l, 3)) {
      variant = LuaTools::check_int(l, 3);
    }
    if (lua_gettop(l) >= 4 && !lua_isnil(l, 4)) {
      savegame_variable = LuaTools::check_string(l, 4);
    }

    if (!savegame_variable.empty()
        && !LuaTools::is_valid_lua_identifier(savegame_variable)) {
      LuaTools::arg_error(l, 4,
          std::string("savegame variable identifier expected, got '")
      + savegame_variable + "'");
    }

    Treasure treasure(enemy.get_game(), item_name, variant, savegame_variable);
    enemy.set_treasure(treasure);

    return 0;
  });
}

/**
 * \brief Implementation of enemy:is_traversable().
 * \param l The Lua context that is calling this function.
 * \return Number of values to return to Lua.
 */
int LuaContext::enemy_api_is_traversable(lua_State* l) {

  return state_boundary_handle(l, [&] {
    const Enemy& enemy = *check_enemy(l, 1);

    lua_pushboolean(l, enemy.is_traversable());
    return 1;
  });
}

/**
 * \brief Implementation of enemy:set_traversable().
 * \param l The Lua context that is calling this function.
 * \return Number of values to return to Lua.
 */
int LuaContext::enemy_api_set_traversable(lua_State* l) {

  return state_boundary_handle(l, [&] {
    Enemy& enemy = *check_enemy(l, 1);

    bool traversable = LuaTools::opt_boolean(l, 2, true);

    enemy.set_traversable(traversable);

    return 0;
  });
}

/**
 * \brief Implementation of enemy:get_attacking_collision_mode().
 * \param l The Lua context that is calling this function.
 * \return Number of values to return to Lua.
 */
int LuaContext::enemy_api_get_attacking_collision_mode(lua_State* l) {

  return state_boundary_handle(l, [&] {
    const Enemy& enemy = *check_enemy(l, 1);

    push_string(l, enum_to_name(enemy.get_attacking_collision_mode()));
    return 1;
  });
}

/**
 * \brief Implementation of enemy:set_attacking_collision_mode().
 * \param l The Lua context that is calling this function.
 * \return Number of values to return to Lua.
 */
int LuaContext::enemy_api_set_attacking_collision_mode(lua_State* l) {

  return state_boundary_handle(l, [&] {
    Enemy& enemy = *check_enemy(l, 1);
    CollisionMode attacking_collision_mode = LuaTools::check_enum<CollisionMode>(l, 2,
        EnumInfoTraits<CollisionMode>::names_no_none_no_custom
    );
    enemy.set_attacking_collision_mode(attacking_collision_mode);

    return 0;
  });
}

/**
 * \brief Implementation of enemy:get_obstacle_behavior().
 * \param l The Lua context that is calling this function.
 * \return Number of values to return to Lua.
 */
int LuaContext::enemy_api_get_obstacle_behavior(lua_State* l) {

  return state_boundary_handle(l, [&] {
    const Enemy& enemy = *check_enemy(l, 1);

    Enemy::ObstacleBehavior behavior = enemy.get_obstacle_behavior();

    push_string(l, Enemy::obstacle_behavior_names.find(behavior)->second);
    return 1;
  });
}

/**
 * \brief Implementation of enemy:set_obstacle_behavior().
 * \param l The Lua context that is calling this function.
 * \return Number of values to return to Lua.
 */
int LuaContext::enemy_api_set_obstacle_behavior(lua_State* l) {

  return state_boundary_handle(l, [&] {
    Enemy& enemy = *check_enemy(l, 1);
    Enemy::ObstacleBehavior behavior = LuaTools::check_enum<Enemy::ObstacleBehavior>(
        l, 2, Enemy::obstacle_behavior_names);

    enemy.set_obstacle_behavior(behavior);

    return 0;
  });
}

/**
 * \brief Implementation of enemy:restart().
 * \param l The Lua context that is calling this function.
 * \return Number of values to return to Lua.
 */
int LuaContext::enemy_api_restart(lua_State* l) {

  return state_boundary_handle(l, [&] {
    Enemy& enemy = *check_enemy(l, 1);

    enemy.restart();

    return 0;
  });
}

/**
 * \brief Implementation of enemy:hurt().
 * \param l The Lua context that is calling this function.
 * \return Number of values to return to Lua.
 */
int LuaContext::enemy_api_hurt(lua_State* l) {

  return state_boundary_handle(l, [&] {
    Enemy& enemy = *check_enemy(l, 1);
    int life_points = LuaTools::check_int(l, 2);

    if (enemy.is_in_normal_state() && !enemy.is_invulnerable()) {
      Hero& hero = enemy.get_map().get_entities().get_hero();
      enemy.set_attack_consequence(EnemyAttack::SCRIPT, EnemyReaction::ReactionType::HURT, life_points);
      enemy.try_hurt(EnemyAttack::SCRIPT, hero, nullptr);
    }

    return 0;
  });
}

/**
 * \brief Implementation of enemy:is_immobilized().
 * \param l The Lua context that is calling this function.
 * \return Number of values to return to Lua.
 */
int LuaContext::enemy_api_is_immobilized(lua_State* l) {

  return state_boundary_handle(l, [&] {
    const Enemy& enemy = *check_enemy(l, 1);

    lua_pushboolean(l, enemy.is_immobilized());
    return 1;
  });
}

/**
 * \brief Implementation of enemy:immobilize().
 * \param l The Lua context that is calling this function.
 * \return Number of values to return to Lua.
 */
int LuaContext::enemy_api_immobilize(lua_State* l) {

  return state_boundary_handle(l, [&] {
    Enemy& enemy = *check_enemy(l, 1);

    if (enemy.is_invulnerable()) {
      return 0;
    }

    if (enemy.is_in_normal_state() || enemy.is_immobilized()) {
      Hero& hero = enemy.get_map().get_entities().get_hero();
      enemy.set_attack_consequence(EnemyAttack::SCRIPT, EnemyReaction::ReactionType::IMMOBILIZED, 0);
      enemy.try_hurt(EnemyAttack::SCRIPT, hero, nullptr);
    }

    return 0;
  });
}

/**
 * \brief Implementation of enemy:create_enemy().
 * \param l The Lua context that is calling this function.
 * \return Number of values to return to Lua.
 */
int LuaContext::enemy_api_create_enemy(lua_State* l) {

  return state_boundary_handle(l, [&] {
    Enemy& enemy = *check_enemy(l, 1);
    LuaTools::check_type(l, 2, LUA_TTABLE);
    const std::string& name = LuaTools::opt_string_field(l, 2, "name", "");
    int layer = LuaTools::opt_layer_field(l, 2, "layer", enemy.get_map(), enemy.get_layer());
    int x = LuaTools::opt_int_field(l, 2, "x", 0);
    int y = LuaTools::opt_int_field(l, 2, "y", 0);
    int direction = LuaTools::opt_int_field(l, 2, "direction", 3);
    const std::string& breed = LuaTools::check_string_field(l, 2, "breed");
    const std::string& savegame_variable = LuaTools::opt_string_field(l, 2, "savegame_variable", "");
    const std::string& treasure_name = LuaTools::opt_string_field(l, 2, "treasure_name", "");
    int treasure_variant = LuaTools::opt_int_field(l, 2, "treasure_variant", 1);
    const std::string& treasure_savegame_variable = LuaTools::opt_string_field(l, 2, "treasure_savegame_variable", "");

    if (!savegame_variable.empty()
        && !LuaTools::is_valid_lua_identifier(savegame_variable)) {
      LuaTools::arg_error(l, 2, std::string(
          "Bad field 'savegame_variable' (invalid savegame variable identifier '")
      + savegame_variable + "'");
    }

    if (!treasure_savegame_variable.empty()
        && !LuaTools::is_valid_lua_identifier(treasure_savegame_variable)) {
      LuaTools::arg_error(l, 2, std::string(
          "Bad field 'treasure_savegame_variable' (invalid savegame variable identifier '")
      + treasure_savegame_variable + "'");
    }

    // Make x and y relative to the existing enemy.
    x += enemy.get_x();
    y += enemy.get_y();

    // Create the new enemy.
    Map& map = enemy.get_map();

    if (!map.is_loaded()) {
      LuaTools::error(l, "Cannot create enemy: this map is not running");
    }

    Game& game = map.get_game();
    const EntityPtr& entity = Enemy::create(
        game,
        breed,
        savegame_variable,
        name,
        layer,
        { x, y },
        direction,
        Treasure(game, treasure_name, treasure_variant, treasure_savegame_variable)
    );

    if (entity == nullptr) {
      // The enemy is saved as already dead.
      lua_pushnil(l);
      return 1;
    }

    map.get_entities().add_entity(entity);

    push_entity(l, *entity);
    return 1;
  });
}

/**
 * \brief Returns whether a value is a userdata of type custom entity.
 * \param l A Lua context.
 * \param index An index in the stack.
 * \return \c true if the value at this index is a custom entity.
 */
bool LuaContext::is_custom_entity(lua_State* l, int index) {
  return is_userdata(l, index, get_entity_internal_type_name(EntityType::CUSTOM));
}

/**
 * \brief Checks that the userdata at the specified index of the stack is a
 * custom entity and returns it.
 * \param l A Lua context.
 * \param index An index in the stack.
 * \return The custom entity.
 */
std::shared_ptr<CustomEntity> LuaContext::check_custom_entity(lua_State* l, int index) {
  return std::static_pointer_cast<CustomEntity>(check_userdata(
      l, index, get_entity_internal_type_name(EntityType::CUSTOM)
  ));
}

/**
 * \brief Pushes a custom entity userdata onto the stack.
 * \param l A Lua context.
 * \param custom_entity A custom entity.
 */
void LuaContext::push_custom_entity(lua_State* l, CustomEntity& entity) {
  push_userdata(l, entity);
}

/**
 * \brief Calls the specified a Lua traversable test function.
 * \param traversable_test_ref Lua ref to a traversable test function.
 * \param userdata The object that is testing if it can traverse
 * or be traversed by another entity.
 * \param other_entity The other entity.
 * \return \c true if the traversable test function returned \c true.
 */
bool LuaContext::do_traversable_test_function(
    const ScopedLuaRef& traversable_test_ref,
    ExportableToLua& userdata,
    Entity& other_entity) {

  Debug::check_assertion(!traversable_test_ref.is_empty(),
      "Missing traversable test function ref"
  );

  // Call the test function.
  push_ref(current_l, traversable_test_ref);
  Debug::check_assertion(lua_isfunction(current_l, -1),
      "Traversable test is not a function"
  );
  push_userdata(current_l, userdata);
  push_entity(current_l, other_entity);
  if (!LuaTools::call_function(current_l, 2, 1, "traversable test function")) {
    // Error in the traversable test function.
    return false;
  }

  // See its result.
  bool traversable = lua_toboolean(current_l, -1);
  lua_pop(current_l, 1);

  return traversable;
}

/**
 * \brief Calls the specified a Lua collision test function.
 * \param collision_test_ref Lua ref to a collision test function.
 * \param custom_entity The custom entity that is testing the collision.
 * \param other_entity The entity to test a collision with.
 * \return \c true if the collision test function returned \c true.
 */
bool LuaContext::do_custom_entity_collision_test_function(
    const ScopedLuaRef& collision_test_ref,
    CustomEntity& custom_entity,
    Entity& other_entity
) {
  Debug::check_assertion(!collision_test_ref.is_empty(),
      "Missing collision test function"
  );

  // Call the test function.
  push_ref(current_l, collision_test_ref);
  Debug::check_assertion(lua_isfunction(current_l, -1),
      "Collision test is not a function"
  );
  push_custom_entity(current_l, custom_entity);
  push_entity(current_l, other_entity);
  if (!LuaTools::call_function(current_l, 2, 1, "collision test function")) {
    // Error in the collision test function.
    return false;
  }

  // See its result.
  bool collision = lua_toboolean(current_l, -1);
  lua_pop(current_l, 1);

  return collision;
}

/**
 * \brief Executes a callback after a custom entity detected a collision.
 * \param callback_ref Ref of the function to call.
 * \param custom_entity A custom entity that detected a collision.
 * \param other_entity The entity that was detected.
 */
void LuaContext::do_custom_entity_collision_callback(
    const ScopedLuaRef& callback_ref,
    CustomEntity& custom_entity,
    Entity& other_entity
) {
  Debug::check_assertion(!callback_ref.is_empty(),
      "Missing collision callback");

  push_ref(current_l, callback_ref);
  Debug::check_assertion(lua_isfunction(current_l, -1),
      "Collision callback is not a function");
  push_custom_entity(current_l, custom_entity);
  push_entity(current_l, other_entity);
  LuaTools::call_function(current_l, 2, 0, "collision callback");
}

/**
 * \brief Executes a callback after a custom entity detected a pixel-precise
 * collision.
 * \param callback_ref Ref of the function to call.
 * \param custom_entity A custom entity that detected a collision.
 * \param other_entity The entity that was detected.
 * \param custom_entity_sprite Sprite of the custom entity involved in the
 * collision.
 * \param other_entity_sprite Sprite of the detected entity involved in the
 * collision.
 */
void LuaContext::do_custom_entity_collision_callback(
    const ScopedLuaRef& callback_ref,
    CustomEntity& custom_entity,
    Entity& other_entity,
    Sprite& custom_entity_sprite,
    Sprite& other_entity_sprite) {

  Debug::check_assertion(!callback_ref.is_empty(),
      "Missing sprite collision callback"
  );

  push_ref(current_l, callback_ref);
  Debug::check_assertion(lua_isfunction(current_l, -1),
      "Sprite collision callback is not a function");
  push_custom_entity(current_l, custom_entity);
  push_entity(current_l, other_entity);
  push_sprite(current_l, custom_entity_sprite);
  push_sprite(current_l, other_entity_sprite);
  LuaTools::call_function(current_l, 4, 0, "collision callback");
}

/**
 * \brief Implementation of custom_entity:get_model().
 * \param l The Lua context that is calling this function.
 * \return Number of values to return to Lua.
 */
int LuaContext::custom_entity_api_get_model(lua_State* l) {

  return state_boundary_handle(l, [&] {
    const CustomEntity& entity = *check_custom_entity(l, 1);

    push_string(l, entity.get_model());
    return 1;
  });
}

/**
 * \brief Implementation of custom_entity:get_direction().
 * \param l The Lua context that is calling this function.
 * \return Number of values to return to Lua.
 */
int LuaContext::custom_entity_api_get_direction(lua_State* l) {

  return state_boundary_handle(l, [&] {
    const CustomEntity& entity = *check_custom_entity(l, 1);

    lua_pushinteger(l, entity.get_sprites_direction());
    return 1;
  });
}

/**
 * \brief Implementation of custom_entity:set_direction().
 * \param l The Lua context that is calling this function.
 * \return Number of values to return to Lua.
 */
int LuaContext::custom_entity_api_set_direction(lua_State* l) {

  return state_boundary_handle(l, [&] {
    CustomEntity& entity = *check_custom_entity(l, 1);
    int direction = LuaTools::check_int(l, 2);

    entity.set_sprites_direction(direction);

    return 0;
  });
}

/**
 * \brief Implementation of custom_entity:set_traversable_by().
 * \param l The Lua context that is calling this function.
 * \return Number of values to return to Lua.
 */
int LuaContext::custom_entity_api_set_traversable_by(lua_State* l) {

  return state_boundary_handle(l, [&] {
    CustomEntity& entity = *check_custom_entity(l, 1);

    bool type_specific = false;
    EntityType type = EntityType::TILE;
    int index = 2;
    if (lua_isstring(l, index)) {
      ++index;
      type_specific = true;
      type = LuaTools::check_enum<EntityType>(
          l, 2
      );
    }

    if (lua_isnil(l, index)) {
      // Reset the setting.
      if (!type_specific) {
        entity.reset_traversable_by_entities();
      }
      else {
        entity.reset_traversable_by_entities(type);
      }
    }
    else if (lua_isboolean(l, index)) {
      // Boolean value.
      bool traversable = lua_toboolean(l, index);
      if (!type_specific) {
        entity.set_traversable_by_entities(traversable);
      }
      else {
        entity.set_traversable_by_entities(type, traversable);
      }
    }
    else if (lua_isfunction(l, index)) {
      // Custom boolean function.

      const ScopedLuaRef& traversable_test_ref = LuaTools::check_function(l, index);
      if (!type_specific) {
        entity.set_traversable_by_entities(traversable_test_ref);
      }
      else {
        entity.set_traversable_by_entities(type, traversable_test_ref);
      }
    }
    else {
      LuaTools::type_error(l, index, "boolean, function or nil");
    }

    return 0;
  });
}

/**
 * \brief Implementation of custom_entity:set_can_traverse().
 * \param l The Lua context that is calling this function.
 * \return Number of values to return to Lua.
 */
int LuaContext::custom_entity_api_set_can_traverse(lua_State* l) {

  return state_boundary_handle(l, [&] {
    CustomEntity& entity = *check_custom_entity(l, 1);

    bool type_specific = false;
    EntityType type = EntityType::TILE;
    int index = 2;
    if (lua_isstring(l, index)) {
      ++index;
      type_specific = true;
      type = LuaTools::check_enum<EntityType>(
          l, 2
      );
    }

    if (lua_isnil(l, index)) {
      // Reset the setting.
      if (!type_specific) {
        entity.reset_can_traverse_entities();
      }
      else {
        entity.reset_can_traverse_entities(type);
      }
    }
    else if (lua_isboolean(l, index)) {
      // Boolean value.
      bool traversable = lua_toboolean(l, index);
      if (!type_specific) {
        entity.set_can_traverse_entities(traversable);
      }
      else {
        entity.set_can_traverse_entities(type, traversable);
      }
    }
    else if (lua_isfunction(l, index)) {
      // Custom boolean function.
      const ScopedLuaRef& traversable_test_ref = LuaTools::check_function(l, index);
      if (!type_specific) {
        entity.set_can_traverse_entities(traversable_test_ref);
      }
      else {
        entity.set_can_traverse_entities(type, traversable_test_ref);
      }
    }
    else {
      LuaTools::type_error(l, index, "boolean, function or nil");
    }

    return 0;
  });
}

/**
 * \brief Implementation of custom_entity:can_traverse_ground().
 * \param l The Lua context that is calling this function.
 * \return Number of values to return to Lua.
 */
int LuaContext::custom_entity_api_can_traverse_ground(lua_State* l) {

  return state_boundary_handle(l, [&] {
    const CustomEntity& entity = *check_custom_entity(l, 1);
    Ground ground = LuaTools::check_enum<Ground>(l, 2);

    bool traversable = entity.can_traverse_ground(ground);

    lua_pushboolean(l, traversable);
    return 1;
  });
}

/**
 * \brief Implementation of custom_entity:set_can_traverse_ground().
 * \param l The Lua context that is calling this function.
 * \return Number of values to return to Lua.
 */
int LuaContext::custom_entity_api_set_can_traverse_ground(lua_State* l) {

  return state_boundary_handle(l, [&] {
    CustomEntity& entity = *check_custom_entity(l, 1);
    Ground ground = LuaTools::check_enum<Ground>(l, 2);
    if (lua_isnil(l, 3)) {
      entity.reset_can_traverse_ground(ground);
    }
    else {
      if (!lua_isboolean(l, 3)) {
        LuaTools::type_error(l, 3, "boolean or nil");
      }
      bool traversable = lua_toboolean(l, 3);

      entity.set_can_traverse_ground(ground, traversable);
    }

    return 0;
  });
}

/**
 * \brief Implementation of custom_entity:add_collision_test().
 * \param l The Lua context that is calling this function.
 * \return Number of values to return to Lua.
 */
int LuaContext::custom_entity_api_add_collision_test(lua_State* l) {

  return state_boundary_handle(l, [&] {
    CustomEntity& entity = *check_custom_entity(l, 1);

    const ScopedLuaRef& callback_ref = LuaTools::check_function(l, 3);

    if (lua_isstring(l, 2)) {
      // Built-in collision test.
      CollisionMode collision_mode = LuaTools::check_enum<CollisionMode>(l, 2,
          EnumInfoTraits<CollisionMode>::names_no_none_no_custom
      );
      entity.add_collision_test(collision_mode, callback_ref);
    }
    else if (lua_isfunction(l, 2)) {
      // Custom collision test.
      const ScopedLuaRef& collision_test_ref = LuaTools::check_function(l, 2);
      entity.add_collision_test(collision_test_ref, callback_ref);
    }
    else {
      LuaTools::type_error(l, 2, "string or function");
    }

    return 0;
  });
}

/**
 * \brief Implementation of custom_entity:clear_collision_tests().
 * \param l The Lua context that is calling this function.
 * \return Number of values to return to Lua.
 */
int LuaContext::custom_entity_api_clear_collision_tests(lua_State* l) {

  return state_boundary_handle(l, [&] {
    CustomEntity& entity = *check_custom_entity(l, 1);

    entity.clear_collision_tests();

    return 0;
  });
}

/**
 * \brief Implementation of custom_entity:get_modified_ground().
 * \param l The Lua context that is calling this function.
 * \return Number of values to return to Lua.
 */
int LuaContext::custom_entity_api_get_modified_ground(lua_State* l) {

  return state_boundary_handle(l, [&] {
    const CustomEntity& entity = *check_custom_entity(l, 1);

    const Ground modified_ground = entity.get_modified_ground();

    if (modified_ground == Ground::EMPTY) {
      lua_pushnil(l);
    }
    else {
      push_string(l, enum_to_name(modified_ground));
    }
    return 1;
  });
}

/**
 * \brief Implementation of custom_entity:set_modified_ground().
 * \param l The Lua context that is calling this function.
 * \return Number of values to return to Lua.
 */
int LuaContext::custom_entity_api_set_modified_ground(lua_State* l) {

  return state_boundary_handle(l, [&] {
    CustomEntity& entity = *check_custom_entity(l, 1);
    Ground modified_ground = Ground::EMPTY;

    if (lua_gettop(l) == 1) {
      LuaTools::type_error(l, 2, "string or nil");
    }
    if (!lua_isnil(l, 2)) {
      modified_ground = LuaTools::check_enum<Ground>(l, 2);
    }

    entity.set_modified_ground(modified_ground);
    return 0;
  });
}

/**
 * \brief Implementation of custom_entity:get_tiled().
 * \param l The Lua context that is calling this function.
 * \return Number of values to return to Lua.
 */
int LuaContext::custom_entity_api_is_tiled(lua_State* l) {

  return state_boundary_handle(l, [&] {
    const CustomEntity& entity = *check_custom_entity(l, 1);

    lua_pushboolean(l, entity.is_tiled());
    return 1;
  });
}

/**
 * \brief Implementation of custom_entity:set_tiled().
 * \param l The Lua context that is calling this function.
 * \return Number of values to return to Lua.
 */
int LuaContext::custom_entity_api_set_tiled(lua_State* l) {

  return state_boundary_handle(l, [&] {
    CustomEntity& entity = *check_custom_entity(l, 1);
    bool tiled = LuaTools::opt_boolean(l, 2, true);

    entity.set_tiled(tiled);

    return 0;
  });
}

/**
 * \brief Implementation of custom_entity:get_follow_streams().
 * \param l The Lua context that is calling this function.
 * \return Number of values to return to Lua.
 */
int LuaContext::custom_entity_api_get_follow_streams(lua_State* l) {

  return state_boundary_handle(l, [&] {
    const CustomEntity& entity = *check_custom_entity(l, 1);

    lua_pushboolean(l, entity.get_follow_streams());
    return 1;
  });
}

/**
 * \brief Implementation of custom_entity:set_follow_streams().
 * \param l The Lua context that is calling this function.
 * \return Number of values to return to Lua.
 */
int LuaContext::custom_entity_api_set_follow_streams(lua_State* l) {

  return state_boundary_handle(l, [&] {
    CustomEntity& entity = *check_custom_entity(l, 1);
    bool follow_streams = LuaTools::opt_boolean(l, 2, true);

    entity.set_follow_streams(follow_streams);

    return 0;
  });
}

/**
 * \brief Calls the on_update() method of a Lua map entity.
 *
 * Does nothing if the method is not defined.
 *
 * \param entity A map entity.
 */
void LuaContext::entity_on_update(Entity& entity) {

  // This particular method is tried so often that we want to optimize
  // the std::string construction.
  static const std::string method_name = "on_update";
  if (!userdata_has_field(entity, method_name)) {
    return;
  }

  push_entity(current_l, entity);
  on_update();
  lua_pop(current_l, 1);
}

/**
 * \brief Calls the on_suspended() method of a Lua map entity.
 *
 * Does nothing if the method is not defined.
 *
 * \param entity A map entity.
 * \param suspended \c true if the entity is suspended.
 */
void LuaContext::entity_on_suspended(Entity& entity, bool suspended) {

  if (!userdata_has_field(entity, "on_suspended")) {
    return;
  }
  run_on_main([this, &entity, suspended](lua_State* l){
    push_entity(l, entity);
    on_suspended(suspended);
    lua_pop(l, 1);
  });
}

/**
 * \brief Calls the on_created() method of a Lua map entity.
 *
 * Does nothing if the method is not defined.
 *
 * \param entity A map entity.
 */
void LuaContext::entity_on_created(Entity& entity) {

  if (!userdata_has_field(entity, "on_created")) {
    return;
  }
  run_on_main([this, &entity](lua_State* l){
    push_entity(l, entity);
    on_created();
    lua_pop(l, 1);
  });
}

/**
 * \brief Calls the on_removed() method of a Lua map entity if it is defined.
 *
 * Also stops timers associated to the entity.
 *
 * \param entity A map entity.
 */
void LuaContext::entity_on_removed(Entity& entity) {
  run_on_main([this, &entity](lua_State* l){
    push_entity(l, entity);
    if (userdata_has_field(entity, "on_removed")) {
      on_removed();
    }
    remove_timers(-1);  // Stop timers associated to this entity.
    lua_pop(l, 1);
  });
}

/**
 * \brief Calls the on_enabled() method of a Lua map entity.
 *
 * Does nothing if the method is not defined.
 *
 * \param entity A map entity.
 */
void LuaContext::entity_on_enabled(Entity& entity) {

  if (!userdata_has_field(entity, "on_enabled")) {
    return;
  }
  run_on_main([this, &entity](lua_State* l){
    push_entity(l, entity);
    on_enabled();
    lua_pop(l, 1);
  });
}

/**
 * \brief Calls the on_disabled() method of a Lua map entity.
 *
 * Does nothing if the method is not defined.
 *
 * \param entity A map entity.
 */
void LuaContext::entity_on_disabled(Entity& entity) {

  if (!userdata_has_field(entity, "on_disabled")) {
    return;
  }
  run_on_main([this, &entity](lua_State* l){
    push_entity(l, entity);
    on_disabled();
    lua_pop(l, 1);
  });
}

/**
 * \brief Calls the on_pre_draw() method of a Lua map entity.
 *
 * Does nothing if the method is not defined.
 *
 * \param entity A map entity.
 * \param camera The camera where to draw the entity.
 */
void LuaContext::entity_on_pre_draw(Entity& entity, Camera& camera) {

  if (!userdata_has_field(entity, "on_pre_draw")) {
    return;
  }
  run_on_main([this, &entity, &camera](lua_State* l){
    push_entity(l, entity);
    on_pre_draw(camera);
    lua_pop(l, 1);
  });
}

/**
 * \brief Calls the on_post_draw() method of a Lua map entity.
 *
 * Does nothing if the method is not defined.
 *
 * \param entity A map entity.
 * \param camera The camera where to draw the entity.
 */
void LuaContext::entity_on_post_draw(Entity& entity, Camera& camera) {

  if (!userdata_has_field(entity, "on_post_draw")) {
    return;
  }
  run_on_main([this, &entity, &camera](lua_State* l){
    push_entity(l, entity);
    on_post_draw(camera);
    lua_pop(l, 1);
  });
}

/**
 * \brief Calls the on_position_changed() method of a Lua map entity.
 *
 * Does nothing if the method is not defined.
 *
 * \param entity A map entity.
 * \param xy The new coordinates.
 * \param layer The new layer.
 */
void LuaContext::entity_on_position_changed(
    Entity& entity, const Point& xy, int layer) {

  if (!userdata_has_field(entity, "on_position_changed")) {
    return;
  }
  run_on_main([this, &entity, xy, layer](lua_State* l){
    push_entity(l, entity);
    on_position_changed(xy, layer);
    lua_pop(l, 1);
  });
}

/**
 * \brief Calls the on_obstacle_reached() method of a Lua map entity.
 *
 * Does nothing if the method is not defined.
 *
 * \param entity A map entity.
 * \param movement The movement that reached an obstacle.
 */
void LuaContext::entity_on_obstacle_reached(
    Entity& entity, Movement& movement) {

  if (!userdata_has_field(entity, "on_obstacle_reached")) {
    return;
  }
  run_on_main([this, &entity, &movement](lua_State* l) {
    push_entity(l, entity);
    on_obstacle_reached(movement);
    lua_pop(l, 1);
  });
}

/**
 * \brief Calls the on_movement_started() method of a Lua map entity.
 *
 * Does nothing if the method is not defined.
 *
 * \param entity A map entity.
 * \param movement The movement that has just started.
 */
void LuaContext::entity_on_movement_started(
    Entity& entity, Movement& movement) {

  if (!userdata_has_field(entity, "on_movement_started")) {
    return;
  }

  run_on_main([this, &entity, &movement](lua_State* l) {
    push_entity(l, entity);
    on_movement_started(movement);
    lua_pop(l, 1);
  });
}

/**
 * \brief Calls the on_movement_changed() method of a Lua map entity.
 *
 * Does nothing if the method is not defined.
 *
 * \param entity A map entity.
 * \param movement Its movement.
 */
void LuaContext::entity_on_movement_changed(
    Entity& entity, Movement& movement) {

  if (!userdata_has_field(entity, "on_movement_changed")) {
    return;
  }

  run_on_main([this, &entity, &movement](lua_State* l) {
    push_entity(l, entity);
    on_movement_changed(movement);
    lua_pop(l, 1);
  });
}

/**
 * \brief Calls the on_movement_finished() method of a Lua map entity.
 *
 * Does nothing if the method is not defined.
 *
 * \param entity A map entity.
 */
void LuaContext::entity_on_movement_finished(Entity& entity) {

  if (!userdata_has_field(entity, "on_movement_finished")) {
    return;
  }

  run_on_main([this, &entity](lua_State* l) {
    push_entity(l, entity);
    on_movement_finished();
    lua_pop(l, 1);
  });
}

/**
 * \brief Calls the on_interaction() method of a Lua map entity.
 *
 * Does nothing if the method is not defined.
 *
 * \param entity A map entity.
 * \return \c true if an interaction occurred.
 */
bool LuaContext::entity_on_interaction(Entity& entity) {

  if (!userdata_has_field(entity, "on_interaction")) {
    return false;
  }

  //TODO make this on main
  check_callback_thread();

  push_entity(current_l, entity);
  bool exists = on_interaction();
  lua_pop(current_l, 1);


  return exists;
}

/**
 * \brief Calls the on_interaction_item() method of a Lua map entity.
 *
 * Does nothing if the method is not defined.
 *
 * \param entity A map entity.
 * \param item_used The equipment item used.
 * \return \c true if an interaction occurred.
 */
bool LuaContext::entity_on_interaction_item(
    Entity& entity, EquipmentItem& item_used) {

  if (!userdata_has_field(entity, "on_interaction_item")) {
    return false;
  }

   //TODO make this on main
  check_callback_thread();

  push_entity(current_l, entity);
  bool result = on_interaction_item(item_used);
  lua_pop(current_l, 1);
  return result;
}

/**
 * \brief Calls the on_state_changing() method of a Lua entity.
 *
 * Does nothing if the method is not defined.
 *
 * \param entity A map entity.
 * \param state_state Name of the current state.
 * \param next_state_name Name of the state about to start.
 */
void LuaContext::entity_on_state_changing(
    Entity& entity, const std::string& state_name, const std::string& next_state_name) {

  if (!userdata_has_field(entity, "on_state_changing")) {
    return;
  }
  run_on_main([this, &entity, state_name, next_state_name](lua_State* l){
    push_entity(l, entity);
    on_state_changing(state_name, next_state_name);
    lua_pop(l, 1);
  });
}

/**
 * \brief Calls the on_state_changed() method of a Lua entity.
 *
 * Does nothing if the method is not defined.
 *
 * \param entity A map entity.
 * \param new_state_name A name describing the new state.
 */
void LuaContext::entity_on_state_changed(
    Entity& entity, const std::string& new_state_name) {

  if (!userdata_has_field(entity, "on_state_changed")) {
    return;
  }
 run_on_main([this, &entity, new_state_name](lua_State* l){
    push_entity(l, entity);
    on_state_changed(new_state_name);
    lua_pop(l, 1);
  });
}

/**
 * \brief Calls the on_lifting() method of a Lua entity.
 *
 * Does nothing if the method is not defined.
 *
 * \param entity The entity being lifted.
 * \param carrier Entity that is lifting the first one.
 * \param carried_object Carried object created to replace
 * the entity being lifted.
 */
void LuaContext::entity_on_lifting(
    Entity& entity,
    Entity& carrier,
    CarriedObject& carried_object
) {

  if (!userdata_has_field(entity, "on_lifting")) {
    return;
  }
  run_on_main([this, &entity, &carrier, &carried_object](lua_State* l){
    push_entity(l, entity);
    on_lifting(carrier, carried_object);
    lua_pop(l, 1);
  });
}

/**
 * \brief Calls the on_taking_damage() method of a Lua hero.
 *
 * Does nothing if the method is not defined.
 *
 * \param hero The hero.
 * \param damage The damage to take.
 * \return \c true if the event is defined.
 */
bool LuaContext::hero_on_taking_damage(Hero& hero, int damage) {

  if (!userdata_has_field(hero, "on_taking_damage")) {
    return false;
  }
  //TODO make in main
  check_callback_thread();

  push_hero(current_l, hero);
  bool exists = on_taking_damage(damage);
  lua_pop(current_l, 1);
  return exists;
}

/**
 * \brief Calls the on_activated() method of a Lua destination.
 *
 * Does nothing if the method is not defined.
 *
 * \param destination A destination.
 */
void LuaContext::destination_on_activated(Destination& destination) {

  if (!userdata_has_field(destination, "on_activated")) {
    return;
  }
  run_on_main([this, &destination](lua_State* l){
    push_entity(l, destination);
    on_activated();
    lua_pop(l, 1);
  });
}

/**
 * \brief Calls the on_activated() method of a Lua teletransporter.
 *
 * Does nothing if the method is not defined.
 *
 * \param teletransporter A teletransporter.
 */
void LuaContext::teletransporter_on_activated(Teletransporter& teletransporter) {

  if (!userdata_has_field(teletransporter, "on_activated")) {
    return;
  }
  run_on_main([this, &teletransporter](lua_State* l){
    push_teletransporter(l, teletransporter);
    on_activated();
    lua_pop(l, 1);
  });
}

/**
 * \brief Calls the on_collision_fire() method of a Lua NPC.
 *
 * Does nothing if the method is not defined.
 *
 * \param npc An NPC.
 */
void LuaContext::npc_on_collision_fire(Npc& npc) {

  if (!userdata_has_field(npc, "on_collision_fire")) {
    return;
  }
  run_on_main([this, &npc](lua_State* l){
    push_npc(l, npc);
    on_collision_fire();
    lua_pop(l, 1);
  });
}

/**
 * \brief Calls the on_lifted() method of a Lua carried object.
 *
 * Does nothing if the method is not defined.
 *
 * \param carried_object A carried object.
 */
void LuaContext::carried_object_on_lifted(CarriedObject& carried_object) {

  if (!userdata_has_field(carried_object, "on_lifted")) {
    return;
  }
  run_on_main([this, &carried_object](lua_State* l){
    push_carried_object(l, carried_object);
    on_lifted();
    lua_pop(l, 1);
  });
}


/**
 * \brief Calls the on_thrown() method of a Lua carried object.
 *
 * Does nothing if the method is not defined.
 *
 * \param carried_object A carried object.
 */
void LuaContext::carried_object_on_thrown(CarriedObject& carried_object) {

  if (!userdata_has_field(carried_object, "on_thrown")) {
    return;
  }
  run_on_main([this, &carried_object](lua_State* l){
    push_carried_object(l, carried_object);
    on_thrown();
    lua_pop(l, 1);
  });
}


/**
 * \brief Calls the on_breaking() method of a Lua carried object.
 *
 * Does nothing if the method is not defined.
 *
 * \param carried_object A carried object.
 */
void LuaContext::carried_object_on_breaking(CarriedObject& carried_object) {

  if (!userdata_has_field(carried_object, "on_breaking")) {
    return;
  }
  run_on_main([this, &carried_object](lua_State* l){
    push_carried_object(l, carried_object);
    on_breaking();
    lua_pop(l, 1);
  });
}

/**
 * \brief Calls the on_moving() method of a Lua block.
 *
 * Does nothing if the method is not defined.
 *
 * \param block a block.
 */
void LuaContext::block_on_moving(Block& block) {

  if (!userdata_has_field(block, "on_moving")) {
    return;
  }
  run_on_main([this, &block](lua_State* l){
    push_block(l, block);
    on_moving();
    lua_pop(l, 1);
  });
}

/**
 * \brief Calls the on_moved() method of a Lua block.
 *
 * Does nothing if the method is not defined.
 *
 * \param block a block.
 */
void LuaContext::block_on_moved(Block& block) {

  if (!userdata_has_field(block, "on_moved")) {
    return;
  }
  run_on_main([this, &block](lua_State* l){
    push_block(l, block);
    on_moved();
    lua_pop(l, 1);
  });
}

/**
 * \brief Calls the on_opened() method of a Lua chest.
 *
 * Does nothing if the method is not defined.
 *
 * \param chest A chest.
 * \param treasure The treasure obtained.
 * \return \c true if the on_opened() method is defined.
 */
bool LuaContext::chest_on_opened(Chest& chest, const Treasure& treasure) {

  if (!userdata_has_field(chest, "on_opened")) {
    return false;
  }

  //TODO make this on main
  check_callback_thread();

  push_chest(current_l, chest);
  bool exists = on_opened(treasure);
  lua_pop(current_l, 1);
  return exists;
}

/**
 * \brief Calls the on_activated() method of a Lua switch.
 *
 * Does nothing if the method is not defined.
 *
 * \param sw A switch.
 */
void LuaContext::switch_on_activated(Switch& sw) {

  if (!userdata_has_field(sw, "on_activated")) {
    return;
  }

  run_on_main([this, &sw](lua_State* l){
    push_switch(l, sw);
    on_activated();
    lua_pop(l, 1);
  });
}

/**
 * \brief Calls the on_inactivated() method of a Lua switch.
 *
 * Does nothing if the method is not defined.
 *
 * \param sw A switch.
 */
void LuaContext::switch_on_inactivated(Switch& sw) {

  if (!userdata_has_field(sw, "on_inactivated")) {
    return;
  }

  run_on_main([this, &sw](lua_State* l){
    push_switch(l, sw);
    on_inactivated();
    lua_pop(l, 1);
  });
}

/**
 * \brief Calls the on_left() method of a Lua switch.
 *
 * Does nothing if the method is not defined.
 *
 * \param sw A switch.
 */
void LuaContext::switch_on_left(Switch& sw) {

  if (!userdata_has_field(sw, "on_left")) {
    return;
  }

  run_on_main([this, &sw](lua_State* l){
    push_switch(l, sw);
    on_left();
    lua_pop(l, 1);
  });
}

/**
 * \brief Calls the on_activated() method of a Lua sensor.
 *
 * Does nothing if the method is not defined.
 *
 * \param sensor A sensor.
 */
void LuaContext::sensor_on_activated(Sensor& sensor) {

  if (!userdata_has_field(sensor, "on_activated")) {
    return;
  }

  run_on_main([this, &sensor](lua_State* l){
    push_entity(l, sensor);
    on_activated();
    lua_pop(l, 1);
  });
}

/**
 * \brief Calls the on_activated_repeat() method of a Lua sensor.
 *
 * Does nothing if the method is not defined.
 *
 * \param sensor A sensor.
 */
void LuaContext::sensor_on_activated_repeat(Sensor& sensor) {

  if (!userdata_has_field(sensor, "on_activated_repeat")) {
    return;
  }
  run_on_main([this, &sensor](lua_State* l){
    push_entity(l, sensor);
    on_activated_repeat();
    lua_pop(l, 1);
  });
}

/**
 * \brief Calls the on_left() method of a Lua sensor.
 * \param sensor A sensor.
 */
void LuaContext::sensor_on_left(Sensor& sensor) {

  if (!userdata_has_field(sensor, "on_left")) {
    return;
  }
  run_on_main([this, &sensor](lua_State* l){
    push_entity(l, sensor);
    on_left();
    lua_pop(l, 1);
  });
}

/**
 * \brief Calls the on_collision_explosion() method of a Lua sensor.
 *
 * Does nothing if the method is not defined.
 *
 * \param sensor A sensor.
 */
void LuaContext::sensor_on_collision_explosion(Sensor& sensor) {

  if (!userdata_has_field(sensor, "on_collision_explosion")) {
    return;
  }
  run_on_main([this, &sensor](lua_State* l){
    push_entity(l, sensor);
    on_collision_explosion();
    lua_pop(l, 1);
  });
}

/**
 * \brief Calls the on_activating() method of a Lua separator.
 *
 * Does nothing if the method is not defined.
 *
 * \param separator A separator.
 * \param direction4 Direction of the traversal.
 */
void LuaContext::separator_on_activating(Separator& separator, int direction4) {

  if (!userdata_has_field(separator, "on_activating")) {
    return;
  }
  run_on_main([this, &separator, direction4](lua_State* l){
    push_entity(l, separator);
    on_activating(direction4);
    lua_pop(l, 1);
  });
}

/**
 * \brief Calls the on_activated() method of a Lua separator.
 *
 * Does nothing if the method is not defined.
 *
 * \param separator A separator.
 * \param direction4 Direction of the traversal.
 */
void LuaContext::separator_on_activated(Separator& separator, int direction4) {

  if (!userdata_has_field(separator, "on_activated")) {
    return;
  }
  run_on_main([this, &separator, direction4](lua_State* l){
    push_entity(l, separator);
    on_activated(direction4);
    lua_pop(l, 1);
  });
}

/**
 * \brief Calls the on_opened() method of a Lua door.
 *
 * Does nothing if the method is not defined.
 *
 * \param door A door.
 */
void LuaContext::door_on_opened(Door& door) {

  if (!userdata_has_field(door, "on_opened")) {
    return;
  }
  run_on_main([this, &door](lua_State* l){
    push_door(l, door);
    on_opened();
    lua_pop(l, 1);
  });
}

/**
 * \brief Calls the on_closed() method of a Lua door.
 *
 * Does nothing if the method is not defined.
 *
 * \param door A door.
 */
void LuaContext::door_on_closed(Door& door) {

  if (!userdata_has_field(door, "on_closed")) {
    return;
  }
  run_on_main([this, &door](lua_State* l){
    push_door(l, door);
    on_closed();
    lua_pop(l, 1);
  });
}

/**
 * \brief Calls the on_buying() method of a Lua shop treasure.
 *
 * Does nothing if the method is not defined.
 *
 * \param shop_treasure A shop treasure.
 * \return \c true if the player is allowed to buy the treasure.
 */
bool LuaContext::shop_treasure_on_buying(ShopTreasure& shop_treasure) {

  if (!userdata_has_field(shop_treasure, "on_buying")) {
    return true;
  }

  //TODO make this on main
  check_callback_thread();

  push_shop_treasure(current_l, shop_treasure);
  bool result = on_buying();
  lua_pop(current_l, 1);
  return result;
}

/**
 * \brief Calls the on_bought() method of a Lua shop treasure.
 *
 * Does nothing if the method is not defined.
 *
 * \param shop_treasure A shop treasure.
 */
void LuaContext::shop_treasure_on_bought(ShopTreasure& shop_treasure) {

  if (!userdata_has_field(shop_treasure, "on_bought")) {
    return;
  }

  run_on_main([this, &shop_treasure](lua_State* l){
    push_shop_treasure(l, shop_treasure);
    on_bought();
    lua_pop(l, 1);
  });
}

/**
 * \brief Calls the on_looked() method of a Lua destructible.
 *
 * Does nothing if the method is not defined.
 *
 * \param destructible A destructible object.
 */
void LuaContext::destructible_on_looked(Destructible& destructible) {

  if (!userdata_has_field(destructible, "on_looked")) {
    return;
  }
  run_on_main([this, &destructible](lua_State* l){
    push_destructible(l, destructible);
    on_looked();
    lua_pop(l, 1);
  });
}

/**
 * \brief Calls the on_cut() method of a Lua destructible.
 *
 * Does nothing if the method is not defined.
 *
 * \param destructible A destructible object.
 */
void LuaContext::destructible_on_cut(Destructible& destructible) {

  if (!userdata_has_field(destructible, "on_cut")) {
    return;
  }
  run_on_main([this, &destructible](lua_State* l){
    push_destructible(l, destructible);
    on_cut();
    lua_pop(l, 1);
  });
}

/**
 * \brief Calls the on_exploded() method of a Lua destructible.
 *
 * Does nothing if the method is not defined.
 *
 * \param destructible A destructible object.
 */
void LuaContext::destructible_on_exploded(Destructible& destructible) {

  if (!userdata_has_field(destructible, "on_exploded")) {
    return;
  }
  run_on_main([this, &destructible](lua_State* l){
    push_destructible(l, destructible);
    on_exploded();
    lua_pop(l, 1);
  });
}

/**
 * \brief Calls the on_regenerating() method of a Lua destructible.
 *
 * Does nothing if the method is not defined.
 *
 * \param destructible A destructible object.
 */
void LuaContext::destructible_on_regenerating(Destructible& destructible) {

  if (!userdata_has_field(destructible, "on_regenerating")) {
    return;
  }

  run_on_main([this, &destructible](lua_State* l){
    push_destructible(l, destructible);
    on_regenerating();
    lua_pop(l, 1);
  });
}

/**
 * \brief Calls the on_restarted() method of a Lua enemy if it is defined.
 *
 * Also stops timers associated to the entity.
 *
 * \param enemy An enemy.
 */
void LuaContext::enemy_on_restarted(Enemy& enemy) {
  run_on_main([this, &enemy](lua_State* l){
    push_enemy(l, enemy);
    remove_timers(-1);  // Stop timers associated to this enemy.
    if (userdata_has_field(enemy, "on_restarted")) {
      on_restarted();
    }
    lua_pop(l, 1);
  });
}

/**
 * \brief Calls the on_collision_enemy() method of a Lua enemy.
 *
 * Does nothing if the method is not defined.
 *
 * \param enemy An enemy.
 * \param other_enemy Another enemy colliding with the first one.
 * \param other_sprite Colliding sprite of the other enemy.
 * \param this_sprite Colliding sprite of the first enemy.
 */
void LuaContext::enemy_on_collision_enemy(Enemy& enemy,
    Enemy& other_enemy, Sprite& other_sprite, Sprite& this_sprite) {

  if (!userdata_has_field(enemy, "on_collision_enemy")) {
    return;
  }
  run_on_main([&](lua_State* l){
    push_enemy(l, enemy);
    on_collision_enemy(other_enemy, other_sprite, this_sprite);
    lua_pop(l, 1);
  });
}

/**
 * \brief Calls the on_custom_attack_received() method of a Lua enemy.
 *
 * Does nothing if the method is not defined.
 *
 * \param enemy An enemy.
 * \param attack The attack received.
 * \param sprite The sprite that receives the attack if any.
 */
void LuaContext::enemy_on_custom_attack_received(Enemy& enemy,
    EnemyAttack attack, Sprite* sprite) {

  if (!userdata_has_field(enemy, "on_custom_attack_received")) {
    return;
  }
  run_on_main([&, attack, sprite](lua_State* l){
    push_enemy(l, enemy);
    on_custom_attack_received(attack, sprite);
    lua_pop(l, 1);
  });
}

/**
 * \brief Calls the on_hurt_by_sword() method of a Lua enemy if it is defined.
 * \param enemy An enemy.
 * \param hero The hero whose sword is hitting the enemy.
 * \param enemy_sprite Sprite of the enemy that gets hits.
 * \return \c true if the method is defined.
 */
bool LuaContext::enemy_on_hurt_by_sword(
    Enemy& enemy, Hero& hero, Sprite& enemy_sprite) {

  if (!userdata_has_field(enemy, "on_hurt_by_sword")) {
    return false;
  }

  //TODO make this on main
  check_callback_thread();

  push_enemy(current_l, enemy);
  bool exists = on_hurt_by_sword(hero, enemy_sprite);
  lua_pop(current_l, 1);
  return exists;
}

/**
 * \brief Calls the on_hurt() method of a Lua enemy if it is defined.
 *
 * Also stops timers associated to the enemy.
 *
 * \param enemy An enemy.
 * \param attack The attack received.
 */
void LuaContext::enemy_on_hurt(Enemy& enemy, EnemyAttack attack) {

  run_on_main([this, &enemy, attack](lua_State* l){
    push_enemy(l, enemy);
    remove_timers(-1);  // Stop timers associated to this enemy.
    if (userdata_has_field(enemy, "on_hurt")) {
      on_hurt(attack);
    }
    lua_pop(l, 1);
  });
}

/**
 * \brief Calls the on_dying() method of a Lua enemy if it is defined.
 *
 * Also stops timers associated to the enemy.
 *
 * \param enemy An enemy.
 */
void LuaContext::enemy_on_dying(Enemy& enemy) {
  run_on_main([this, &enemy](lua_State* l){
    push_enemy(l, enemy);
    remove_timers(-1);  // Stop timers associated to this enemy.
    if (userdata_has_field(enemy, "on_dying")) {
      on_dying();
    }
    lua_pop(l, 1);
  });
}

/**
 * \brief Calls the on_dead() method of a Lua enemy.
 *
 * Does nothing if the method is not defined.
 *
 * \param enemy An enemy.
 */
void LuaContext::enemy_on_dead(Enemy& enemy) {

  if (!userdata_has_field(enemy, "on_dead")) {
    return;
  }
  run_on_main([this, &enemy](lua_State* l){
    push_enemy(l, enemy);
    on_dead();
    lua_pop(l, 1);
  });
}

/**
 * \brief Calls the on_immobilized() method of a Lua enemy if it is defined.
 *
 * Also stops timers associated to the enemy.
 *
 * \param enemy An enemy.
 */
void LuaContext::enemy_on_immobilized(Enemy& enemy) {
  run_on_main([this, &enemy](lua_State* l){
    push_enemy(l, enemy);
    remove_timers(-1);  // Stop timers associated to this enemy.
    if (userdata_has_field(enemy, "on_immobilized")) {
      on_immobilized();
    }
    lua_pop(l, 1);
  });
}

/**
 * \brief Calls the on_attacking_hero() method of a Lua enemy.
 *
 * Does nothing if the method is not defined.
 *
 * \param enemy An enemy.
 * \param hero The hero attacked.
 * \param attacker_sprite Enemy's sprite that caused the collision or nullptr.
 * \return \c true if the method is defined.
 */
bool LuaContext::enemy_on_attacking_hero(Enemy& enemy, Hero& hero, Sprite* attacker_sprite) {

  if (!userdata_has_field(enemy, "on_attacking_hero")) {
    return false;
  }

  // TODO make this on main
  check_callback_thread();

  push_enemy(current_l, enemy);
  bool exists = on_attacking_hero(hero, attacker_sprite);
  lua_pop(current_l, 1);
  return exists;
}

/**
 * \brief Calls the on_ground_below_changed() method of a Lua custom entity.
 *
 * Does nothing if the method is not defined.
 *
 * \param custom_entity A custom entity.
 * \param ground_below The new ground below this entity.
 */
void LuaContext::custom_entity_on_ground_below_changed(
    CustomEntity& custom_entity, Ground ground_below) {

  if (!userdata_has_field(custom_entity, "on_ground_below_changed")) {
    return;
  }

  run_on_main([this, &custom_entity, ground_below](lua_State* l) {
    push_custom_entity(l, custom_entity);
    on_ground_below_changed(ground_below);
    lua_pop(l, 1);
  });
}

}
<|MERGE_RESOLUTION|>--- conflicted
+++ resolved
@@ -220,17 +220,12 @@
         { "start_state", hero_api_start_state },
     });
   }
-<<<<<<< HEAD
   if (CurrentQuest::is_format_at_least({ 1, 7 })) {
     hero_methods.insert(hero_methods.end(), {
       { "get_push_delay", hero_api_get_push_delay},
       { "set_push_delay", hero_api_set_push_delay},
-=======
-  if (CurrentQuest::is_format_at_least({1, 7})) {
-    hero_methods.insert(hero_methods.end(), {
       { "get_carry_height", hero_api_get_carry_height},
       { "set_carry_height", hero_api_set_carry_height},
->>>>>>> ff903cf2
     });
   }
 
@@ -2222,56 +2217,66 @@
   });
 }
 
-<<<<<<< HEAD
-/** \brief Implementation of hero:get_push_delay()
+
+/**
+ * \brief Implementation of hero:get_push_delay().
  * \param l The Lua context that is calling this function.
  * \return Number of values to return to Lua.
  */
 
 int LuaContext::hero_api_get_push_delay(lua_State* l) {
-=======
-/** \brief Implementation of hero:get_carry_height()
+
+  return state_boundary_handle(l, [&] {
+    const Hero& hero = *check_hero(l, 1);
+
+    lua_pushinteger(l, hero.get_push_delay());
+    return 1;
+  });
+}
+
+/**
+ * \brief Implementation of hero:set_push_delay().
+ * \param l The Lua context that is calling this function.
+ * \return Number of values to return to Lua.
+ */
+int LuaContext::hero_api_set_push_delay(lua_State* l) {
+
+  return state_boundary_handle(l, [&] {
+    Hero& hero = *check_hero(l, 1);
+
+    hero.set_push_delay(LuaTools::check_int(l, 2));
+
+    return 0;
+  });
+}
+
+/**
+ * \brief Implementation of hero:get_carry_height()
  * \param l The Lua context that is calling this function.
  * \return Number of values to return to Lua.
  */
 int LuaContext::hero_api_get_carry_height(lua_State* l) {
->>>>>>> ff903cf2
+
 
   return state_boundary_handle(l, [&] {
     const Hero& hero = *check_hero(l, 1);
 
-<<<<<<< HEAD
-    lua_pushinteger(l, hero.get_push_delay());
-=======
     lua_pushinteger(l, hero.get_carry_height());
->>>>>>> ff903cf2
-    return 1;
-  });
-}
-
-/**
-<<<<<<< HEAD
- * \brief Implementation of hero:set_push_delay().
- * \param l The Lua context that is calling this function.
- * \return Number of values to return to Lua.
- */
-int LuaContext::hero_api_set_push_delay(lua_State* l) {
-=======
+    return 1;
+  });
+}
+
+/**
  * \brief Implementation of hero:set_carry_height().
  * \param l The Lua context that is calling this function.
  * \return Number of values to return to Lua.
  */
 int LuaContext::hero_api_set_carry_height(lua_State* l) {
->>>>>>> ff903cf2
 
   return state_boundary_handle(l, [&] {
     Hero& hero = *check_hero(l, 1);
 
-<<<<<<< HEAD
-    hero.set_push_delay(LuaTools::check_int(l, 2));
-=======
     hero.set_carry_height(LuaTools::check_int(l, 2));
->>>>>>> ff903cf2
 
     return 0;
   });
