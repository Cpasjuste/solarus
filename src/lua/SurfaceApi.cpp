/*
 *
 * Copyright (C) 2006-2018 Christopho, Solarus - http://www.solarus-games.org
 *
 * Solarus is free software; you can redistribute it and/or modify
 * it under the terms of the GNU General Public License as published by
 * the Free Software Foundation, either version 3 of the License, or
 * (at your option) any later version.
 *
 * Solarus is distributed in the hope that it will be useful,
 * but WITHOUT ANY WARRANTY; without even the implied warranty of
 * MERCHANTABILITY or FITNESS FOR A PARTICULAR PURPOSE. See the
 * GNU General Public License for more details.
 *
 * You should have received a copy of the GNU General Public License along
 * with this program. If not, see <http://www.gnu.org/licenses/>.
 */

#include "solarus/core/CurrentQuest.h"
#include "solarus/graphics/Color.h"
#include "solarus/graphics/Sprite.h"
#include "solarus/graphics/Surface.h"
#include "solarus/graphics/TransitionFade.h"
#include "solarus/graphics/Video.h"
#include "solarus/lua/LuaContext.h"
#include "solarus/lua/LuaTools.h"
#include "solarus/movements/Movement.h"

namespace Solarus {

/**
 * Name of the Lua table representing the surface module.
 */
const std::string LuaContext::surface_module_name = "sol.surface";

/**
 * \brief Initializes the surface features provided to Lua.
 */
void LuaContext::register_surface_module() {

  const std::vector<luaL_Reg> functions = {
      { "create", surface_api_create }
  };

  std::vector<luaL_Reg> methods = {
      { "get_size", surface_api_get_size },
      { "clear", surface_api_clear },
      { "fill_color", surface_api_fill_color },
<<<<<<< HEAD
      { "get_opacity", surface_api_get_opacity },
      { "set_opacity", surface_api_set_opacity },
      { "get_pixels", surface_api_get_pixels },
      { "set_pixels", surface_api_set_pixels },
      { "bind_as_texture",surface_api_bind_as_texture},
      { "bind_as_target",surface_api_bind_as_target},
=======
>>>>>>> 4c397fcd
      { "draw", drawable_api_draw },
      { "draw_region", drawable_api_draw_region },
      { "get_blend_mode", drawable_api_get_blend_mode },
      { "set_blend_mode", drawable_api_set_blend_mode },
      { "get_opacity", drawable_api_get_opacity },
      { "set_opacity", drawable_api_set_opacity },
      { "fade_in", drawable_api_fade_in },
      { "fade_out", drawable_api_fade_out },
      { "get_xy", drawable_api_get_xy },
      { "set_xy", drawable_api_set_xy },
      { "get_movement", drawable_api_get_movement },
      { "stop_movement", drawable_api_stop_movement },
      { "get_pixels", surface_api_get_pixels },
  };

  if (CurrentQuest::is_format_at_least({ 1, 6 })) {
    methods.insert(methods.end(), {
      { "set_pixels", surface_api_set_pixels },
      { "set_shader", drawable_api_set_shader },
      { "get_shader", drawable_api_get_shader },
      { "set_rotation", drawable_api_set_rotation },
      { "get_rotation", drawable_api_get_rotation },
      { "set_scale", drawable_api_set_scale },
      { "get_scale", drawable_api_get_scale },
      { "set_transformation_origin", drawable_api_set_transformation_origin },
      { "get_transformation_origin", drawable_api_get_transformation_origin },
    });
  }

  const std::vector<luaL_Reg> metamethods = {
      { "__gc", drawable_meta_gc }
  };

  register_type(surface_module_name, functions, methods, metamethods);
}

/**
 * \brief Returns whether a value is a userdata of type surface.
 * \param l A Lua context.
 * \param index An index in the stack.
 * \return true if the value at this index is a surface.
 */
bool LuaContext::is_surface(lua_State* l, int index) {
  return is_userdata(l, index, surface_module_name);
}

/**
 * \brief Checks that the userdata at the specified index of the stack is a
 * surface and returns it.
 * \param l a Lua context
 * \param index an index in the stack
 * \return the surface
 */
SurfacePtr LuaContext::check_surface(lua_State* l, int index) {
  return std::static_pointer_cast<Surface>(check_userdata(
      l, index, surface_module_name
  ));
}

/**
 * \brief Pushes a surface userdata onto the stack.
 * \param l a Lua context
 * \param surface a surface
 */
void LuaContext::push_surface(lua_State* l, Surface& surface) {
  push_userdata(l, surface);
}

/**
 * \brief Implementation of sol.surface.create().
 * \param l The Lua context that is calling this function.
 * \return Number of values to return to Lua.
 */
int LuaContext::surface_api_create(lua_State* l) {

  return LuaTools::exception_boundary_handle(l, [&] {
    SurfacePtr surface;
    if (lua_gettop(l) == 0) {
      // create an empty surface with the screen size
      surface = Surface::create(Video::get_quest_size());
    }
    else if (lua_type(l, 1) == LUA_TNUMBER) {
      // create an empty surface with the specified size
      int width = LuaTools::check_int(l, 1);
      int height = LuaTools::check_int(l, 2);
      surface = Surface::create(width, height);
    }
    else if (lua_type(l, 1) == LUA_TSTRING) {
      // load from a file
      const std::string& file_name = lua_tostring(l, 1);
      bool language_specific = LuaTools::opt_boolean(l, 2, false);
      surface = Surface::create(file_name, language_specific ?
          Surface::DIR_LANGUAGE : Surface::DIR_SPRITES);
    }
    else {
      LuaTools::type_error(l, 1, "number, string or no value");
    }

    if (surface == nullptr) {
      // Image file not found or not valid.
      lua_pushnil(l);
    }
    else {
      get_lua_context(l).add_drawable(surface);
      push_surface(l, *surface);
    }
    return 1;
  });
}

/**
 * \brief Implementation of surface:get_size().
 * \param l The Lua context that is calling this function.
 * \return Number of values to return to Lua.
 */
int LuaContext::surface_api_get_size(lua_State* l) {

  return LuaTools::exception_boundary_handle(l, [&] {
    Surface& surface = *check_surface(l, 1);

    lua_pushinteger(l, surface.get_width());
    lua_pushinteger(l, surface.get_height());
    return 2;
  });
}

/**
 * \brief Implementation of surface:clear().
 * \param l The Lua context that is calling this function.
 * \return Number of values to return to Lua.
 */
int LuaContext::surface_api_clear(lua_State* l) {

  return LuaTools::exception_boundary_handle(l, [&] {
    Surface& surface = *check_surface(l, 1);

    surface.clear();

    return 0;
  });
}

/**
 * \brief Implementation of surface:fill_color().
 * \param l The Lua context that is calling this function.
 * \return Number of values to return to Lua.
 */
int LuaContext::surface_api_fill_color(lua_State* l) {

  return LuaTools::exception_boundary_handle(l, [&] {
    Surface& surface = *check_surface(l, 1);
    Color color = LuaTools::check_color(l, 2);

    if (lua_gettop(l) >= 3) {
      int x = LuaTools::check_int(l, 3);
      int y = LuaTools::check_int(l, 4);
      int width = LuaTools::check_int(l, 5);
      int height = LuaTools::check_int(l, 6);
      Rectangle where(x, y, width, height);
      surface.fill_with_color(color, where);
    }
    else {
      surface.fill_with_color(color);
    }

    return 0;
  });
}

/**
 * \brief Implementation of surface:get_pixels().
 * \param l The Lua context that is calling this function.
 * \return Number of values to return to Lua.
 */
int LuaContext::surface_api_get_pixels(lua_State* l) {

  return LuaTools::exception_boundary_handle(l, [&] {
    Surface& surface = *check_surface(l, 1);
    // TODO optional parameters x, y, width, height

    push_string(l, surface.get_pixels());
    return 1;
  });
}

/**
 * \brief Implementation of surface:set_pixels().
 * \param l The Lua context that is calling this function.
 * \return Number of values to return to Lua.
 */
int LuaContext::surface_api_set_pixels(lua_State* l) {
  return LuaTools::exception_boundary_handle(l, [&] {
    Surface& surface = *check_surface(l,1);
    const std::string& buffer = LuaTools::check_string(l,2);
    surface.set_pixels(buffer);
    return 0;
  });
}

/**
 * \brief Implementation of surface:bind_as_texture().
 * \param l The Lua context that is calling this function.
 * \return Number of values to return to Lua.
 */
int LuaContext::surface_api_bind_as_texture(lua_State* l) {
  return LuaTools::exception_boundary_handle(l, [&] {
      const Surface& surface = *check_surface(l,1);
      surface.bind_as_texture();
      return 0;
  });
}

/**
 * \brief Implementation of surface:bind_as_target().
 * \param l The Lua context that is calling this function.
 * \return Number of values to return to Lua.
 */
int LuaContext::surface_api_bind_as_target(lua_State* l) {
  return LuaTools::exception_boundary_handle(l, [&] {
      Surface& surface = *check_surface(l,1);
      surface.bind_as_target();
      return 0;
  });
}

}
<|MERGE_RESOLUTION|>--- conflicted
+++ resolved
@@ -46,15 +46,6 @@
       { "get_size", surface_api_get_size },
       { "clear", surface_api_clear },
       { "fill_color", surface_api_fill_color },
-<<<<<<< HEAD
-      { "get_opacity", surface_api_get_opacity },
-      { "set_opacity", surface_api_set_opacity },
-      { "get_pixels", surface_api_get_pixels },
-      { "set_pixels", surface_api_set_pixels },
-      { "bind_as_texture",surface_api_bind_as_texture},
-      { "bind_as_target",surface_api_bind_as_target},
-=======
->>>>>>> 4c397fcd
       { "draw", drawable_api_draw },
       { "draw_region", drawable_api_draw_region },
       { "get_blend_mode", drawable_api_get_blend_mode },
@@ -67,7 +58,7 @@
       { "set_xy", drawable_api_set_xy },
       { "get_movement", drawable_api_get_movement },
       { "stop_movement", drawable_api_stop_movement },
-      { "get_pixels", surface_api_get_pixels },
+      { "get_pixels", surface_api_get_pixels } //Was already present in 1.5.x
   };
 
   if (CurrentQuest::is_format_at_least({ 1, 6 })) {
@@ -81,6 +72,8 @@
       { "get_scale", drawable_api_get_scale },
       { "set_transformation_origin", drawable_api_set_transformation_origin },
       { "get_transformation_origin", drawable_api_get_transformation_origin },
+      { "bind_as_texture",surface_api_bind_as_texture},
+      { "bind_as_target",surface_api_bind_as_target}
     });
   }
 
