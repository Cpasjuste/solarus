--- conflicted
+++ resolved
@@ -412,16 +412,8 @@
     }
 
     // call the function
-<<<<<<< HEAD
-    int nb_results = format.size() - i;
+    int nb_results = strlen(format) - i;
     if (!call_script(nb_arguments, nb_results, function_name)) {
-=======
-    int nb_results = strlen(format) - i;
-    if (lua_pcall(l, nb_arguments, nb_results, 0) != 0) {
-      Debug::print(StringConcat() << "Error in " << function_name << "(): "
-          << lua_tostring(l, -1));
-      lua_pop(l, 1);
->>>>>>> 794135ae
       nb_results = 0;
     }
 
