/*
 * Copyright (C) 2006-2019 Christopho, Solarus - http://www.solarus-games.org
 *
 * Solarus is free software; you can redistribute it and/or modify
 * it under the terms of the GNU General Public License as published by
 * the Free Software Foundation, either version 3 of the License, or
 * (at your option) any later version.
 *
 * Solarus is distributed in the hope that it will be useful,
 * but WITHOUT ANY WARRANTY; without even the implied warranty of
 * MERCHANTABILITY or FITNESS FOR A PARTICULAR PURPOSE. See the
 * GNU General Public License for more details.
 *
 * You should have received a copy of the GNU General Public License along
 * with this program. If not, see <http://www.gnu.org/licenses/>.
 */
#include "solarus/audio/Sound.h"
#include "solarus/core/CommandsEffects.h"
#include "solarus/core/Equipment.h"
#include "solarus/core/EquipmentItem.h"
#include "solarus/core/Game.h"
#include "solarus/core/Map.h"
#include "solarus/core/QuestFiles.h"
#include "solarus/core/Savegame.h"
#include "solarus/core/System.h"
#include "solarus/entities/Chest.h"
#include "solarus/entities/Hero.h"
#include "solarus/graphics/Sprite.h"
#include "solarus/lua/LuaContext.h"
#include "solarus/lua/ScopedLuaRef.h"
#include <lua.hpp>

namespace Solarus {

/**
 * \brief Lua name of each value of the OpeningMethod enum.
 */
const std::map<Chest::OpeningMethod, std::string> Chest::opening_method_names = {
    { OpeningMethod::BY_INTERACTION, "interaction" },
    { OpeningMethod::BY_INTERACTION_IF_SAVEGAME_VARIABLE, "interaction_if_savegame_variable" },
    { OpeningMethod::BY_INTERACTION_IF_ITEM, "interaction_if_item" }
};

/**
 * \brief Creates a new chest with the specified treasure.
 * \param name Name identifying this chest.
 * \param layer Layer of the chest to create on the map.
 * \param xy Coordinates of the chest to create.
 * \param sprite_name Name of the animation set of the
 * sprite to create for the chest. It must have animations "open" and "closed".
 * \param treasure The treasure in the chest.
 */
Chest::Chest(
    const std::string& name,
    int layer,
    const Point& xy,
    const std::string& sprite_name,
    const Treasure& treasure):

  Entity(name, 0, layer, xy, Size(16, 16)),
  treasure(treasure),
  open(treasure.is_found()),
  treasure_given(open),
  treasure_date(0),
  opening_method(OpeningMethod::BY_INTERACTION),
  opening_condition_consumed(false) {

  set_collision_modes(CollisionMode::COLLISION_FACING);

  // Create the sprite.
  const SpritePtr& sprite = create_sprite(sprite_name);
  std::string animation = is_open() ? "open" : "closed";
  sprite->set_current_animation(animation);

  set_origin(get_width() / 2, get_height() - 3);

  // TODO set this as the default drawn_in_y_order for Entity
  set_drawn_in_y_order(sprite->get_max_size().height > get_height());
}

/**
 * \brief Returns the type of entity.
 * \return the type of entity
 */
EntityType Chest::get_type() const {
  return ThisType;
}

/**
 * \brief Notifies this entity that it was just enabled or disabled.
 * \param enabled \c true if the entity is now enabled.
 */
void Chest::notify_enabled(bool enabled) {

  Entity::notify_enabled(enabled);

  // Make sure the chest does not appear on the heroes
  for(const HeroPtr& hero: get_heroes()) {
    if (enabled && overlaps(*hero)) {
      hero->avoid_collision(*this, 3);
    }
  }
}

/**
 * \brief Returns the treasure of this chest.
 *
 * The treasure is returned even if the chest is open.
 *
 * \return The treasure. It may be empty or non obtainable.
 */
const Treasure& Chest::get_treasure() const {
  return treasure;
}

/**
 * \brief Sets the treasure of this chest.
 *
 * The treasure can be set even if the chest is open.
 * It will be placed inside the chest if the chest is closed again.
 *
 * \param treasure The treasure to set. It may be empty or non obtainable.
 */
void Chest::set_treasure(const Treasure& treasure) {
    this->treasure = treasure;
}

/**
 * \brief Returns whether the player has found the treasure in this chest.
 * \return true if the chest is open
 */
bool Chest::is_open() const {
  return open;
}

/**
 * \brief Sets whether the chest is open.
 *
 * If you don't change the chest state, this function has no effect.
 * If you make the chest open, its sprite is updated but this function does
 * not give any treasure to the player.
 * If you close the chest, its sprite is updated and the chest will contain
 * its initial treasure again.
 *
 * \param open true to open the chest, false to close it
 */
void Chest::set_open(bool open) {

  if (open != this->open) {

    this->open = open;

    const SpritePtr& sprite = get_sprite();
    if (open) {
      // open the chest
      if (sprite != nullptr) {
        sprite->set_current_animation("open");
      }
    }
    else {
      // close the chest
      if (sprite != nullptr) {
        sprite->set_current_animation("closed");
      }
      treasure_given = false;
    }
  }
}

/**
 * \brief Returns whether the player is able to open this chest now.
 * \return \c true if this the player can open the chest.
 */
bool Chest::can_open(Hero& hero) {

  switch (get_opening_method()) {

    case OpeningMethod::BY_INTERACTION:
      // No condition: the hero can always open the chest.
      return true;

    case OpeningMethod::BY_INTERACTION_IF_SAVEGAME_VARIABLE:
    {
      // The hero can open the chest if a savegame variable is set.
      const std::string& required_savegame_variable = get_opening_condition();
      if (required_savegame_variable.empty()) {
        return false;
      }

      Savegame& savegame = get_savegame();
      if (savegame.is_boolean(required_savegame_variable)) {
        return savegame.get_boolean(required_savegame_variable);
      }

      if (savegame.is_integer(required_savegame_variable)) {
        return savegame.get_integer(required_savegame_variable) > 0;
      }

      if (savegame.is_string(required_savegame_variable)) {
        return !savegame.get_string(required_savegame_variable).empty();
      }

      return false;
    }

    case OpeningMethod::BY_INTERACTION_IF_ITEM:
    {
      // The hero can open the chest if he has an item.
      const std::string& required_item_name = get_opening_condition();
      if (required_item_name.empty()) {
        return false;
      }
      const EquipmentItem& item = hero.get_equipment().get_item(required_item_name);
      return item.is_saved()
        && item.get_variant() > 0
        && (!item.has_amount() || item.get_amount() > 0);
    }

    default:
      return false;
  }
}

/**
 * \brief Returns the opening method of this chest.
 * \return How this chest can be opened.
 */
Chest::OpeningMethod Chest::get_opening_method() const {
  return opening_method;
}

/**
 * \brief Sets the opening method of this chest.
 * \param opening_method How this chest should be opened.
 */
void Chest::set_opening_method(OpeningMethod opening_method) {
  this->opening_method = opening_method;
}

/**
 * \brief Returns the savegame variable or the equipment item name required to
 * open this chest.
 *
 * A savegame variable is returned if the opening mode is
 * OPENING_BY_INTERACTION_IF_SAVEGAME_VARIABLE.
 * The hero is allowed to open the chest if this saved value is either
 * \c true, an integer greater than zero or a non-empty string.
 *
 * An equipment item's name is returned if the opening mode is
 * OPENING_BY_INTERACTION_IF_ITEM.
 * The hero is allowed to open the chest if he has that item and,
 * for items with an amount, if the amount is greater than zero.
 *
 * For the other opening methods, this setting has no effect.
 *
 * \return The savegame variable or the equipment item name required.
 */
const std::string& Chest::get_opening_condition() const {
  return opening_condition;
}

/**
 * \brief Sets the savegame variable or the equipment item name required to
 * open this chest.
 *
 * You must set a savegame variable if the opening mode is
 * OPENING_BY_INTERACTION_IF_SAVEGAME_VARIABLE.
 * The hero will be allowed to open the chest if this saved value is either
 * \c true, an integer greater than zero or a non-empty string.
 *
 * You must set an equipment item's name if the opening mode is
 * OPENING_BY_INTERACTION_IF_ITEM.
 * The hero will be allowed to open the chest if he has that item and,
 * for items with an amount, if the amount is greater than zero.
 *
 * For the other opening methods, this setting has no effect.
 *
 * \param opening_condition The savegame variable or the equipment item name
 * required.
 */
void Chest::set_opening_condition(const std::string& opening_condition) {
  this->opening_condition = opening_condition;
}

/**
 * \brief Returns whether opening this chest consumes the condition that
 * was required.
 *
 * If this setting is \c true, here is the behavior when the hero opens
 * the chest:
 * - If the opening method is OPENING_BY_INTERACTION_IF_SAVEGAME_VARIABLE,
 *   then the required savegame variable is either:
 *   - set to \c false if it is a boolean,
 *   - decremented if it is an integer,
 *   - set to an empty string if it is a string.
 * - If the opening method is OPENING_BY_INTERACTION_IF_ITEM, then:
 *   - if the required item has an amount, the amount is decremented.
 *   - if the required item has no amount, its possession state is set to zero.
 * - With other opening methods, this setting has no effect.
 *
 * \return \c true if opening this chest consumes the condition that was
 * required.
 */
bool Chest::is_opening_condition_consumed() const {
  return opening_condition_consumed;
}

/**
 * \brief Sets whether opening this chest should consume the condition that
 * was required.
 *
 * If this setting is \c true, here is the behavior when the hero opens
 * the chest:
 * - If the opening method is OPENING_BY_INTERACTION_IF_SAVEGAME_VARIABLE,
 *   then the required savegame variable is either:
 *   - set to \c false if it is a boolean,
 *   - decremented if it is an integer,
 *   - set to an empty string if it is a string.
 * - If the opening method is OPENING_BY_INTERACTION_IF_ITEM, then:
 *   - if the required item has an amount, the amount is decremented.
 *   - if the required item has no amount, its possession state is set to zero.
 * - With other opening methods, this setting has no effect.
 *
 * \param opening_condition_consumed \c true if opening this chest should
 * consume the condition that was required.
 */
void Chest::set_opening_condition_consumed(bool opening_condition_consumed) {
   this->opening_condition_consumed = opening_condition_consumed;
}

/**
 * \brief Returns the id of the dialog to show when the player presses the action
 * command on the chest but cannot open it (i.e. if can_open() is false).
 *
 * \return The id of the "cannot open" dialog for this chest
 * (an empty string means no dialog).
 */
const std::string& Chest::get_cannot_open_dialog_id() const {
  return cannot_open_dialog_id;
}

/**
 * \brief Sets the id of the dialog to show when the player presses the action
 * command on the chest but cannot open it (i.e. if can_open() is false).
 * \param cannot_open_dialog_id The id of the "cannot open" dialog for this chest
 * (an empty string means no dialog).
 */
void Chest::set_cannot_open_dialog_id(const std::string& cannot_open_dialog_id) {
  this->cannot_open_dialog_id = cannot_open_dialog_id;
}

/**
 * \brief Returns whether this entity is an obstacle for another one when
 * it is enabled.
 * \param other Another entity.
 * \return \c true if this entity is an obstacle for the other one.
 */
bool Chest::is_obstacle_for(Entity& /* other */) {
  return true;
}

/**
 * \brief This function is called by the engine when an entity overlaps the chest.
 * \param entity_overlapping the entity overlapping the detector
 * \param collision_mode the collision mode that detected the collision
 */
void Chest::notify_collision(Entity& entity_overlapping, CollisionMode /* collision_mode */) {

  if (!is_suspended()) {
    entity_overlapping.notify_collision_with_chest(*this);
  }
}

/**
 * \brief Updates the chest.
 *
 * This function is called repeatedly by the map.
 * This is a redefinition of Entity::update()
 * the handle the chest opening.
 */
void Chest::update() {

  if (is_open() && !is_suspended()) {

    if (!treasure_given && treasure_date != 0 && System::now() >= treasure_date) {

      treasure_date = 0;
      treasure_given = true;

      if (treasure.is_saved()) {
        // Mark the chest as open in the savegame.
        get_savegame().set_boolean(treasure.get_savegame_variable(), true);
      }

      // Notify scripts.
      bool done = get_lua_context()->chest_on_opened(*this, treasure);
      if (!done) {
        if (treasure.is_empty() ||
            !treasure.is_obtainable()
        ) {
          // No treasure and the script does not define any behavior:
          // unfreeze the hero.
          opening_hero->start_free();
        }
        else {
          // Give the treasure to the player.
          opening_hero->start_treasure(treasure, ScopedLuaRef());
        }
      }
      opening_hero.reset();
    }
  }

  Entity::update();
}

/**
 * \copydoc Entity::notify_action_command_pressed
 */
bool Chest::notify_action_command_pressed(Hero &hero) {
  if (is_enabled() &&
      hero.is_free() &&
      hero.get_commands_effects().get_action_key_effect() != CommandsEffects::ACTION_KEY_NONE
  ) {

<<<<<<< HEAD
    if (can_open(hero)) {
      Sound::play("chest_open");
=======
    if (can_open()) {
      Sound::play("chest_open", get_game().get_resource_provider());
>>>>>>> d0fdb18a
      set_open(true);
      treasure_date = System::now() + 300;

      hero.get_commands_effects().set_action_key_effect(CommandsEffects::ACTION_KEY_NONE);
      hero.start_frozen();
      opening_hero = hero.shared_from_this_cast<Hero>();
    }
    else if (!get_cannot_open_dialog_id().empty()) {
      Sound::play("wrong", get_game().get_resource_provider());
      get_game().start_dialog(get_cannot_open_dialog_id(), ScopedLuaRef(), ScopedLuaRef());
    }

    return true;
  }

  return Entity::notify_action_command_pressed(hero);
}

/**
 * \brief This function is called by the map when the game is suspended or resumed.
 *
 * This is a redefinition of Entity::set_suspended() to suspend the timer
 * of the chest being opened.
 *
 * \param suspended true to suspend the entity, false to resume it
 */
void Chest::set_suspended(bool suspended) {

  Entity::set_suspended(suspended);

  if (!suspended && treasure_date != 0) {
    // restore the timer
    treasure_date = System::now() + (treasure_date - get_when_suspended());
  }
}

}
<|MERGE_RESOLUTION|>--- conflicted
+++ resolved
@@ -423,13 +423,9 @@
       hero.get_commands_effects().get_action_key_effect() != CommandsEffects::ACTION_KEY_NONE
   ) {
 
-<<<<<<< HEAD
     if (can_open(hero)) {
-      Sound::play("chest_open");
-=======
-    if (can_open()) {
       Sound::play("chest_open", get_game().get_resource_provider());
->>>>>>> d0fdb18a
+
       set_open(true);
       treasure_date = System::now() + 300;
 
