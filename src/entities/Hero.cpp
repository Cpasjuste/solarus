/*
 * Copyright (C) 2006-2019 Christopho, Solarus - http://www.solarus-games.org
 *
 * Solarus is free software; you can redistribute it and/or modify
 * it under the terms of the GNU General Public License as published by
 * the Free Software Foundation, either version 3 of the License, or
 * (at your option) any later version.
 *
 * Solarus is distributed in the hope that it will be useful,
 * but WITHOUT ANY WARRANTY; without even the implied warranty of
 * MERCHANTABILITY or FITNESS FOR A PARTICULAR PURPOSE. See the
 * GNU General Public License for more details.
 *
 * You should have received a copy of the GNU General Public License along
 * with this program. If not, see <http://www.gnu.org/licenses/>.
 */
#include "solarus/audio/Sound.h"
#include "solarus/core/Debug.h"
#include "solarus/core/CommandsEffects.h"
#include "solarus/core/Equipment.h"
#include "solarus/core/EquipmentItem.h"
#include "solarus/core/Game.h"
#include "solarus/core/Geometry.h"
#include "solarus/core/Map.h"
#include "solarus/core/System.h"
#include "solarus/entities/Block.h"
#include "solarus/entities/Bomb.h"
#include "solarus/entities/Boomerang.h"
#include "solarus/entities/Chest.h"
#include "solarus/entities/Crystal.h"
#include "solarus/entities/Destination.h"
#include "solarus/entities/Destructible.h"
#include "solarus/entities/Enemy.h"
#include "solarus/entities/Entities.h"
#include "solarus/entities/GroundInfo.h"
#include "solarus/entities/Hero.h"
#include "solarus/entities/Jumper.h"
#include "solarus/entities/Sensor.h"
#include "solarus/entities/Stairs.h"
#include "solarus/entities/Stream.h"
#include "solarus/entities/StreamAction.h"
#include "solarus/entities/Switch.h"
#include "solarus/entities/Teletransporter.h"
#include "solarus/graphics/Sprite.h"
#include "solarus/hero/BackToSolidGroundState.h"
#include "solarus/hero/BoomerangState.h"
#include "solarus/hero/BowState.h"
#include "solarus/hero/CarryingState.h"
#include "solarus/hero/CustomState.h"
#include "solarus/hero/FallingState.h"
#include "solarus/hero/ForcedWalkingState.h"
#include "solarus/hero/FreeState.h"
#include "solarus/hero/FrozenState.h"
#include "solarus/hero/GrabbingState.h"
#include "solarus/hero/HeroSprites.h"
#include "solarus/hero/HookshotState.h"
#include "solarus/hero/HurtState.h"
#include "solarus/hero/JumpingState.h"
#include "solarus/hero/LiftingState.h"
#include "solarus/hero/PlungingState.h"
#include "solarus/hero/PullingState.h"
#include "solarus/hero/PushingState.h"
#include "solarus/hero/RunningState.h"
#include "solarus/hero/StairsState.h"
#include "solarus/hero/SwordLoadingState.h"
#include "solarus/hero/SwordSwingingState.h"
#include "solarus/hero/SwimmingState.h"
#include "solarus/hero/TreasureState.h"
#include "solarus/hero/UsingItemState.h"
#include "solarus/hero/VictoryState.h"
#include "solarus/lua/LuaContext.h"
#include "solarus/lua/LuaTools.h"
#include "solarus/movements/StraightMovement.h"
#include "solarus/core/Savegame.h"
#include <lua.hpp>
#include <algorithm>
#include <sstream>
#include <utility>

namespace Solarus {

namespace {

/**
 * \brief Implementation of the callback used to return solid ground coordinates.
 * \param l A Lua state.
 * \return Number of values to return to Lua.
 */
int l_solid_ground_callback(lua_State* l) {

  int x = LuaTools::check_int(l, lua_upvalueindex(1));
  int y = LuaTools::check_int(l, lua_upvalueindex(2));
  int layer = LuaTools::check_int(l, lua_upvalueindex(3));

  lua_pushinteger(l, x);
  lua_pushinteger(l, y);
  lua_pushinteger(l, layer);
  return 3;
}

}

/**
 * \brief Creates a hero.
 * \param equipment the equipment (needed to build the sprites even outside a game)
 * \param name name of this hero entity
 * \param eq_prefix prefix for the equipement variables into the savegame
 */
Hero::Hero(const EquipmentPtr &equipment, const std::string& name):
  Entity(name, 0, 0, Point(0, 0), Size(16, 16)),
  invincible(false),
  end_invincible_date(0),
  normal_walking_speed(88),
  walking_speed(normal_walking_speed),
  carry_height(18),
  delayed_teletransporter(nullptr),
  on_raised_blocks(false),
  last_solid_ground_coords(0, 0),
  last_solid_ground_layer(0),
  target_solid_ground_callback(),
  next_ground_date(0),
  next_ice_date(0),
  ice_movement_direction8(0),
<<<<<<< HEAD
  equipment(equipment)
{
  equipment->set_hero(this);
=======
  push_delay(800) {
>>>>>>> 5a428997

  // position
  set_origin(8, 13);
  last_solid_ground_coords = { -1, -1 };
  last_solid_ground_layer = 0;

  // sprites
  set_drawn_in_y_order(true);
  sprites = std::unique_ptr<HeroSprites>(new HeroSprites(*this, get_equipment()));

  //Allow hero to collide with other heroes
  set_collision_modes(CollisionMode::COLLISION_OVERLAPPING |
                      CollisionMode::COLLISION_SPRITE);
}

/**
 * \brief Returns the type of entity.
 * \return the type of entity
 */
EntityType Hero::get_type() const {
  return ThisType;
}

/**
 * \brief Returns the item currently carried by the hero, if any.
 *
 * This function is used internally to allow this item to be preserved between
 * different hero states.
 *
 * \return The carried object or nullptr.
 */
std::shared_ptr<CarriedObject> Hero::get_carried_object() {
  return get_state()->get_carried_object();
}

/**
 * \brief Suspends or resumes the animation and the movements of the hero.
 *
 * This function is called by the map when the game is suspended or resumed.
 *
 * \param suspended true to suspend the hero, false to resume it
 */
void Hero::set_suspended(bool suspended) {

  Entity::set_suspended(suspended);

  if (!suspended) {

    uint32_t diff = System::now() - get_when_suspended();
    next_ground_date += diff;

    if (end_invincible_date != 0) {
      end_invincible_date += diff;
    }
  }

  sprites->set_suspended(suspended);
  get_state()->set_suspended(suspended);
}

/**
 * \brief Updates the hero's position, movement and animation.
 *
 * This function is called repeatedly by the game loop.
 */
void Hero::update() {


  update_invincibility();
  update_movement();
  update_direction();
  sprites->update();

  // Update the state now because it may be impacted by movements and sprites.
  update_state();

  if (!is_suspended()) {
    update_ground_effects();
    check_collision_with_detectors();
    check_gameover();
  }

  update_commands_effects();
}

/**
 * \brief Updates the sprites direction according to the wanted movement direction.
 */
void Hero::update_direction() {

  int wanted_direction8 = get_wanted_movement_direction8();
  if (wanted_direction8 == -1) {
    return;
  }

  int old_animation_direction = sprites->get_animation_direction();
  int animation_direction = sprites->get_animation_direction(wanted_direction8, get_real_movement_direction8());

  if (animation_direction != old_animation_direction
      && animation_direction != -1
      && !is_direction_locked()) {
    // If the direction defined by the directional keys has changed,
    // update the sprite's direction of animation
    // (unless the direction is locked).
    sprites->set_animation_direction(animation_direction);
  }
}

/**
 * \brief Updates the hero's position according to its movement.
 *
 * This function is called repeatedly by update().
 */
void Hero::update_movement() {

  if (!get_map().is_loaded()) {
    // Can happen during transitions.
    return;
  }

  if (on_raised_blocks && !get_state()->is_touching_ground()) {
    // If the hero was already over raised blocks, keep it that way while he
    // is not touching ground.
  }
  else {
    on_raised_blocks = get_entities().overlaps_raised_blocks(get_layer(), get_bounding_box());
  }

  if (get_movement() != nullptr) {
    get_movement()->update();
  }
  // TODO clear_old_movements() is missing

  update_stream_action();
}

/**
 * \brief Makes sure the keys effects are coherent with the hero's equipment and abilities.
 */
void Hero::update_commands_effects() {

  // when the game is paused or a dialog box is shown, the sword key is not the usual one
  if (get_game().is_paused() || get_game().is_dialog_enabled()) {
    return; // if the game is interrupted for some other reason (e.g. a transition), let the normal sword icon
  }

  // make sure the sword key is coherent with having a sword
  if (get_equipment().has_ability(Ability::SWORD)
      && get_commands_effects().get_sword_key_effect() != CommandsEffects::ATTACK_KEY_SWORD) {

    get_commands_effects().set_sword_key_effect(CommandsEffects::ATTACK_KEY_SWORD);
  }
  else if (!get_equipment().has_ability(Ability::SWORD)
      && get_commands_effects().get_sword_key_effect() == CommandsEffects::ATTACK_KEY_SWORD) {

    get_commands_effects().set_sword_key_effect(CommandsEffects::ATTACK_KEY_NONE);
  }
}

/**
 * \brief Updates the effects (if any) of the ground below the hero.
 *
 * This function is called repeatedly.
 */
void Hero::update_ground_effects() {

  // see if it's time to do something (depending on the ground)
  uint32_t now = System::now();
  if (now >= next_ground_date) {

    if (is_ground_visible() && get_movement() != nullptr) {

      // a special ground is displayed under the hero and it's time to play a sound
      const std::shared_ptr<StraightMovement> movement =
          std::dynamic_pointer_cast<StraightMovement>(get_movement());
      if (movement != nullptr) {
        // TODO replace the dynamic_pointer_cast by a virtual method get_speed() in Movement.
        double speed = movement->get_speed();
        next_ground_date = now + std::max(150, (int) (20000 / speed));
        if (sprites->is_walking() && get_state()->is_touching_ground()) {
          sprites->play_ground_sound();
        }
      }
    }

    else {

      Ground ground = get_ground_below();
      if (ground == Ground::HOLE && !get_state()->can_avoid_hole()) {
        // the hero is being attracted by a hole and it's time to move one more pixel into the hole

        next_ground_date = now + 60;

        if (get_distance(last_solid_ground_coords) >= 8) {
          // too far from the solid ground: make the hero fall
          set_walking_speed(normal_walking_speed);
          set_state(std::make_shared<FallingState>(*this));
        }
        else {
          // not too far yet
          apply_additional_ground_movement();
        }
      }
      else if (ground == Ground::ICE) {

        // Slide on ice.
        if (!get_state()->can_avoid_ice()) {
          apply_additional_ground_movement();
        }

        next_ground_date = now + 30;

        if (now >= next_ice_date) {
          // Time to update the additional movement.
          update_ice();
          ice_movement_direction8 = get_wanted_movement_direction8();
        }
      }
    }
  }
}

/**
 * \brief Updates the additional movement applied when the hero is on ice ground.
 */
void Hero::update_ice() {

  uint32_t now = System::now();
  int wanted_movement_direction8 = get_wanted_movement_direction8();
  if (wanted_movement_direction8 == -1) {
    // The player wants to stop.
    if (ice_movement_direction8 == -1) {
      // And he does for a while so stop.
      ground_dxy = { 0, 0 };
      next_ice_date = now + 300;
    }
    else {
      // But he was just moving on ice: continue the ice movement.
      ground_dxy = direction_to_xy_move(ice_movement_direction8) * 2;
      next_ice_date = now + 300;
    }
  }
  else {
    // The player wants to move.
    if (ice_movement_direction8 == -1) {
      // But he was not just moving on ice: resist to the wanted movement.
      ground_dxy = direction_to_xy_move((wanted_movement_direction8 + 4) % 8);
      next_ice_date = now + 300;
    }
    else if (ice_movement_direction8 != wanted_movement_direction8) {
      // He changed his direction: continue the ice movement strongly.
      ground_dxy = direction_to_xy_move(ice_movement_direction8) * 2;
      next_ice_date = now + 300;
    }
    else {
      // He continues in the same direction.
      ground_dxy = direction_to_xy_move(wanted_movement_direction8);
      next_ice_date = now + 300;
    }
  }
}

/**
 * \brief Stops the additional movement applied when the hero is on ice ground.
 */
void Hero::stop_ice_movement() {

  ice_movement_direction8 = 0;
  ground_dxy = { 0, 0 };
}

/**
 * \brief Changes the position of the hero as an effect of his current ground
 * (like hole or ice).
 */
void Hero::apply_additional_ground_movement() {

  if (ground_dxy.x == 0 && ground_dxy.y == 0) {
    return;
  }

  bool moved = false;
  Rectangle collision_box = get_bounding_box();
  collision_box.add_xy(ground_dxy);

  if (!get_map().test_collision_with_obstacles(get_layer(), collision_box, *this)) {
    set_bounding_box(collision_box);
    notify_position_changed();
    moved = true;
  }

  if (!moved && ground_dxy.x != 0) { // try x only
    collision_box = get_bounding_box();
    collision_box.add_xy(ground_dxy.x, 0);
    if (!get_map().test_collision_with_obstacles(get_layer(), collision_box, *this)) {
      set_bounding_box(collision_box);
      notify_position_changed();
      moved = true;
    }
  }

  if (!moved && ground_dxy.y != 0) { // try y only
    collision_box = get_bounding_box();
    collision_box.add_xy(0, ground_dxy.y);
    if (!get_map().test_collision_with_obstacles(get_layer(), collision_box, *this)) {
      set_bounding_box(collision_box);
      notify_position_changed();
      moved = true;
    }
  }

  if (!moved) {
    if (get_ground_below() == Ground::HOLE) {
      // the hero cannot be moved towards the direction previously calculated
      set_walking_speed(normal_walking_speed);
      set_state(std::make_shared<FallingState>(*this));
    }
  }
}

/**
 * \brief Checks that the hero has still some life.
 *
 * If his life reaches zero, this function starts the gameover sequence.
 */
void Hero::check_gameover() {

  if (get_equipment().get_life() <= 0 &&
      get_state()->can_start_gameover_sequence()) {
    sprites->stop_blinking();
    get_game().start_game_over(shared_from_this_cast<Hero>());
  }
}

/**
 * \copydoc Entity::built_in_draw
 */
void Hero::built_in_draw(Camera&  camera) {

  get_state()->draw_on_map(camera);
}

/**
 * \brief This function is called when a low-level input event occurs.
 * \param event The event to handle.
 * \return \c true if the event was handled.
 * If \c false, notify_command_pressed/released() can then still be called
 * if they apply.
 */
bool Hero::notify_input(const InputEvent& event) {
  return get_state()->notify_input(event);
}

/**
 * @copydoc Entity::notify_command
 */
bool Hero::notify_control(const ControlEvent& event) {

  //TODO filter events that aren't for this hero
  if(!event.is_from(controls)) {
    return false; //Don't handle events not destined to this hero
  }

  get_state()->notify_control(event);

  return true; // TODO verify this
}

/**
 * \brief Returns the sprites currently representing the hero.
 * \return the sprites
 */
const HeroSprites& Hero::get_hero_sprites() const {
  return *sprites;
}

/**
 * \overload Non-const version.
 */
HeroSprites& Hero::get_hero_sprites() {
  return *sprites;
}

/**
 * \brief Returns the direction of the hero's sprites.
 *
 * It is different from the movement direction.
 *
 * \return the direction of the sprites (0 to 3)
 */
int Hero::get_animation_direction() const {
  return sprites->get_animation_direction();
}

/**
 * \brief Changes the direction of the hero's sprites.
 *
 * It is different from the movement direction.
 *
 * \param direction4 the direction to set (0 to 3)
 */
void Hero::set_animation_direction(int direction4) {
  sprites->set_animation_direction(direction4);
}

/**
 * \brief Returns whether the sprites animations are finished.
 * \return true if the animation is finished
 */
bool Hero::is_animation_finished() const {
  return sprites->is_animation_finished();
}

/**
 * \brief Loads (or reloads) the sprites and sounds of the hero and his equipment.
 *
 * The sprites and sounds depend on its tunic, sword and shield as specified in the savegame.
 * This function must be called at the game beginning
 * and as soon as the hero's equipment is changed.
 */
void Hero::rebuild_equipment() {

  sprites->rebuild_equipment();
}

/**
 * \brief Returns whether the shadow should be currently displayed, separate from the tunic sprite.
 * \return true if the shadow should be currently displayed.
 */
bool Hero::is_shadow_visible() const {
  return get_displayed_xy().y != get_y();
}

/**
 * \copydoc Entity::notify_creating
 */
void Hero::notify_creating() {

  Entity::notify_creating();
  get_hero_sprites().notify_creating();

  // At this point the map is known and loaded. Notify the state.
  get_state()->set_map(get_map());
}

/**
 * \copydoc Entity::notify_map_starting
 */
void Hero::notify_map_starting(Map& map, const std::shared_ptr<Destination>& destination) {

  Entity::notify_map_starting(map, destination);

  // At this point the map is known and loaded. Notify the state.
  get_state()->set_map(get_map());
}

/**
 * \copydoc Entity::notify_map_started
 */
void Hero::notify_map_started(Map& map, const std::shared_ptr<Destination>& destination) {

  Entity::notify_map_started(map, destination);
  get_state()->notify_map_started(map, destination);
}

/**
 * \copydoc Entity::notify_map_opening_transition_finishing
 */
void Hero::notify_map_opening_transition_finishing(Map& map, const std::string &destination_name, const HeroPtr &hero) {

  Entity::notify_map_opening_transition_finishing(map, destination_name, hero);

  int side = get_map().get_destination_side(destination_name);
  if (side != -1 && hero.get() == this) {
    // the hero was placed on the side of the map:
    // there was a scrolling between the previous map and this one

    switch (side) {

    case 0: // right side
      set_x(get_map().get_width() - 8);
      break;

    case 1: // top side
      set_y(13);
      break;

    case 2: // left side
      set_x(8);
      break;

    case 3: // bottom side
      set_y(get_map().get_height() - 3);
      break;

    default:
      Debug::die("Invalid destination side");
    }
  }
  check_position();
  if (get_state()->is_touching_ground()) {  // Don't change the state during stairs.
    start_state_from_ground();
  }
}

/**
 * \copydoc Entity::notify_map_opening_transition_finished
 */
void Hero::notify_map_opening_transition_finished(Map& map, const std::shared_ptr<Destination>& destination, const HeroPtr& hero) {

  Entity::notify_map_opening_transition_finished(map, destination, hero);
  get_state()->notify_map_opening_transition_finished(map, destination);
}

/**
 * \copydoc Entity::notify_map_finished
 */
void Hero::notify_map_finished() {

  Entity::notify_map_finished();
  get_state()->notify_map_finished();
}

/**
 * \copydoc Entity::notify_tileset_changed
 */
void Hero::notify_tileset_changed() {

  Entity::notify_tileset_changed();
  get_hero_sprites().notify_tileset_changed();
}

/**
 * \brief Puts the hero on a map.
 *
 * This function is called when the current map is changed.
 * Does nothing if the hero is already on this map.
 *
 * \param map The map.
 */
void Hero::place_on_map(Map& map) {

  if (is_on_map() &&
      &get_map() == &map
  ) {
    // No change.
    return;
  }

  last_solid_ground_coords = { -1, -1 };
  last_solid_ground_layer = 0;
  reset_target_solid_ground_callback();
  get_hero_sprites().set_clipping_rectangle();

  Entity::place_on_map(map);
}

/**
 * \brief Places the hero on the map specified and at its destination point selected.
 * \param map The new map.
 * \param previous_map_location Position of the previous map in its world
 * (because the previous map is already destroyed).
 */
void Hero::place_on_destination(Map& map, const Rectangle& previous_map_location, const std::string& destination_name) {

  //const std::string& destination_name = map.get_destination_name();

  if (destination_name == "_same") {

    // The hero's coordinates are the same as on the previous map
    // but 1) we need to take into account the location of both maps
    // and 2) we may have to change the layer.

    const Rectangle& next_map_location = map.get_location();
    int x = get_x() - next_map_location.get_x() + previous_map_location.get_x();
    int y = get_y() - next_map_location.get_y() + previous_map_location.get_y();

    int layer = map.get_max_layer();
    while (layer > map.get_min_layer() &&
        map.get_ground(layer, x, y, this) == Ground::EMPTY) {
      // TODO check the whole hero's bounding box rather than just a point.
      --layer;
    }
    place_on_map(map);
    set_xy(x, y);
    map.get_entities().notify_entity_bounding_box_changed(*this);
    map.get_entities().set_entity_layer(*this, layer);
    last_solid_ground_coords = { x, y };
    last_solid_ground_layer = get_layer();

    start_free();
    check_position();  // To appear initially swimming, for example.
  }
  else {
    int side = map.get_destination_side(destination_name);

    if (side != -1) {

      // Go to a side of the other map.
      int layer = get_layer();
      if (!map.is_valid_layer(layer)) {
        std::ostringstream oss;
        oss << "Layer " << layer << " does not exist on map '" << map.get_id()
               + "'. Placing the hero on layer 0 instead.";
        Debug::error(oss.str());
        layer = 0;
        set_layer(layer);
      }
      place_on_map(map);

      switch (side) {

      case 0: // Right side.
        set_x(map.get_width());
        set_y(get_y() - map.get_location().get_y() + previous_map_location.get_y());
        break;

      case 1: // Top side.
        set_y(5);
        set_x(get_x() - map.get_location().get_x() + previous_map_location.get_x());
        break;

      case 2: // Left side.
        set_x(0);
        set_y(get_y() - map.get_location().get_y() + previous_map_location.get_y());
        break;

      case 3: // Bottom side.
        set_y(map.get_height() + 5);
        set_x(get_x() - map.get_location().get_x() + previous_map_location.get_x());
        break;

      default:
        Debug::die("Invalid destination side");
      }
      map.get_entities().notify_entity_bounding_box_changed(*this);
      map.get_entities().set_entity_layer(*this, layer);
      last_solid_ground_coords = get_xy();
      last_solid_ground_layer = get_layer();

      // Note that we keep the hero's state from the previous map.
      check_position();  // Correctly initialize the ground.
    }
    else {

      // Normal case: the location is specified by a destination point object.

      const std::shared_ptr<Destination> destination = map.get_destination(destination_name);

      if (destination == nullptr) {
        // This is embarrassing: there is no valid destination that we can use.
        // The map is probably in an early development phase.
        // For now, let's place the hero at the top-left corner of the map.
        Debug::error(
            std::string("No valid destination on map '") + map.get_id()
            + "'. Placing the hero at (0,0) instead."
        );
        place_on_map(map);
        sprites->set_animation_direction(3);
        set_top_left_xy(0, 0);
        map.get_entities().notify_entity_bounding_box_changed(*this);
        map.get_entities().set_entity_layer(*this, map.get_max_layer());
      }
      else {
        // Normal case.
        place_on_map(map);
        if (destination->get_direction() != -1) {
          sprites->set_animation_direction(destination->get_direction());
        }
        set_xy(destination->get_xy());
        map.get_entities().notify_entity_bounding_box_changed(*this);
        map.get_entities().set_entity_layer(*this, destination->get_layer());
      }
      last_solid_ground_coords = get_xy();
      last_solid_ground_layer = get_layer();

      // Remove boomerangs in case the map remains the same.
      const std::set<std::shared_ptr<Boomerang>>& boomerangs =
          map.get_entities().get_entities_by_type<Boomerang>();
      for (const std::shared_ptr<Boomerang>& boomerang : boomerangs) {
        boomerang->remove_from_map();
      }

      if (destination != nullptr) { //TODO Verify if we can definatly remove this
        get_lua_context()->destination_on_activated(*destination, *this);
      }

      const std::shared_ptr<Stairs> stairs = get_stairs_overlapping();
      if (stairs != nullptr) {
        // The hero arrived on the map by stairs.
        set_state(std::make_shared<StairsState>(*this, stairs, Stairs::REVERSE_WAY));
      }
      else {
        // The hero arrived on the map by a usual destination point.
        start_free();
        check_position();  // To appear initially swimming, for example.
      }
    }
  }
}

/**
 * \copydoc Entity::get_facing_point
 *
 * TODO remove this override
 */
Point Hero::get_facing_point() const {

  return get_touching_point(get_animation_direction());
}

/**
 * \copydoc Entity::notify_facing_entity_changed
 */
void Hero::notify_facing_entity_changed(Entity* facing_entity) {

  CommandsEffects& commands_effects = get_commands_effects();
  if (facing_entity != nullptr) {
    if (facing_entity->can_be_lifted(*this) &&
        is_free() &&
        commands_effects.get_action_key_effect() == CommandsEffects::ACTION_KEY_NONE) {
      commands_effects.set_action_key_effect(CommandsEffects::ACTION_KEY_LIFT);
    }
  }
  else {
    // No more facing entity.
    if (commands_effects.is_action_key_acting_on_facing_entity()) {
      // The hero just stopped facing an entity that was showing an action icon.
      commands_effects.set_action_key_effect(CommandsEffects::ACTION_KEY_NONE);
    }
  }
}

/**
 * \brief Returns whether there is an obstacle in front of the hero.
 *
 * This function returns whether he is touching an obstacle that
 * is just in front of him.
 * Note that even if this function returns true, the hero
 * may still be able to move in that direction due to the possibly sliding movement.
 * This information is calculated and not stored, so it is
 * always up to date.
 *
 * \return true if the hero is facing an obstacle
 */
bool Hero::is_facing_obstacle() {

  Rectangle collision_box = get_bounding_box();
  switch (sprites->get_animation_direction()) {

    case 0:
      collision_box.add_x(1);
      break;

    case 1:
      collision_box.add_y(-1);
      break;

    case 2:
      collision_box.add_x(-1);
      break;

    case 3:
      collision_box.add_y(1);
      break;

    default:
      Debug::die("Invalid animation direction");
      break;
  }

  return get_map().test_collision_with_obstacles(get_layer(), collision_box, *this);
}

/**
 * \brief Returns whether the facing point of the hero is overlapping an obstacle.
 *
 * This function returns whether his facing point is overlapping an obstacle of the map.
 * This information is calculated and not stored, so it is always up to date.
 *
 * \return true if the facing point is overlapping an obstacle
 */
bool Hero::is_facing_point_on_obstacle() {

  const Point& facing_point = get_facing_point();
  return get_map().test_collision_with_obstacles(
      get_layer(), facing_point, *this);
}

/**
 * \brief Returns whether the hero is looking towards the specified direction.
 * \param direction4 a direction (0 to 3)
 * \return true if the hero is looking towards the specified direction
 */
bool Hero::is_facing_direction4(int direction4) const {
  return get_animation_direction() == direction4;
}

/**
 * \brief Returns whether the hero is looking towards the specified direction.
 * \param direction8 a direction (0 to 7)
 * \return true if the hero is looking towards the specified direction
 * (always false for diagonal directions)
 */
bool Hero::is_facing_direction8(int direction8) const {
  return get_animation_direction() * 2 == direction8;
}

/**
 * \brief Returns whether the hero is currently on raised crystal blocks.
 * \return true if the hero is currently on raised crystal blocks
 */
bool Hero::is_on_raised_blocks() const {
  return on_raised_blocks;
}

/**
 * \brief Returns the stairs the hero may be currently overlapping.
 * \return The stairs the hero is currently overlapping, or nullptr.
 */
std::shared_ptr<Stairs> Hero::get_stairs_overlapping() {

  std::set<std::shared_ptr<Stairs>> all_stairs =
      get_entities().get_entities_by_type<Stairs>(get_layer());
  for (const std::shared_ptr<Stairs>& stairs: all_stairs) {

    if (overlaps(*stairs)) {
      return stairs;
    }
  }

  return nullptr;
}

/**
 * \brief Returns whether the player can control his movements in the current state.
 * \return true if the player can control his movements
 */
bool Hero::can_control_movement() const {

  if (has_stream_action()
      && !get_stream_action()->get_stream().get_allow_movement()) {
    // A stream prevents the control.
    return false;
  }

  return get_state()->get_can_control_movement();
}

/**
 * \brief Returns the speed applied to the walking movement on normal ground.
 * \return The normal walking speed in pixels per second.
 */
int Hero::get_normal_walking_speed() const {
  return normal_walking_speed;
}

/**
 * \brief Sets the speed applied to the walking movement on normal ground.
 * \param normal_walking_speed The normal walking speed to set in pixels per second.
 */
void Hero::set_normal_walking_speed(int normal_walking_speed) {

  bool was_normal = (this->walking_speed == this->normal_walking_speed);
  this->normal_walking_speed = normal_walking_speed;
  if (was_normal) {
    set_walking_speed(normal_walking_speed);
  }
}

/**
 * \brief Returns the current speed applied to the hero's movements when he is walking.
 * \return The current walking speed.
 */
int Hero::get_walking_speed() const {
  return walking_speed;
}

/**
 * \brief Sets the speed to apply to the hero's movements when he is walking.
 * \param walking_speed the new walking speed
 */
void Hero::set_walking_speed(int walking_speed) {

  if (walking_speed != this->walking_speed) {
    this->walking_speed = walking_speed;
    get_state()->notify_walking_speed_changed();
  }
}
 	
/**
* \brief Returns the default height carried objects will be displayed at.
* \return The height in pixels.
*/
int Hero::get_carry_height() const{
  return carry_height;
}

/**
* \brief Sets the default height carried objects will be displayed at.
* \param carry_height The height in pixels.
  */
void Hero::set_carry_height(int carry_height) {
  std::shared_ptr<CarriedObject> carried = get_carried_object();

  this->carry_height = carry_height;

  if (carried != nullptr) {
    carried->update_relative_movement();
  }
}
	
/**
* \brief Returns the delay between the moment the hero start pushing on an obstacle, and the moment he actually enters the push state.
*/
int Hero::get_push_delay() const {
  return push_delay;
}

/**
 * \brief Sets the delay between the moment the hero start pushing on an obstacle, and the moment he actually enters the push state.
 * \param push_delay The new delay in ms.
 */
void Hero::set_push_delay(int push_delay) {
  this->push_delay = push_delay;
}

/**
 * \brief Returns the direction of the hero's movement as defined by the controls applied by the player.
 *
 * If he is not moving, -1 is returned.
 * This direction may be different from the real movement direction because of obstacles.
 *
 * \return the hero's wanted direction between 0 and 7, or -1 if he is stopped
 */
int Hero::get_wanted_movement_direction8() const {
  return get_state()->get_wanted_movement_direction8();
}

/**
 * \brief Returns the actual direction of the hero's movement.
 *
 * This function returns the actual direction of the hero's movement, which can be different from the one
 * defined by the directional keys pressed by the player because we consider obstacles here.
 * If he does not want to move, -1 is returned. If he is trying to move but cannot because of obstacles,
 * the direction he is trying to move toward is returned.
 * This function is not used to compute the hero's movement (PlayerMovement does that) but only
 * to decide what direction to give to its sprites once the movement is already computed.
 *
 * \return the hero's actual direction between 0 and 7, or -1 if he is stopped
 */
int Hero::get_real_movement_direction8() {

  int result;

  int wanted_direction8 = get_wanted_movement_direction8();
  if (wanted_direction8 == -1) {
    // the hero does not want to move
    result = -1;
  }
  else {
    // the hero wants to move

    Rectangle collision_box(get_bounding_box());

    // if we can move towards the wanted direction, no problem
    Point xy_move = direction_to_xy_move(wanted_direction8);
    collision_box.add_xy(xy_move);
    if (!get_map().test_collision_with_obstacles(get_layer(), collision_box, *this)) {
      result = wanted_direction8;
    }
    else {
      // otherwise, see if he can move in one of the two closest directions (i.e. he is sliding)

      int alternative_direction8 = (wanted_direction8 + 1) % 8;
      collision_box = get_bounding_box();
      xy_move = direction_to_xy_move(alternative_direction8);
      collision_box.add_xy(xy_move);
      if (!get_map().test_collision_with_obstacles(get_layer(), collision_box, *this)) {
        result = alternative_direction8;
      }
      else {
        alternative_direction8 = (wanted_direction8 - 1) % 8;
        collision_box = get_bounding_box();
        xy_move = direction_to_xy_move(alternative_direction8);
        collision_box.add_xy(xy_move);
        if (!get_map().test_collision_with_obstacles(get_layer(), collision_box, *this)) {
          result = alternative_direction8;
        }
        else {
          // he is not sliding, he wants to move but can't
          result = wanted_direction8;
        }
      }
    }
  }

  return result;
}

/**
 * \brief Returns whether the hero is moving towards the specified direction
 * among the four main directions.
 *
 * If the hero is not moving, false is returned.
 * If he is making a diagonal move, this function considers that he is moving
 * towards both directions.
 *
 * \param direction4 One of the four main directions (0 to 3).
 * \return \c true if the hero is moving in that direction,
 * even if he is actually doing a diagonal move.
 */
bool Hero::is_moving_towards(int direction4) const {

  const std::shared_ptr<const Movement>& movement = get_movement();
  if (movement == nullptr || movement->is_stopped()) {
    return false;
  }

  int direction8 = direction4 * 2;
  int movement_direction8 = get_wanted_movement_direction8();

  return movement_direction8 != -1
      && (movement_direction8 == direction8
          || (movement_direction8 + 1) % 8 == direction8
          || (movement_direction8 + 7) % 8 == direction8);
}

/**
 * \brief Returns whether the animation direction is locked.
 *
 * When this function returns false, which is the case most of the time,
 * it means that the animation direction is set to the movement direction.
 * When it returns true, it means that the animation direction is fixed
 * and do not depends on the movement direction anymore (this is the case
 * when the hero is loading his sword).
 *
 * \return true if the animation direction is locked
 */
bool Hero::is_direction_locked() const {
  return get_state()->is_direction_locked();
}

/**
 * \brief This function is called when the hero's position is changed.
 */
void Hero::notify_position_changed() {

  if (is_on_map()) {
    get_entities().notify_entity_bounding_box_changed(*this);
  }

  check_position();
  get_state()->notify_position_changed();

  if (are_movement_notifications_enabled()) {
    get_lua_context()->entity_on_position_changed(*this, get_xy(), get_layer());
  }
}

/**
 * \brief This function is called when the layer of this entity has just changed.
 */
void Hero::notify_layer_changed() {
  get_state()->notify_layer_changed();
}

/**
 * \brief Notifies this entity that it has just failed to change its position
 * because of obstacles.
 */
void Hero::notify_obstacle_reached() {

  Entity::notify_obstacle_reached();

  get_state()->notify_obstacle_reached();

  if (get_ground_below() == Ground::ICE) {
    ground_dxy = { 0, 0 };
    ice_movement_direction8 = -1;
  }
}

/**
 * \brief This function is called when the movement of the entity starts.
 */
void Hero::notify_movement_started() {

  Entity::notify_movement_started();
  get_state()->notify_movement_started();
}

/**
 * \brief This function is called when the movement of the entity is finished.
 */
void Hero::notify_movement_finished() {

  Entity::notify_movement_finished();
  get_state()->notify_movement_finished();
}

/**
 * \brief Updates the hero depending on its movement.
 *
 * This function is called when the hero's movement direction changes (for instance
 * because the player pressed or released a directional key, or the hero just reached an obstacle).
 * It updates the hero's animations and collisions according to the new movement.
 */
void Hero::notify_movement_changed() {

  update_direction();

  // let the state pick the animation corresponding to the movement tried by the player
  get_state()->notify_movement_changed();
  check_position();

  if (get_ground_below() == Ground::ICE) {
    update_ice();
  }
  Entity::notify_movement_changed();
}

/**
 * \brief Checks collisions with detectors, determines the facing entity
 * and the ground below the hero in its current position.
 *
 * This function is called when these checks have to be done again,
 * e.g. when the position, the direction or the state of the hero changes.
 */
void Hero::check_position() {

  if (!is_on_map()) {
    return;
  }

  if (get_state()->are_collisions_ignored()) {
    // Do not take care of the ground or detectors.
    return;
  }

  // Recompute the facing entity.
  set_facing_entity(nullptr);
  check_collision_with_detectors();

  if (is_suspended()
      && get_map().test_collision_with_border(get_ground_point())) {
    // When suspended, the hero may have invalid coordinates
    // (e.g. transition between maps).
    return;
  }

  // Determine the new ground if it has changed.
  update_ground_below();

  // Save the hero's last valid position.
  Ground ground = get_ground_below();
  if (ground != Ground::DEEP_WATER
      && ground != Ground::HOLE
      && ground != Ground::LAVA
      && ground != Ground::PRICKLE
      && ground != Ground::EMPTY
      && get_state()->get_can_come_from_bad_ground()
      && (get_xy() != last_solid_ground_coords)) {

    last_solid_ground_coords = get_xy();
    last_solid_ground_layer = get_layer();
  }

  // With empty ground, possibly go to the lower layer.
  if (ground == Ground::EMPTY && get_state()->is_touching_ground()) {

    int x = get_top_left_x();
    int y = get_top_left_y();
    int layer = get_layer();

    if (layer > get_map().get_min_layer()
        && get_map().get_ground(layer, x, y, this) == Ground::EMPTY
        && get_map().get_ground(layer, x + 15, y, this) == Ground::EMPTY
        && get_map().get_ground(layer, x, y + 15, this) == Ground::EMPTY
        && get_map().get_ground(layer, x + 15, y + 15, this) == Ground::EMPTY) {

      get_entities().set_entity_layer(*this, layer - 1);
      Ground new_ground = get_map().get_ground(get_layer(), x, y, this);
      if (get_state()->is_free() &&
          (new_ground == Ground::TRAVERSABLE
           || new_ground == Ground::GRASS
           || new_ground == Ground::LADDER)) {
        Sound::play("hero_lands", get_game().get_resource_provider());
      }
    }
  }
}

/**
 * \brief Stops the movement of the player and lets the player restart it when he can.
 *
 * This function is typically called when the player temporarily loses the control
 * (e.g. because of a script or a map change) whereas the movement remains the same.
 * Then the movement may want to move a few pixels more as soon as it is resumed.
 * This function removes such residual effects of the player's movement.
 * If the current movement is not controlled by the player, this function has no effect.
 */
void Hero::reset_movement() {

  if (can_control_movement()) {
    get_movement()->stop();
  }
}

/**
 * \brief Starts activating the new ground of the hero.
 */
void Hero::notify_ground_below_changed() {

  const bool suspended = get_game().is_suspended();

  Entity::notify_ground_below_changed();

  sprites->destroy_ground();

  switch (get_ground_below()) {

  case Ground::TRAVERSABLE:
    set_walking_speed(normal_walking_speed);
    break;

  case Ground::DEEP_WATER:
    // Deep water: plunge if the hero is not jumping.
    if (!get_state()->can_avoid_deep_water()) {

      if (suspended) {
        // During a transition, it is okay to start swimming
        // but we don't want to start plunging right now.
        if (get_state()->is_touching_ground()) {
          start_deep_water();
        }
      }
      else {
        start_deep_water();
      }
    }
    break;

  case Ground::HOLE:
    // Hole: fall into the hole or get attracted to it.
    // But wait for the teletransporter opening transition to finish if any.
    if (!suspended
        && !get_state()->can_avoid_hole()) {
      start_hole();
    }
    break;

  case Ground::ICE:
    // Ice: make the hero slide.
    if (!get_state()->can_avoid_ice()) {
      start_ice();
    }
    break;

  case Ground::LAVA:
    // Lava: plunge into lava.
    if (!suspended
        && !get_state()->can_avoid_lava()) {
      start_lava();
    }
    break;

  case Ground::PRICKLE:
    // Prickles.
    if (!suspended
        && !get_state()->can_avoid_prickle()) {
      start_prickle(500);
    }
    break;

  case Ground::SHALLOW_WATER:
    if (get_state()->is_affected_by_shallow_water()) {
      start_shallow_water();
    }
    break;

  case Ground::GRASS:
    if (get_state()->is_affected_by_grass()) {
      start_grass();
    }
    break;

  case Ground::LADDER:
    if (!suspended &&
        get_state()->is_affected_by_ladder()) {
      set_walking_speed(normal_walking_speed * 3 / 5);
    }
    break;

  case Ground::WALL:
  case Ground::LOW_WALL:
  case Ground::WALL_TOP_RIGHT:
  case Ground::WALL_TOP_LEFT:
  case Ground::WALL_BOTTOM_LEFT:
  case Ground::WALL_BOTTOM_RIGHT:
  case Ground::WALL_TOP_RIGHT_WATER:
  case Ground::WALL_TOP_LEFT_WATER:
  case Ground::WALL_BOTTOM_LEFT_WATER:
  case Ground::WALL_BOTTOM_RIGHT_WATER:
    // The hero is stuck in a wall. Damn.
    // This is the fault of the quest maker, unless there is a bug in Solarus.
    // The user will have to save and quit his game.
    // TODO maybe we could use the back to solid ground mechanism here?
    break;

  case Ground::EMPTY:
    break;
  }

  // Notify the state.
  get_state()->notify_ground_below_changed();
}

/**
 * \brief Returns whether the hero is in a state such that
 * a ground can be displayed under him.
 */
bool Hero::is_ground_visible() const {

  Ground ground = get_ground_below();
  return (ground == Ground::GRASS || ground == Ground::SHALLOW_WATER)
    && get_state()->is_touching_ground();
}

/**
 * \brief Returns whether this entity is sensible to the ground below it.
 * \return \c true if this entity is sensible to its ground.
 */
bool Hero::is_ground_observer() const {
  return true;
}

/**
 * \brief Returns the last point of solid ground where the hero was.
 * \return The last solid ground coordinates, or
 * <tt>-1,-1</tt> if the hero never was on solid ground on this map yet.
 */
const Point& Hero::get_last_solid_ground_coords() const {
  return last_solid_ground_coords;
}

/**
 * \brief Returns the layer of the last of solid ground where the hero was.
 * \return The last solid ground layer, or
 * 0 if the hero never was on solid ground on this map yet.
 */
int Hero::get_last_solid_ground_layer() const {
  return last_solid_ground_layer;
}

/**
 * \brief Returns the function indicated by the last call to
 * set_target_solid_callback().
 * \return The Lua function that gives solid ground coordinates, or
 * an empty ref if set_target_solid_callback() was not called.
 */
const ScopedLuaRef& Hero::get_target_solid_ground_callback() const {
  return target_solid_ground_callback;
}

/**
 * \brief Creates a Lua function that returns the given coordinates and layer.
 *
 * This function can be used as callback for specifying the solid ground position.
 *
 * \param xy Coordinates the function should return.
 * \param layer Layer the function should return.
 * \return Lua ref to a function that returns this solid position.
 */
ScopedLuaRef Hero::make_solid_ground_callback(
    const Point& xy, int layer) const {

  LuaContext* lua_context = get_lua_context();
  if (lua_context == nullptr) {
    return ScopedLuaRef();
  }
  lua_State* l = lua_context->get_internal_state();

  lua_pushinteger(l, xy.x);
  lua_pushinteger(l, xy.y);
  lua_pushinteger(l, layer);
  lua_pushcclosure(l, l_solid_ground_callback, 3);

  ScopedLuaRef callback_ref = LuaTools::create_ref(l, -1);
  lua_pop(l, 1);
  return callback_ref;
}

/**
 * \brief Specifies a function indicating where the hero will go back
 * if he falls into a hole or some other bad ground.
 * \param target_solid_ground_callback A Lua function that gives the
 * coordinates and layer of where the hero should go if he falls into
 * a hole or some other bad ground.
 * An empty ref means returning automatically to the last solid ground
 * position.
 */
void Hero::set_target_solid_ground_callback(
    const ScopedLuaRef& target_solid_ground_callback) {

  this->target_solid_ground_callback = target_solid_ground_callback;
}

/**
 * \brief Forgets the function indicating where the hero was supposed to go
 * back if he falls into a hole or some other bad ground.
 *
 * The hero will now get back to the last solid ground instead of going back
 * to a custom position.
 */
void Hero::reset_target_solid_ground_callback() {

  set_target_solid_ground_callback(ScopedLuaRef());
}

/**
 * \brief Returns whether this entity is an obstacle for another one.
 * \param other another entity
 * \return true if this entity is an obstacle for the other one
 */
bool Hero::is_obstacle_for(Entity& other) {
  return other.is_hero_obstacle(*this);
}

/**
 * \copydoc Entity::is_traversable_obstacle
 */
bool Hero::is_traversable_obstacle() const {
  return get_state()->is_traversable_obstacle();
}

/**
 * \copydoc Entity::is_wall_obstacle
 */
bool Hero::is_wall_obstacle() const {
  return get_state()->is_wall_obstacle();
}

/**
 * \copydoc Entity::is_low_wall_obstacle
 */
bool Hero::is_low_wall_obstacle() const {
  return get_state()->is_low_wall_obstacle();
}

/**
 * \copydoc Entity::is_grass_obstacle
 */
bool Hero::is_grass_obstacle() const {
  return get_state()->is_grass_obstacle();
}

/**
 * \copydoc Entity::is_shallow_water_obstacle
 */
bool Hero::is_shallow_water_obstacle() const {
  return get_state()->is_shallow_water_obstacle();
}

/**
 * \copydoc Entity::is_deep_water_obstacle
 */
bool Hero::is_deep_water_obstacle() const {
  return get_state()->is_deep_water_obstacle();
}

/**
 * \copydoc Entity::is_hole_obstacle
 */
bool Hero::is_hole_obstacle() const {
  return get_state()->is_hole_obstacle();
}

/**
 * \copydoc Entity::is_ice_obstacle
 */
bool Hero::is_ice_obstacle() const {
  return get_state()->is_ice_obstacle();
}

/**
 * \copydoc Entity::is_lava_obstacle
 */
bool Hero::is_lava_obstacle() const {
  return get_state()->is_lava_obstacle();
}

/**
 * \copydoc Entity::is_prickle_obstacle
 */
bool Hero::is_prickle_obstacle() const {
  return get_state()->is_prickle_obstacle();
}

/**
 * \copydoc Entity::is_ladder_obstacle
 */
bool Hero::is_ladder_obstacle() const {
  return get_state()->is_ladder_obstacle();
}

/**
 * \copydoc Entity::is_hero_obstacle
 */
bool Hero::is_hero_obstacle(Hero& hero) {
  return get_state()->is_hero_obstacle(hero);
}

/**
 * \copydoc Entity::is_block_obstacle
 */
bool Hero::is_block_obstacle(Block& block) {
  return get_state()->is_block_obstacle(block);
}

/**
 * \copydoc Entity::is_teletransporter_obstacle
 */
bool Hero::is_teletransporter_obstacle(Teletransporter& teletransporter) {
  return get_state()->is_teletransporter_obstacle(teletransporter);
}

/**
 * \copydoc Entity::is_stream_obstacle
 */
bool Hero::is_stream_obstacle(Stream& stream) {
  return get_state()->is_stream_obstacle(stream);
}

/**
 * \copydoc Entity::is_stairs_obstacle
 */
bool Hero::is_stairs_obstacle(Stairs& stairs) {
  return get_state()->is_stairs_obstacle(stairs);
}

/**
 * \copydoc Entity::is_sensor_obstacle
 */
bool Hero::is_sensor_obstacle(Sensor& sensor) {
  return get_state()->is_sensor_obstacle(sensor);
}

/**
 * \copydoc Entity::is_switch_obstacle
 */
bool Hero::is_switch_obstacle(Switch& sw) {
  return get_state()->is_switch_obstacle(sw);
}

/**
 * \copydoc Entity::is_raised_block_obstacle
 */
bool Hero::is_raised_block_obstacle(CrystalBlock& raised_block) {
  return get_state()->is_raised_block_obstacle(raised_block);
}

/**
 * \copydoc Entity::is_crystal_obstacle
 */
bool Hero::is_crystal_obstacle(Crystal& crystal) {
  return get_state()->is_crystal_obstacle(crystal);
}

/**
 * \copydoc Entity::is_npc_obstacle
 */
bool Hero::is_npc_obstacle(Npc& npc) {
  return get_state()->is_npc_obstacle(npc);
}

/**
 * \copydoc Entity::is_door_obstacle
 */
bool Hero::is_door_obstacle(Door& door) {
  return get_state()->is_door_obstacle(door);
}

/**
 * \copydoc Entity::is_enemy_obstacle
 */
bool Hero::is_enemy_obstacle(Enemy& enemy) {
  return get_state()->is_enemy_obstacle(enemy);
}

/**
 * \copydoc Entity::is_jumper_obstacle
 */
bool Hero::is_jumper_obstacle(Jumper& jumper, const Rectangle& candidate_position) {
  return get_state()->is_jumper_obstacle(jumper, candidate_position);
}

/**
 * \copydoc Entity::is_destructible_obstacle
 */
bool Hero::is_destructible_obstacle(Destructible& destructible) {
  return get_state()->is_destructible_obstacle(destructible);
}

/**
 * \copydoc Entity::is_separator_obstacle
 */
bool Hero::is_separator_obstacle(Separator& separator, const Rectangle& /* candidate_position */) {
  return get_state()->is_separator_obstacle(separator);
}

/**
 * @copydoc Entity::notify_collision
 */
void Hero::notify_collision(Entity& other, Sprite& this_sprite, Sprite& other_sprite) {
  other.notify_collision_with_hero(*this, other_sprite, this_sprite);
}

/**
 * \copydoc Entity::notify_collision_with_destructible
 */
void Hero::notify_collision_with_destructible(
    Destructible& destructible, CollisionMode collision_mode) {
  destructible.notify_collision_with_hero(*this, collision_mode);
}

/**
 * \copydoc Enemy::notify_collision_with_enemy(Enemy&, CollisionMode)
 */
void Hero::notify_collision_with_enemy(Enemy& enemy, CollisionMode collision_mode) {

  if (enemy.get_attacking_collision_mode() != collision_mode) {
    // Not the collision mode used to attack the hero.
    return;
  }
  enemy.attack_hero(*this, nullptr);
}

/**
 * \copydoc Enemy::notify_collision_with_enemy(Enemy&, Sprite&, Sprite&))
 */
void Hero::notify_collision_with_enemy(
    Enemy& enemy, Sprite& this_sprite, Sprite& enemy_sprite) {

  const std::string& this_sprite_id = this_sprite.get_animation_set_id();
  if (this_sprite_id == get_hero_sprites().get_sword_sprite_id()) {
    // the hero's sword overlaps the enemy
    enemy.try_hurt(EnemyAttack::SWORD, *this, &enemy_sprite);
  }
  else if (this_sprite_id == get_hero_sprites().get_tunic_sprite_id()) {

    if (enemy.get_attacking_collision_mode() != CollisionMode::COLLISION_SPRITE) {
      // The enemy does not attack with sprite collisions.
      return;
    }

    // The hero's body sprite overlaps the enemy.
    // Check that the 16x16 rectangle of the hero also overlaps the enemy.
    const Size& enemy_sprite_size = enemy_sprite.get_size();
    const Point& enemy_sprite_origin = enemy_sprite.get_origin();
    const Point& enemy_sprite_offset = enemy_sprite.get_xy();
    Rectangle enemy_sprite_rectangle(
        enemy.get_x() - enemy_sprite_origin.x + enemy_sprite_offset.x,
        enemy.get_y() - enemy_sprite_origin.y + enemy_sprite_offset.y,
        enemy_sprite_size.width,
        enemy_sprite_size.height
    );

    if (overlaps(enemy_sprite_rectangle)) {
      enemy.attack_hero(*this, &enemy_sprite);
    }
  }
}

/**
 * @brief notify_collision_with_hero
 * @param hero
 * @param this_sprite
 * @param hero_sprite
 */
void Hero::notify_collision_with_hero(Hero& hero, Sprite& this_sprite, Sprite& hero_sprite) {
  const std::string& this_sprite_id = this_sprite.get_animation_set_id();
  const std::string& other_sprite_id = hero_sprite.get_animation_set_id();
  if (this_sprite_id == get_hero_sprites().get_sword_sprite_id() && other_sprite_id == hero.get_hero_sprites().get_tunic_sprite_id()) {
    // the hero's sword overlaps the enemy
    attack_hero(hero, &this_sprite);
  }
}

/**
 * @brief Hero::attack_hero
 * @param hero
 * @param this_sprite
 */
void Hero::attack_hero(Hero& hero, Sprite* this_sprite) {
  if (hero.can_be_hurt(this)) {
    bool hero_protected = false;
    if (hero.get_equipment().has_ability(Ability::SHIELD, 1)
        && hero.can_use_shield()) {

      // Compute the direction corresponding to the angle between the enemy and the hero.
      double angle = hero.get_angle(*this, nullptr, this_sprite);
      int protected_direction4 = (int) ((angle + Geometry::PI_OVER_2 / 2.0) * 4 / Geometry::TWO_PI);
      protected_direction4 = (protected_direction4 + 4) % 4;

      // Also get the direction of the enemy's sprite.
      int sprite_opposite_direction4 = -1;
      if (this_sprite != nullptr) {
        sprite_opposite_direction4 = (this_sprite->get_current_direction() + 2) % 4;
      }

      // The hero is protected if he is facing the opposite of one of these directions.
      hero_protected = hero.is_facing_direction4(protected_direction4) ||
          hero.is_facing_direction4(sprite_opposite_direction4);
    }

    if (hero_protected) {
      hero.get_equipment().notify_ability_used(Ability::SHIELD);
    }
    else {
      // Let the enemy script handle this if it wants.
      const bool handled = false; /*get_lua_context()->enemy_on_attacking_hero(
          *this, hero, this_sprite
      );*/
      if (!handled) {
        // Scripts did not customize the attack:
        // do the built-in hurt state of the hero.
        hero.hurt(*this, this_sprite, get_sword_damage_factor());
      }
    }
  }
}

/**
 * \brief This function is called when a teletransporter detects a collision with the hero.
 * \param teletransporter the teletransporter
 * \param collision_mode the collision mode that detected the event
 */
void Hero::notify_collision_with_teletransporter(
    Teletransporter& teletransporter, CollisionMode /* collision_mode */) {

  if (!can_avoid_teletransporter(teletransporter)) {

    update_ground_below();  // Make sure the ground is up-to-date.
    bool on_hole = get_ground_below() == Ground::HOLE;
    if (on_hole || get_state()->is_teletransporter_delayed()) {
       // Fall into the hole (or do something else) first, transport later
      this->delayed_teletransporter = std::static_pointer_cast<Teletransporter>(
            teletransporter.shared_from_this()
      );
    }
    else {
      teletransporter.transport_hero(*this); // usual case: transport right now
    }
  }
}

/**
 * \brief Returns a teletransporter that has detected a collision with the hero
 * bu will be activated when the current action is finished
 * (e.g. falling into a hole or taking stairs).
 * \return The delayed teletransporter or nullptr.
 */
std::shared_ptr<Teletransporter> Hero::get_delayed_teletransporter() {
  return delayed_teletransporter;
}

/**
 * \copydoc Entity::notify_collision_with_stream
 */
void Hero::notify_collision_with_stream(
    Stream& stream, int dx, int dy) {

  if (has_stream_action()) {
    // There is already an active stream.
    return;
  }

  if (get_state()->can_avoid_stream(stream)) {
    // Streams are ignored in the current state of the hero.
    return;
  }

  // Check that the feet of the hero are on the stream.
  if (!stream.overlaps(get_ground_point())) {
    return;
  }

  bool activate_stream = false;

  if (stream.get_allow_movement()) {
    // The stream can be forced: there is no risk.
    // Even if the stream is faster than the player's movement,
    // he can still move perpendicularly.
    activate_stream = true;
  }
  else if (dx != 0 && dy != 0) {
    // Case of a diagonal stream.
    // TODO Diagonal streams are always activated for now, this could be improved.
    activate_stream = true;
  }
  else {
    // This is a blocking stream.
    // Check that the hero can go in the stream's direction.
    // Otherwise the hero, would be trapped forever if there
    // is an obstacle after the stream.
    Map& map = get_map();
    Rectangle collision_box(0, 0, 16, 16);

    // First check that the exit of the stream is clear.
    collision_box.set_xy(stream.get_bounding_box().get_xy());
    collision_box.add_xy(dx, dy);
    if (!map.test_collision_with_obstacles(get_layer(), collision_box, *this)) {
      // The stream's exit is clear.
      // Check that we can make at least one pixel with the stream.
      // Because maybe we have already passed the exit and cannot do more.
      const bool horizontal = dx != 0;
      if (horizontal) {
        collision_box.set_xy(
            get_top_left_x() + dx,
            get_top_left_y()
        );
      }
      else {
        collision_box.set_xy(
            get_top_left_x(),
            get_top_left_y() + dy
        );
      }

      if (!get_map().test_collision_with_obstacles(get_layer(), collision_box, *this)) {
        // We can make at least one pixel with the stream.
        activate_stream = true;
      }
      else {
        // We would be blocked if we took the stream straight.
        // Maybe we won't get blocked when getting aligned with the stream.
        // Let's check that.

        if (horizontal) {
          // Horizontal stream: try to align the Y coordinate.
          collision_box.set_xy(
              get_top_left_x() + dx,
              stream.get_top_left_y()
          );
        }
        else {
          // Vertical stream: try to align the X coordinate.
          collision_box.set_xy(
              stream.get_top_left_x(),
              get_top_left_y() + dy
          );
        }

        if (!map.test_collision_with_obstacles(get_layer(), collision_box, *this)) {
          // We can move into the direction when correctly aligned.
          activate_stream = true;
        }
      }
    }
  }

  if (activate_stream) {
    stream.activate(*this);
    if (!get_state()->can_persist_on_stream(stream)) {
      start_free();
    }
  }
}

/**
 * \brief This function is called when a stairs entity detects a collision
 * with this entity.
 * \param stairs The stairs.
 * \param collision_mode The collision mode that detected the event.
 */
void Hero::notify_collision_with_stairs(
    Stairs& stairs, CollisionMode collision_mode) {

  if (get_state()->get_can_take_stairs()) {

    Stairs::Way stairs_way;
    if (stairs.is_inside_floor()) {
      stairs_way = (get_layer() == stairs.get_layer()) ?
          Stairs::NORMAL_WAY : Stairs::REVERSE_WAY;
    }
    else {
      stairs_way = (collision_mode == COLLISION_TOUCHING) ?
          Stairs::NORMAL_WAY : Stairs::REVERSE_WAY;
    }

    // Check that the hero is exactly aligned with the stairs.
    if (stairs.get_direction() % 2 == 0) {
      // Horizontal stairs.
      if (get_top_left_y() != stairs.get_top_left_y()) {
        return;
      }
    }
    else {
      // Vertical stairs.
      if (get_top_left_x() != stairs.get_top_left_x()) {
        return;
      }
    }

    // Check whether the hero is trying to move in the direction of the stairs.
    int correct_direction = stairs.get_movement_direction(stairs_way);
    if (is_moving_towards(correct_direction / 2)) {
      std::shared_ptr<Stairs> shared_stairs =
          std::static_pointer_cast<Stairs>(stairs.shared_from_this());
      set_state(std::make_shared<StairsState>(*this, shared_stairs, stairs_way));
    }
  }
}

/**
 * \copydoc Entity::notify_collision_with_jumper
 */
void Hero::notify_collision_with_jumper(Jumper& jumper,
    CollisionMode collision_mode) {

  if (collision_mode == COLLISION_CUSTOM) {
    get_state()->notify_jumper_activated(jumper);
  }
}

/**
 * \brief This function is called when a sensor detects a collision with this entity.
 * \param sensor a sensor
 * \param collision_mode the collision mode that detected the collision
 */
void Hero::notify_collision_with_sensor(Sensor& sensor, CollisionMode collision_mode) {

  if (collision_mode == COLLISION_CONTAINING    // the hero is entirely inside the sensor
      && !get_state()->can_avoid_sensor()) {
    sensor.activate(*this);
  }
}

/**
 * \brief This function is called when a switch detects a collision with this entity.
 * \param sw the switch
 * \param collision_mode the collision mode that detected the event
 */
void Hero::notify_collision_with_switch(Switch& sw, CollisionMode /* collision_mode */) {

  // it's normally a walkable switch
  if (sw.is_walkable()
      && !get_state()->can_avoid_switch()) {
    sw.try_activate(*this);
  }
}

/**
 * \brief This function is called when a the sprite of a switch
 * detects a pixel-precise collision with a sprite of this entity.
 * \param sw the switch
 * \param sprite_overlapping the sprite of the current entity that collides with the crystal
 */
void Hero::notify_collision_with_switch(Switch& sw, Sprite& sprite_overlapping) {

  // it's normally a solid switch
  const std::string& sprite_id = sprite_overlapping.get_animation_set_id();
  if (sprite_id == get_hero_sprites().get_sword_sprite_id() && // the hero's sword is overlapping the switch
      sw.is_solid() &&
      get_state()->can_sword_hit_crystal()) {
    // note that solid switches and crystals have the same rules for the sword

    sw.try_activate();
  }
}

/**
 * \brief This function is called when a crystal detects a collision with this entity.
 * \param crystal the crystal
 * \param collision_mode the collision mode that detected the event
 */
void Hero::notify_collision_with_crystal(Crystal& /* crystal */, CollisionMode collision_mode) {

  if (collision_mode == COLLISION_FACING) {
    // The hero is touching the crystal and is looking in its direction.

    if (get_commands_effects().get_action_key_effect() == CommandsEffects::ACTION_KEY_NONE
        && is_free()) {

      // We show the action icon.
      get_commands_effects().set_action_key_effect(CommandsEffects::ACTION_KEY_LOOK);
    }
  }
}

/**
 * \brief This function is called when a the sprite of a crystal
 * detects a pixel-precise collision with a sprite of this entity.
 * \param crystal the crystal
 * \param sprite_overlapping the sprite of the current entity that collides with the crystal
 */
void Hero::notify_collision_with_crystal(Crystal& crystal, Sprite& sprite_overlapping) {

  const std::string sprite_id = sprite_overlapping.get_animation_set_id();
  if (sprite_id == get_hero_sprites().get_sword_sprite_id() && // the hero's sword is overlapping the crystal
      get_state()->can_sword_hit_crystal()) {

    crystal.activate(*this);
  }
}

/**
 * \brief This function is called when a chest detects a collision with this entity.
 * \param chest the chest
 */
void Hero::notify_collision_with_chest(Chest& chest) {

  if (get_commands_effects().get_action_key_effect() == CommandsEffects::ACTION_KEY_NONE
      && is_free()
      && is_facing_direction4(1)
      && !chest.is_open()) {

    // We show the 'open' icon even if the chest cannot be opened yet.
    get_commands_effects().set_action_key_effect(CommandsEffects::ACTION_KEY_OPEN);
  }
}

/**
 * \brief This function is called when a block detects a collision with this entity.
 * \param block the block
 */
void Hero::notify_collision_with_block(Block& /* block */) {

  if (get_commands_effects().get_action_key_effect() == CommandsEffects::ACTION_KEY_NONE &&
      is_free() &&
      can_grab()
  ) {
    // We allow to grab using the action command.
    get_commands_effects().set_action_key_effect(CommandsEffects::ACTION_KEY_GRAB);
  }
}

/**
 * \copydoc Entity::notify_collision_with_separator
 */
void Hero::notify_collision_with_separator(
    Separator& separator, CollisionMode /* collision_mode */) {

  const CameraPtr& camera = get_map().get_camera();
  if (camera == nullptr) {
    return;
  }
  if (camera->get_tracked_entity().get() == this) {
    camera->notify_tracked_entity_traversing_separator(separator);
  }
}

/**
 * \brief This function is called when an explosion's sprite detects a collision with a sprite of the hero.
 * \param explosion the explosion
 * \param sprite_overlapping the sprite of the hero that collides with the explosion
 */
void Hero::notify_collision_with_explosion(
    Explosion& explosion, Sprite& sprite_overlapping) {

  const std::string& sprite_id = sprite_overlapping.get_animation_set_id();
  if (!get_state()->can_avoid_explosion() &&
      sprite_id == get_hero_sprites().get_tunic_sprite_id() &&
      can_be_hurt(&explosion)) {
    hurt(explosion, nullptr, 2);
  }
}

/**
 * \brief Makes the hero escape from an entity that is overlapping him.
 *
 * This function is called when an entity that just appeared may overlap the hero
 * (e.g. a chest or a door).
 *
 * \param entity the entity that just appeared
 * \param direction the direction of the hero relative to the entity
 * (the hero will be moved into this direction): 0 to 3
 */
void Hero::avoid_collision(Entity& entity, int direction) {

  // fix the hero's position, whatever the entity's) size is
  switch (direction) {

    case 0:
      set_top_left_x(entity.get_top_left_x() + entity.get_width());
      set_top_left_y(entity.get_center_point().y - 8);
      break;

    case 1:
      set_top_left_y(entity.get_top_left_y() - this->get_height());
      set_top_left_x(entity.get_center_point().x - 8);
      break;

    case 2:
      set_top_left_x(entity.get_top_left_x() - this->get_width());
      set_top_left_y(entity.get_center_point().y - 8);
      break;

    case 3:
      set_top_left_y(entity.get_top_left_y() + entity.get_height());
      set_top_left_x(entity.get_center_point().x - 8);
      break;

    default:
      Debug::die("Invalid direction in Hero::avoid_collision()");
      break;
  }
  reset_movement();
}

/**
 * \brief Notifies the hero that the entity he is pushing or pulling
 * cannot move anymore because of a collision.
 */
void Hero::notify_grabbed_entity_collision() {
  get_state()->notify_grabbed_entity_collision();
}

/**
 * \brief Tests whether the hero is cutting with his sword the specified entity
 * for which a collision was detected.
 *
 * When the sword sprite collides with an entity,
 * this function can be called to determine whether the hero is
 * really cutting this particular entity precisely.
 * This depends on the hero's state, his direction and his
 * distance to the detector.
 * This function assumes that there is already a collision
 * between the sword sprite and the detector's sprite.
 * This function should be called to check whether the
 * hero wants to cut a bush or some grass.
 * Returns false by default.
 *
 * \param destructible The entity to check.
 * \return \c true if the sword is cutting this entity.
 */
bool Hero::is_cutting_with_sword(Destructible& destructible) const {
  return get_state()->is_cutting_with_sword(destructible);
}

/**
 * \brief Snaps the hero to the entity he is facing.
 *
 * The hero is snapped if there is no collision and if he is not too far.
 */
void Hero::try_snap_to_facing_entity() {

  Rectangle collision_box = get_bounding_box();
  const Point& center = collision_box.get_center();
  const Entity* facing_entity = get_facing_entity();
  const Point& facing_entity_center = facing_entity->get_center_point();

  if (get_animation_direction() % 2 == 0) {
    if (abs(center.y - facing_entity_center.y) <= 5) {
      collision_box.set_center(center.x, facing_entity_center.y);
    }
  }
  else {
    if (abs(center.x - facing_entity_center.x) <= 5) {
      collision_box.set_center(facing_entity_center.x, center.y);
    }
  }

  if (!get_map().test_collision_with_obstacles(get_layer(), collision_box, *this)) {
    set_bounding_box(collision_box);
    notify_position_changed();
  }
}

/**
 * \copydoc Entity::notify_attacked_enemy
 */
void Hero::notify_attacked_enemy(
    EnemyAttack attack,
    Enemy& victim,
    Sprite* victim_sprite,
    const EnemyReaction::Reaction& result,
    bool killed) {

  get_state()->notify_attacked_enemy(attack, victim, victim_sprite, result, killed);
}

/**
 * \brief Returns the damage power of the sword for the current attack.
 *
 * The value returned takes into account the power of the current sword
 * and the fact that a spin attack is more powerful than other attacks.
 *
 * \return the current damage factor of the sword
 */
int Hero::get_sword_damage_factor() const {
  return get_state()->get_sword_damage_factor();
}

/**
 * \brief Returns whether the hero is currently invincible.
 * \return \c true if the hero is currently invincible.
 */
bool Hero::is_invincible() const {
  return invincible;
}

/**
 * \brief Sets the hero temporarily invincible or stops the invincibility.
 * \param invincible \c true to make the hero invincible, \c false to stop.
 * \param duration How long to stay invincible in milliseconds.
 * 0 means infinite. No effect if \c invincible is \c false.
 */
void Hero::set_invincible(bool invincible, uint32_t duration) {

  this->invincible = invincible;
  this->end_invincible_date = 0;
  if (invincible) {
    this->end_invincible_date = (duration == 0) ? 0 : System::now() + duration;
  }
}

/**
 * \brief Checks whether the invincibility should end.
 */
void Hero::update_invincibility() {

  if (is_invincible() &&
      end_invincible_date != 0 &&
      System::now() >= end_invincible_date) {
    set_invincible(false, 0);
  }
}

/**
 * \brief Returns whether the hero can be hurt currently.
 * \param attacker An attacker that is trying to hurt the hero
 * (or nullptr if the source of the attack is not an entity).
 * \return \c true if the hero can be hurt.
 */
bool Hero::can_be_hurt(Entity* attacker) const {
  return !is_invincible() && !delayed_teletransporter && get_state()->get_can_be_hurt(attacker);
}

/**
 * \brief Hurts the hero, an entity being the source of the attack.
 * \param source An entity that hurts the hero (usually an enemy).
 * \param source_sprite Sprite of the source entity that is hurting the hero
 * or nullptr.
 * \param damage Number of life points to remove
 * (this number may be reduced later by the tunic on by hero:on_taking_damage()).
 */
void Hero::hurt(
    Entity& source,
    Sprite* source_sprite,
    int damage
) {
  Point source_xy = source.get_xy();
  if (source_sprite != nullptr) {
    // Add the offset of the sprite if any.
    source_xy += source_sprite->get_xy();
  }
  set_state(std::make_shared<HurtState>(*this, &source_xy, damage));
}

/**
 * \brief Hurts the hero, a point being the source of the attack.
 * \param source_xy Coordinates of whatever hurts the hero.
 * \param damage Number of life points to remove
 * (this number may be reduced later by the tunic on by hero:on_taking_damage()).
 */
void Hero::hurt(const Point& source_xy, int damage) {

  set_state(std::make_shared<HurtState>(*this, &source_xy, damage));
}

/**
 * \brief Hurts the hero, with no located source of the attack.
 * \param damage Number of life points to remove
 * (this number may be reduced later by the tunic on by hero:on_taking_damage()).
 */
void Hero::hurt(int damage) {

  set_state(std::make_shared<HurtState>(*this, nullptr, damage));
}

/**
 * \brief Draws a grass sprite below the hero and makes him walk slower.
 */
void Hero::start_grass() {

  // Display a special sprite below the hero.
  sprites->create_ground(Ground::GRASS);

  uint32_t now = System::now();
  next_ground_date = std::max(next_ground_date, now);

  set_walking_speed(normal_walking_speed * 4 / 5);
}

/**
 * \brief Draws a shallow water sprite below the hero and makes him walk
 * slower.
 */
void Hero::start_shallow_water() {

  // Display a special sprite below the hero.
  sprites->create_ground(Ground::SHALLOW_WATER);

  uint32_t now = System::now();
  next_ground_date = std::max(next_ground_date, now);

  set_walking_speed(normal_walking_speed * 4 / 5);
}

/**
 * \brief This function is called when the hero was dying but the game-over
 * sequence was canceled.
 */
void Hero::notify_game_over_finished() {

  if (is_on_map()) {
    sprites->blink(2000);
    start_state_from_ground();
  }
}

/**
 * \brief Makes the hero drown or swim.
 */
void Hero::start_deep_water() {

  const bool can_swim = get_equipment().has_ability(Ability::SWIM);
  const bool can_jump_over_water = get_equipment().has_ability(Ability::JUMP_OVER_WATER);

  if (!get_state()->is_touching_ground()) {
    // Entering water from above the ground
    // (e.g. after a jump).
    set_state(std::make_shared<PlungingState>(*this));
  }
  else {
    // Entering water normally (e.g. by walking).
    if (can_swim) {
      set_state(std::make_shared<SwimmingState>(*this));
    }
    else if (can_jump_over_water) {
      int direction8 = get_wanted_movement_direction8();
      if (direction8 == -1) {
        direction8 = get_animation_direction() * 2;
      }
      start_jumping(direction8, 32, false, true);
    }
    else {
      set_state(std::make_shared<PlungingState>(*this));
    }
  }
}

/**
 * \brief Makes the hero move towards a hole of fall into it.
 */
void Hero::start_hole() {

  if (!can_control_movement()) {
    // the player has no control (e.g. he is running or being hurt):
    // fall immediately
    set_state(std::make_shared<FallingState>(*this));
  }
  else {
    // otherwise, push the hero towards the hole

    next_ground_date = System::now();

    // Don't calculate the attraction direction based on the wanted movement
    // because the wanted movement may be different from the real one.

    if (last_solid_ground_coords.x == -1 ||
        (last_solid_ground_coords == get_xy())) {
      // Fall immediately because the hero was not moving but directly placed on the hole.
      set_state(std::make_shared<FallingState>(*this));
    }
    else {
      ground_dxy = { 0, 0 };

      if (get_x() > last_solid_ground_coords.x) {
        ground_dxy.x = 1;
      }
      else if (get_x() < last_solid_ground_coords.x) {
        ground_dxy.x = -1;
      }

      if (get_y() > last_solid_ground_coords.y) {
        ground_dxy.y = 1;
      }
      else if (get_y() < last_solid_ground_coords.y) {
        ground_dxy.y = -1;
      }
      set_walking_speed(normal_walking_speed / 3);
    }
  }
}

/**
 * \brief Makes the hero slide on ice ground.
 */
void Hero::start_ice() {

  next_ground_date = System::now();
  next_ice_date = System::now();

  ice_movement_direction8 = get_wanted_movement_direction8();
  if (ice_movement_direction8 == -1) {
    ground_dxy = { 0, 0 };
  }
  else {
    // Exagerate the movement.
    ground_dxy = direction_to_xy_move(ice_movement_direction8);
  }
}

/**
 * \brief Makes the hero drown into lava.
 */
void Hero::start_lava() {

  // plunge into the lava
  set_state(std::make_shared<PlungingState>(*this));
}

/**
 * \brief Makes the hero being hurt by prickles.
 * \param delay delay before returning control to the player
 */
void Hero::start_prickle(uint32_t delay) {

  Sound::play("hero_hurt", get_game().get_resource_provider());
  get_equipment().remove_life(2);
  start_back_to_solid_ground(true, delay, false);
}

/**
 * \brief Returns whether the hero can walk normally and interact with entities.
 * \return true if the hero can walk normally
 */
bool Hero::is_free() const {

  return get_state()->is_free();
}

/**
 * \brief Returns whether the hero is currently using an equipment item.
 * \return true if the hero is using an equipment item.
 */
bool Hero::is_using_item() const {

  return get_state()->is_using_item();
}

/**
 * \brief When the hero is using an equipment item, returns that item.
 * \return The current equipment item.
 */
EquipmentItemUsage& Hero::get_item_being_used() {

  return get_state()->get_item_being_used();
}

/**
 * \brief Returns whether the hero is grabbing and moving an entity in its current state.
 *
 * If he is not grabbing any entity, false is returned.
 *
 * \return true if the hero is grabbing and moving an entity
 */
bool Hero::is_moving_grabbed_entity() const {

  return get_state()->is_moving_grabbed_entity();
}

/**
 * \brief Returns whether the hero is brandishing a treasure.
 * \return \c true if the hero is brandishing a treasure.
 */
bool Hero::is_brandishing_treasure() const {

  return get_state()->is_brandishing_treasure();
}

/**
 * \brief Returns whether the hero is grabbing or pulling an entity.
 * \return true if the hero is grabbing or pulling an entity
 */
bool Hero::is_grabbing_or_pulling() const {

  return get_state()->is_grabbing_or_pulling();
}

/**
 * \brief Lets the hero walk normally.
 */
void Hero::start_free() {

  set_state(std::make_shared<FreeState>(*this));
}

/**
 * \brief Lets the hero walk.
 *
 * If the hero is carrying item in the current state, the item is preserved.
 * If the hero is loading his sword in the current state, this continues.
 * If the hero is running in the current state, he continues to run.
 */
void Hero::start_free_carrying_loading_or_running() {

  if (get_state()->get_name() == "sword loading") {
    // Nothing to do: just keep the sword loaded.
    return;
  }

  if (get_state()->get_name() == "running" && get_state()->is_touching_ground()) {
    // Nothing to do: just keep running.
    return;
  }

  if (get_state()->is_carrying_item()) {
    set_state(std::make_shared<CarryingState>(*this, get_state()->get_carried_object()));
  }
  else {
    set_state(std::make_shared<FreeState>(*this));
  }
}

/**
 * \brief Makes the hero brandish a treasure.
 * \param treasure The treasure to give him. It must be obtainable.
 * \param callback_ref Lua ref to a function to call when the
 * treasure's dialog finishes (possibly an empty ref).
 */
void Hero::start_treasure(
    const Treasure& treasure,
    const ScopedLuaRef& callback_ref
) {
  set_state(std::make_shared<TreasureState>(*this, treasure, callback_ref));
}

/**
 * \brief Makes the hero walk with a predetermined path.
 *
 * The player does not control him anymore.
 *
 * \param path the succession of basic moves
 * composing this movement (each character represents
 * a direction between '0' and '7'), as in PathMovement
 * \param loop true to make the movement return to the beginning
 * once finished
 * \param ignore_obstacles true to make the movement ignore obstacles
 */
void Hero::start_forced_walking(const std::string& path, bool loop, bool ignore_obstacles) {
  set_state(std::make_shared<ForcedWalkingState>(*this, path, loop, ignore_obstacles));
}

/**
 * \brief Makes the hero jump into a direction.
 *
 * While he is jumping, the player does not control him anymore.
 *
 * \param direction8 direction of the jump (0 to 7)
 * \param distance distance of the jump in pixels
 * \param ignore_obstacles true make the movement ignore obstacles
 * \param with_sound true to play the "jump" sound
 */
void Hero::start_jumping(
    int direction8,
    int distance,
    bool ignore_obstacles,
    bool with_sound) {

  set_state(std::make_shared<JumpingState>(
      *this,
      direction8,
      distance,
      ignore_obstacles,
      with_sound));
}

/**
 * \brief Makes the hero brandish his sword meaning a victory.
 * \param callback_ref Lua ref to a function to call when the
 * victory sequence finishes (possibly an empty ref).
 */
void Hero::start_victory(const ScopedLuaRef& callback_ref) {
  set_state(std::make_shared<VictoryState>(*this, callback_ref));
}

/**
 * \brief Freezes the hero.
 *
 * When the hero is frozen, he cannot move.
 * The current animation of the hero's sprites is stopped and the "stopped" animation is played.
 * You can call start_free() to unfreeze him.
 */
void Hero::start_frozen() {
  set_state(std::make_shared<FrozenState>(*this));
}

/**
 * \brief Makes the hero lift a destructible item.
 * \param item_to_lift The item to lift.
 */
void Hero::start_lifting(const std::shared_ptr<CarriedObject>& item_to_lift) {
  set_state(std::make_shared<LiftingState>(*this, item_to_lift));
}

/**
 * \brief Starts running with the speed shoes.
 */
void Hero::start_running() {

  // The running state may be triggered by the action command or an
  // item command.
  Command command;
  if (is_free()) {
    command = CommandId::ACTION;
  }
  else {
    command = get_controls()->is_command_pressed(CommandId::ITEM_1) ?
        CommandId::ITEM_1 : CommandId::ITEM_2;
  }
  set_state(std::make_shared<RunningState>(*this, command));
}

/**
 * \brief Starts pushing an obstacle.
 */
void Hero::start_pushing() {

  get_equipment().notify_ability_used(Ability::PUSH);
  set_state(std::make_shared<PushingState>(*this));
}

/**
 * \brief Starts grabbing an obstacle.
 */
void Hero::start_grabbing() {

  get_equipment().notify_ability_used(Ability::GRAB);
  set_state(std::make_shared<GrabbingState>(*this));
}

/**
 * \brief Starts pulling an obstacle.
 */
void Hero::start_pulling() {

  get_equipment().notify_ability_used(Ability::PULL);
  set_state(std::make_shared<PullingState>(*this));
}

/**
 * \brief Returns whether the hero can pick a treasure in his current state.
 * \param item The equipment item to pick.
 * \return true if this equipment item can currently be picked.
 */
bool Hero::can_pick_treasure(EquipmentItem& item) {

  return get_state()->get_can_pick_treasure(item);
}

/**
 * \brief Returns whether the hero currently ignores the effect of a teletransporter.
 * \param teletransporter A candidate teletransporter.
 * \return \c true if the hero currently ignores this teletransporter.
 */
bool Hero::can_avoid_teletransporter(const Teletransporter& teletransporter) const {

  if (teletransporter.is_on_map_side()) {
    // Never ignore this kind of teletransporter.
    return false;
  }

  if (has_stream_action()) {
    // Ignore teletransporters until the stream is finished.
    return true;
  }

  return get_state()->can_avoid_teletransporter();
}

/**
 * \brief Returns whether the hero can currently start running.
 * \return \c true if the hero can run.
 */
bool Hero::can_run() const {

  if (!get_equipment().has_ability(Ability::RUN)) {
    return false;
  }

  if (
      has_stream_action() &&
      !get_stream_action()->get_stream().get_allow_movement()
  ) {
    // Don't run on a blocking stream.
    return false;
  }

  return is_free();
}

/**
 * \brief Returns whether the hero can currently push an obstacle.
 * \return \c true if the hero can push.
 */
bool Hero::can_push() const {

  return get_equipment().has_ability(Ability::PUSH);
}

/**
 * \brief Returns whether the hero can currently grab an obstacle.
 * \return \c true if the hero can grab.
 */
bool Hero::can_grab() const {

  return get_equipment().has_ability(Ability::GRAB);
}

/**
 * \brief Returns whether the hero can currently pull an obstacle.
 * \return \c true if the hero can pull.
 */
bool Hero::can_pull() const {

  return get_equipment().has_ability(Ability::PULL);
}

/**
 * \brief Returns whether the hero can interact with the given NPC.
 * \param npc A non-playing character.
 * \return \c true if the hero can interact with this NPC.
 */
bool Hero::can_interact_with_npc(Npc& npc) {
  return get_state()->get_can_interact_with_npc(npc);
}

/**
 * \brief Returns whether the hero can stop attacks with a shield in his
 * current state.
 * \return \c true if the shield is active is this state.
 */
bool Hero::can_use_shield() const {

  return get_state()->get_can_use_shield();
}


/**
 * \brief Returns whether the hero can currently use his sword.
 * \return \c true if the sword can be used now.
 */
bool Hero::can_start_sword() const {

  if (has_stream_action() &&
      !get_stream_action()->get_stream().get_allow_attack()) {
    // A stream prevents from using the sword.
    return false;
  }

  return get_state()->get_can_start_sword();
}

/**
 * \brief Starts using the sword.
 */
void Hero::start_sword() {
  set_state(std::make_shared<SwordSwingingState>(*this));
}

/**
 * \brief Starts loading the sword.
 * \param spin_attack_delay Delay before allowing the spin attack (-1 means never).
 */
void Hero::start_sword_loading(int spin_attack_delay) {
  set_state(std::make_shared<SwordLoadingState>(*this, spin_attack_delay));
}

/**
 * \brief Returns whether the hero can starts using an equipment item.
 * \param item The equipment item to use.
 * \return true if this equipment item can currently be used.
 */
bool Hero::can_start_item(EquipmentItem& item) {

  if (!item.is_saved()) {
    // This item has no possession state, it cannot be used.
    return false;
  }

  if (!item.is_assignable()) {
    // This item cannot be used explicitly.
    return false;
  }

  if (item.get_variant() == 0) {
    // The player does not have this item.
    return false;
  }

  if (has_stream_action() &&
      !get_stream_action()->get_stream().get_allow_item()) {
    // A stream prevents from using items.
    return false;
  }

  return get_state()->get_can_start_item(item);
}

/**
 * \brief Starts using an equipment item.
 * \param item The equipment item to use.
 */
void Hero::start_item(EquipmentItem& item) {
  Debug::check_assertion(can_start_item(item),
      std::string("The hero cannot start using item '")
      + item.get_name() + "' now");
  set_state(std::make_shared<UsingItemState>(*this, item));
}

/**
 * \brief Starts shooting a boomerang.
 * \param max_distance maximum distance of the movement in pixels
 * \param speed speed of the movement in pixels per second
 * \param tunic_preparing_animation animation name of the hero's tunic sprite
 * when preparing the boomerang
 * \param sprite_name animation set id that represents the boomerang
 */
void Hero::start_boomerang(int max_distance, int speed,
    const std::string& tunic_preparing_animation,
    const std::string& sprite_name) {

  set_state(std::make_shared<BoomerangState>(*this, max_distance, speed,
      tunic_preparing_animation, sprite_name));
}

/**
 * \brief Starts shooting an arrow with a bow.
 */
void Hero::start_bow() {
  set_state(std::make_shared<BowState>(*this));
}

/**
 * \brief Starts shooting the hookshot.
 */
void Hero::start_hookshot() {
  set_state(std::make_shared<HookshotState>(*this));
}

/**
 * \brief Makes the hero return to his last solid ground position.
 * \param use_specified_position true to get back to the place previously specified (if any),
 * false to get back to the last coordinates with solid ground
 * \param end_delay a delay to add at the end before returning control to the hero (default 0)
 * \param with_sound true to play a sound when returning to solid ground (default true)
 */
void Hero::start_back_to_solid_ground(bool use_specified_position,
    uint32_t end_delay, bool with_sound) {

  set_state(std::make_shared<BackToSolidGroundState>(
              *this, use_specified_position, end_delay, with_sound));
}

/**
 * \brief Activates immediately the state corresponding to the current ground.
 *
 * Only the state is changed here.
 * Some other functions like start_deep_water() and start_hole()
 * are triggered when the ground changes (for example,
 * going from normal ground to deep water ground) and make more
 * complex transitions.
 * This function is supposed to called when the ground was ignored
 * and you want to apply its effect now (no matter whether it has changed or not).
 * This function is typically called at the end of a state that ignores
 * the ground (like JumpingState) to choose the
 * correct next state depending on the ground the hero lands on.
 */
void Hero::start_state_from_ground() {

  update_ground_below();  // Make sure the ground is up-to-date.

  switch (get_ground_below()) {

  case Ground::DEEP_WATER:
    if (get_state()->is_touching_ground()
        && get_equipment().has_ability(Ability::SWIM)) {
      set_state(std::make_shared<SwimmingState>(*this));
    }
    else {
      set_state(std::make_shared<PlungingState>(*this));
    }
    break;

  case Ground::HOLE:
    set_state(std::make_shared<FallingState>(*this));
    break;

  case Ground::LAVA:
    set_state(std::make_shared<PlungingState>(*this));
    break;

  case Ground::PRICKLE:
    // There is no specific state for prickles (yet?).
    set_state(std::make_shared<FreeState>(*this));
    start_prickle(0);
    break;

  case Ground::SHALLOW_WATER:
    start_shallow_water();
    start_free_carrying_loading_or_running();
    break;

  case Ground::GRASS:
    start_grass();
    start_free_carrying_loading_or_running();
    break;

  case Ground::TRAVERSABLE:
  case Ground::EMPTY:
  case Ground::LADDER:
  case Ground::ICE:
    start_free_carrying_loading_or_running();
    break;

  case Ground::WALL:
  case Ground::LOW_WALL:
  case Ground::WALL_TOP_RIGHT:
  case Ground::WALL_TOP_LEFT:
  case Ground::WALL_BOTTOM_LEFT:
  case Ground::WALL_BOTTOM_RIGHT:
  case Ground::WALL_TOP_RIGHT_WATER:
  case Ground::WALL_TOP_LEFT_WATER:
  case Ground::WALL_BOTTOM_LEFT_WATER:
  case Ground::WALL_BOTTOM_RIGHT_WATER:
    // The hero is stuck in a wall,
    // possibly because a teletransporter sent him here.
    // It is the fault of the quest maker and there is not much we can do.
    start_free_carrying_loading_or_running();
    break;
  }
}

/**
 * @brief Starts the given custom Lua state.
 * @param custom_state The Lua state object.
 */
void Hero::start_custom_state(const std::shared_ptr<CustomState>& custom_state) {

  custom_state->set_entity(*this);
  set_state(custom_state);
}

/**
 * @brief Gets commands controlling this hero
 * @return
 */
const ControlsPtr& Hero::get_controls() const {
  return controls;
}

/**
 * @brief Get effects of the commands linked to this hero
 * @return
 */
const CommandsEffects& Hero::get_commands_effects() const {
  return controls->get_effects();
}

/**
 * @brief Gets effect of the commands linked to this hero, const-version
 * @return
 */
CommandsEffects& Hero::get_commands_effects() {
  return controls->get_effects();
}

/**
 * @brief Hero::set_commands
 * @param commands
 */
void Hero::set_controls(const ControlsPtr& controls) {
  this->controls = controls;
}

/**
 * @brief get_linked_camera
 * @return
 */
const CameraPtr& Hero::get_linked_camera() const {
  return linked_camera;
}

/**
 * @brief Set the camera linked with this hero
 * @param camera
 */
void Hero::set_linked_camera(const CameraPtr& camera) {
  linked_camera = camera;
}

/**
 * @copydoc Entity::notify_being_removed
 */
void Hero::notify_being_removed() {
  Entity::notify_being_removed();
}

/**
 * \brief Returns the current equipment.
 * \return The equipment.
 */
Equipment& Hero::get_equipment() {
  return *equipment;
}

/**
 * \brief Returns the current equipment.
 * \return The equipment.
 */
const Equipment& Hero::get_equipment() const {
  return *equipment;
}

}
<|MERGE_RESOLUTION|>--- conflicted
+++ resolved
@@ -121,13 +121,10 @@
   next_ground_date(0),
   next_ice_date(0),
   ice_movement_direction8(0),
-<<<<<<< HEAD
-  equipment(equipment)
+  equipment(equipment),
+  push_delay(800)
 {
   equipment->set_hero(this);
-=======
-  push_delay(800) {
->>>>>>> 5a428997
 
   // position
   set_origin(8, 13);
