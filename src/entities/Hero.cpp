--- conflicted
+++ resolved
@@ -116,13 +116,10 @@
   target_solid_ground_callback(),
   next_ground_date(0),
   next_ice_date(0),
-<<<<<<< HEAD
   ice_movement_direction8(0),
   push_delay(800) {
-=======
   carry_height(18),
   ice_movement_direction8(0) {
->>>>>>> ff903cf2
 
   // position
   set_origin(8, 13);
