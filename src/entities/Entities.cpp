/*
 * Copyright (C) 2006-2019 Christopho, Solarus - http://www.solarus-games.org
 *
 * Solarus is free software; you can redistribute it and/or modify
 * it under the terms of the GNU General Public License as published by
 * the Free Software Foundation, either version 3 of the License, or
 * (at your option) any later version.
 *
 * Solarus is distributed in the hope that it will be useful,
 * but WITHOUT ANY WARRANTY; without even the implied warranty of
 * MERCHANTABILITY or FITNESS FOR A PARTICULAR PURPOSE. See the
 * GNU General Public License for more details.
 *
 * You should have received a copy of the GNU General Public License along
 * with this program. If not, see <http://www.gnu.org/licenses/>.
 */
#include "solarus/audio/Music.h"
#include "solarus/containers/Quadtree.h"
#include "solarus/core/Debug.h"
#include "solarus/core/Game.h"
#include "solarus/core/Map.h"
#include "solarus/entities/Boomerang.h"
#include "solarus/entities/CrystalBlock.h"
#include "solarus/entities/Destination.h"
#include "solarus/entities/Entities.h"
#include "solarus/entities/EntityTypeInfo.h"
#include "solarus/entities/Hero.h"
#include "solarus/entities/NonAnimatedRegions.h"
#include "solarus/entities/Separator.h"
#include "solarus/entities/SeparatorPtr.h"
#include "solarus/entities/Stairs.h"
#include "solarus/entities/Tile.h"
#include "solarus/entities/TilePattern.h"
#include "solarus/entities/Tileset.h"
#include "solarus/graphics/Color.h"
#include "solarus/graphics/Surface.h"
#include "solarus/lua/LuaContext.h"
#include "solarus/core/Profiler.h"
#include <sstream>
#include <lua.hpp>

namespace Solarus {

namespace {

/**
 * \brief Comparator that sorts entities in drawing order.
 * on the map (layer and then Z index).
 */
class DrawingOrderComparator {

  public:

    /**
     * \brief Compares two entities.
     * \param first An entity.
     * \param second Another entity.
     * \return \c true if the first entity should be drawn before the secone one.
     */
    bool operator()(const EntityPtr& first, const EntityPtr& second) const {

      if (first->get_layer() < second->get_layer()) {
        return true;
      }

      if (first->get_layer() > second->get_layer()) {
        return false;
      }

      // Same layer.
      // All entities displayed in Z order are displayed before entities displayed in Y order.
      if (!first->is_drawn_in_y_order() && second->is_drawn_in_y_order()) {
        return true;
      }

      if (first->is_drawn_in_y_order() && !second->is_drawn_in_y_order()) {
        return false;
      }

      if (first->is_drawn_in_y_order()) {
        // Both entities are displayed in Y order.
        return first->get_y() < second->get_y();
      }

      // Both entities are displayed in Z order.
      return first->get_z() < second->get_z();
    }

};

}  // Anonymous namespace.

/**
 * \brief Constructor.
 * \param game The game.
 * \param map The map.
 */
Entities::Entities(Game& game, Map& map):
  game(game),
  map(map),
  map_width8(0),
  map_height8(0),
  tiles_grid_size(0),
  tiles_ground(),
  non_animated_regions(),
  tiles_in_animated_regions(),
  named_entities(),
  all_entities(),
  quadtree(new EntityTree()),
  z_orders(),
  entities_drawn_not_at_their_position(),
  entities_to_draw(),
  entities_to_remove(),
  default_destination(nullptr) {

  // Initialize the size.
  initialize_layers();
  map_width8 = map.get_width8();
  map_height8 = map.get_height8();
  tiles_grid_size = map.get_width8() * map.get_height8();
  for (int layer = map.get_min_layer(); layer <= map.get_max_layer(); ++layer) {

    Ground initial_ground = (layer == map.get_min_layer()) ? Ground::TRAVERSABLE : Ground::EMPTY;
    tiles_ground[layer].assign(tiles_grid_size, initial_ground);

    non_animated_regions[layer] = std::unique_ptr<NonAnimatedRegions>(
        new NonAnimatedRegions(map, layer)
    );
  }

  // Initialize the quadtree.
  const int margin = 64;
  Rectangle quadtree_space(-margin, -margin, map.get_width() + 2 * margin, map.get_height() + 2 * margin);
  quadtree->initialize(quadtree_space);
}

/**
 * \brief Destructor.
 */
Entities::~Entities() {
}

/**
 * \brief Creates live entities from the given data.
 */
void Entities::create_entities(const MapData& data) {

  // Create entities from the map data file.
  LuaContext& lua_context = map.get_lua_context();
  for (int layer = map.get_min_layer(); layer <= map.get_max_layer(); ++layer) {
    for (int i = 0; i < data.get_num_entities(layer); ++i) {
      const EntityData& entity_data = data.get_entity({ layer, i });
      EntityType type = entity_data.get_type();
      if (!EntityTypeInfo::can_be_stored_in_map_file(type)) {
        Debug::error("Illegal entity type in map data: " + enum_to_name(type));
      }
      if (lua_context.create_map_entity_from_data(map, entity_data)) {
        lua_pop(lua_context.get_internal_state(), 1);  // Discard the created entity on the stack.
      }
    }
  }
}

/**
 * \brief Notifies an entity that it is being removed.
 * \param entity The entity being removed.
 */
void Entities::notify_entity_removed(Entity& entity) {

  if (!entity.is_being_removed()) {
    entity.notify_being_removed();
  }
}

/**
 * \brief Returns the default hero.
 * \return The hero.
 */
Hero& Entities::get_default_hero() {
  if(heroes.size()){
    return *heroes.front();
  } else {
    return *game.get_hero();
  }
}

/**
 * @brief Returns the heroes
 * @return the heroes
 */
const Heroes &Entities::get_heroes() const {
  return heroes;
}

/**
 * \brief Returns all entities expect tiles.
 * \return The entities except tiles.
 */
EntityVector Entities::get_entities() {

  EntityVector result;
  result.insert(result.begin(), all_entities.begin(), all_entities.end());
  return result;
}

/**
 * \brief Returns the default destination of the map.
 * \return The default destination, or nullptr if there exists no destination
 * on this map.
 */
const std::shared_ptr<Destination>& Entities::get_default_destination() {
  return default_destination;
}

/**
 * \brief Sets the tile ground property of an 8*8 square of the map.
 *
 * Coordinates outside the range of the map are not an error:
 * in this case, this function does nothing.
 *
 * \param layer Layer of the square.
 * \param x8 X coordinate of the square (divided by 8).
 * \param y8 Y coordinate of the square (divided by 8).
 * \param ground The ground property to set.
 */
void Entities::set_tile_ground(int layer, int x8, int y8, Ground ground) {

  if (x8 >= 0 && x8 < map_width8 && y8 >= 0 && y8 < map_height8) {
    int index = y8 * map_width8 + x8;
    tiles_ground[layer][index] = ground;
  }
}

/**
 * \brief Returns the entity with the specified name.
 *
 * The program stops if there is no such entity.
 *
 * \param name Name of the entity to get.
 * \return The entity requested.
 */
EntityPtr Entities::get_entity(const std::string& name) {

  const EntityPtr& entity = find_entity(name);

  if (entity == nullptr) {
    Debug::die(std::string("Map '") + map.get_id()
        + "': Cannot find entity with name '" + name + "'");
  }

  return entity;
}

/**
 * \brief Returns the entity with the specified name,
 * or nullptr if it does not exist.
 * \param name Name of the entity to find.
 * \return The entity requested, or nullptr if there is no entity with the
 * given name.
 */
EntityPtr Entities::find_entity(const std::string& name) {

  auto it = named_entities.find(name);
  if (it == named_entities.end()) {
    return nullptr;
  }

  const EntityPtr& entity = it->second;

  if (entity->is_being_removed()) {
    return nullptr;
  }

  return entity;
}

/**
 * \brief Returns the entities of the map having the specified name prefix.
 *
 * The hero is included if the prefix matches.
 *
 * \param prefix Prefix of the name.
 * \return The entities having this prefix in their name, in arbitrary order.
 */
EntityVector Entities::get_entities_with_prefix(const std::string& prefix) {

  EntityVector entities;

  if (prefix.empty()) {
    // No prefix: return all entities no matter their name.
    for (const EntityPtr& entity: all_entities) {
      if (!entity->is_being_removed()) {
        entities.push_back(entity);
      }
    }
    for(const HeroPtr& hero : heroes) {
      entities.push_back(hero);
    }
    for(const CameraPtr& cam : cameras) {
      entities.push_back(cam);
    }
    return entities;
  }

  // Normal case: add entities whose name starts with the prefix.
  for (const auto& kvp: named_entities) {
    const EntityPtr& entity = kvp.second;
    if (entity->has_prefix(prefix) &&
        !entity->is_being_removed()) {
      entities.push_back(entity);
    }
  }

  return entities;
}

/**
 * \brief Like get_entities_with_prefix(const std::string&), but sorts entities according to
 * their Z index on the map.
 * \param prefix Prefix of the name.
 * \return The entities having this prefix in their name, in Z order.
 */
EntityVector Entities::get_entities_with_prefix_z_sorted(const std::string& prefix) {

  EntityVector entities = get_entities_with_prefix(prefix);
  std::sort(entities.begin(), entities.end(), EntityZOrderComparator());

  return entities;
}

/**
 * \brief Returns the entities of the map with the specified type and having
 * the specified name prefix.
 * \param type Type of entity.
 * \param prefix Prefix of the name.
 * \return The entities of this type and having this prefix in their name, in arbitrary order.
 */
EntityVector Entities::get_entities_with_prefix(
    EntityType type, const std::string& prefix) {

  EntityVector entities;

  if (prefix.empty()) {
    // No prefix: return all entities of the type, no matter their name.
    for (const EntityPtr& entity: get_entities_by_type(type)) {
      if (!entity->is_being_removed()) {
        entities.push_back(entity);
      }
    }
    return entities;
  }

  // Normal case: add entities whose name starts with the prefix.
  for (const auto& kvp: named_entities) {
    const EntityPtr& entity = kvp.second;
    if (entity->get_type() == type &&
        entity->has_prefix(prefix) &&
        !entity->is_being_removed()
    ) {
      entities.push_back(entity);
    }
  }

  return entities;
}

/**
 * \brief Like get_entities_with_prefix(EntityType, const std::string&),
 * but sorts entities according to their Z index on the map.
 * \param type Type of entity.
 * \param prefix Prefix of the name.
 * \return The entities having this prefix in their name, in Z order.
 */
EntityVector Entities::get_entities_with_prefix_z_sorted(
    EntityType type, const std::string& prefix) {

  EntityVector entities = get_entities_with_prefix(type, prefix);
  std::sort(entities.begin(), entities.end(), EntityZOrderComparator());

  return entities;
}

/**
 * \brief Returns whether there exists at least one entity with the specified
 * name prefix on the map.
 * \param prefix Prefix of the name.
 * \return \c true if there exists an entity with this prefix.
 */
bool Entities::has_entity_with_prefix(const std::string& prefix) const {

  for (const EntityPtr& entity: all_entities) {
    if (entity->has_prefix(prefix) && !entity->is_being_removed()) {
      return true;
    }
  }

  return false;
}

/**
 * \brief Returns all entities whose bounding box overlaps the given rectangle.
 * Entities are sorted according to their Z index on the map.
 * \param[in] rectangle A rectangle.
 * \param[out] result The entities in that rectangle.
 */
void Entities::get_entities_in_rectangle_z_sorted(
    const Rectangle& rectangle, ConstEntityVector& result
) const {
  SOL_PFUN();
  quadtree->raw_get_elements(rectangle, std::back_inserter(result));
  std::sort(result.begin(), result.end(), EntityZOrderComparator());
}


/**
 * \overload Non-const version.
 */
void Entities::get_entities_in_rectangle_z_sorted(
    const Rectangle& rectangle, EntityVector& result
) {
  SOL_PFUN();
  quadtree->raw_get_elements(rectangle, std::back_inserter(result));
  std::sort(result.begin(), result.end(), EntityZOrderComparator());
}

/**
 * @brief Gets the entities whose bouding box overlap the queried rectangle
 *
 * This raw version returns directly the quadtree query result, unsorted
 *
 * @param rectangle the area to query
 * @param result
 */
void Entities::get_entities_in_rectangle_raw(const Rectangle& rectangle, ConstEntityVector& result) const {
  SOL_PFUN();
  quadtree->raw_get_elements(rectangle, std::back_inserter(result));
}


/**
 * @brief Gets the entities whose bouding box overlap the queried rectangle
 *
 * This raw version returns directly the quadtree query result, unsorted
 *
 * @param rectangle the area to query
 * @param result
 */
void Entities::get_entities_in_rectangle_raw(const Rectangle& rectangle, EntityVector& result) {
  SOL_PFUN();
  quadtree->raw_get_elements(rectangle, std::back_inserter(result));
}

/**
 * \brief Determines the bounding box of a same separator region.
 *
 * Regions are assumed to be rectangular (convex: no "L" shape).
 *
 * \param point A point.
 * \return The box of the region.
 */
Rectangle Entities::get_region_box(const Point& point) const {

  // Start with a rectangle of the whole map.
  int top = 0;
  int bottom = map.get_height();
  int left = 0;
  int right = map.get_width();

  // Find the closest separator in each direction.

  const std::set<ConstSeparatorPtr>& separators =
      get_entities_by_type<Separator>();
  for (const ConstSeparatorPtr& separator: separators) {

    const Point& separator_center = separator->get_center_point();

    if (separator->is_vertical()) {

      // Vertical separation.
      if (point.y < separator->get_top_left_y() ||
          point.y >= separator->get_top_left_y() + separator->get_height()) {
        // This separator is irrelevant: the point is not in either side,
        // it is too much to the north or to the south.
        //
        //     |
        //     |
        //     |
        //
        //  x
        //
        continue;
      }

      if (separator_center.x <= point.x) {
        // The separator is on the left.
        left = std::max(left, separator_center.x);
      }
      else {
        // The separator is on the right.
        right = std::min(right, separator_center.x);
      }
    }
    else {
      // Horizontal separation.
      if (point.x < separator->get_top_left_x() ||
          point.x >= separator->get_top_left_x() + separator->get_width()) {
        // This separator is irrelevant: the point is not in either side.
        continue;
      }

      if (separator_center.y <= point.y) {
        // The separator is on the top.
        top = std::max(top, separator_center.y);
      }
      else {
        // The separator is on the bottom.
        bottom = std::min(bottom, separator_center.y);
      }
    }
  }

  Debug::check_assertion(top < bottom && left < right, "Invalid region rectangle");

  return Rectangle(left, top, right - left, bottom - top);
}

/**
 * \brief Returns all entities in the same separator region as the given point.
 *
 * Regions are assumed to be rectangular (convex: no "L" shape).
 *
 * \param[in] xy A point.
 * \param[out] result The entities in the same region as the point,
 * where regions are delimited by separators and map limits.
 * Entities are sorted according to their Z index on the map.
 */
void Entities::get_entities_in_region_z_sorted(
    const Point& xy, EntityVector& result
) {
  // Find the bounding box of the region.
  Rectangle region_box = get_region_box(xy);

  // Get entities in that rectangle.
  get_entities_in_rectangle_z_sorted(region_box, result);
}

/**
 * \brief Returns all entities of a type.
 * \param type An entity type.
 * \return All entities of the type.
 */
EntitySet Entities::get_entities_by_type(EntityType type) {

  EntitySet result;
  for (int layer = map.get_min_layer(); layer <= map.get_max_layer(); ++layer) {
    const EntitySet& layer_entities = get_entities_by_type(type, layer);
    result.insert(layer_entities.begin(), layer_entities.end());
  }
  return result;
}

/**
 * \brief Like get_entities_by_type(EntityType),
 * but sorts entities according to their Z index on the map.
 * \param type An entity type.
 * \return All entities of the type.
 */
EntityVector Entities::get_entities_by_type_z_sorted(EntityType type) {

  EntitySet entity_set = get_entities_by_type(type);
  EntityVector entities;
  entities.insert(entities.begin(), entity_set.begin(), entity_set.end());
  std::sort(entities.begin(), entities.end(), EntityZOrderComparator());
  return entities;
}

/**
 * \brief Returns all entities of a type on the given layer.
 * \param type Type of entities to get.
 * \param layer The layer to get entities from.
 * \return All entities of the type on this layer.
 */
EntitySet Entities::get_entities_by_type(EntityType type, int layer) {

  Debug::check_assertion(map.is_valid_layer(layer), "Invalid layer");

  EntitySet result;

  const auto& it = entities_by_type.find(type);
  if (it == entities_by_type.end()) {
    return result;
  }

  const ByLayer<EntitySet>& sets = it->second;
  const auto& layer_it = sets.find(layer);
  if (layer_it == sets.end()) {
    return result;
  }
  for (const EntityPtr& entity : layer_it->second) {
    result.insert(entity);
  }
  return result;
}

/**
 * \brief Brings to front an entity in its layer.
 * \param entity The entity to bring to front.
 */
void Entities::bring_to_front(Entity& entity) {

  const EntityPtr& shared_entity = std::static_pointer_cast<Entity>(entity.shared_from_this());
  int layer = entity.get_layer();
  z_orders.at(layer).bring_to_front(shared_entity);
}

/**
 * \brief Brings to back an entity in its layer.
 * \param entity The entity to bring to back.
 */
void Entities::bring_to_back(Entity& entity) {

  const EntityPtr& shared_entity = std::static_pointer_cast<Entity>(entity.shared_from_this());
  int layer = entity.get_layer();
  z_orders.at(layer).bring_to_back(shared_entity);
}

/**
 * \brief Notifies all entities of the map that the map is started.
 *
 * The map script has no been executed yet at this point.
 *
 * \param map The map.
 * \param destination Destination entity where the hero is placed or nullptr.
 */
void Entities::notify_map_starting(Map& map, const std::shared_ptr<Destination>& destination) {

  // Setup non-animated tiles pre-drawing.
  for (int layer = map.get_min_layer(); layer <= map.get_max_layer(); ++layer) {
    std::vector<TileInfo> tiles_in_animated_regions_info;
    non_animated_regions.at(layer)->build(tiles_in_animated_regions_info);
    for (const TileInfo& tile_info : tiles_in_animated_regions_info) {
      // This tile is non-optimizable, create it for real.
      TilePtr tile = std::make_shared<Tile>(tile_info);
      tiles_in_animated_regions.at(layer).push_back(tile);
      add_entity(tile);
    }
  }

  // Now, tiles_in_animated_regions contains the tiles that won't be optimized.
  // Notify entities.
  for (const EntityPtr& entity: all_entities) {
    entity->notify_map_starting(map, destination);
    entity->notify_tileset_changed();
  }

  for(const HeroPtr& hero : heroes) {
    hero->notify_map_starting(map, destination);
    hero->notify_tileset_changed();
  }
}

/**
 * \brief Notifies all entities of the map that the map has just started.
 *
 * map:on_started() has been called already at this point.
 *
 * \param map The map.
 * \param destination Destination entity where the hero is placed or nullptr.
 */
void Entities::notify_map_started(Map& map, const std::shared_ptr<Destination>& destination) {

  for (const EntityPtr& entity: all_entities) {
    entity->notify_map_started(map, destination);
  }
  for(const HeroPtr& hero : heroes) {
    hero->notify_map_started(map, destination);
  }
}

/**
 * \brief Notifies all entities that the opening transition
 * of the map is finishing.
 *
 * map:on_opening_transition_finished() has not been called yet at this point.
 *
 * \param map The map.
 * \param destination Destination entity where the hero is placed or nullptr.
 */
void Entities::notify_map_opening_transition_finishing(Map& map, const std::string& destination_name, const HeroPtr& opt_hero) {

  for (const EntityPtr& entity: all_entities) {
    entity->notify_map_opening_transition_finishing(map, destination_name, opt_hero);
  }
  for(const HeroPtr& hero : heroes) {
    hero->notify_map_opening_transition_finishing(map, destination_name, opt_hero);
  }
}

/**
 * \brief Notifies all entities that the opening transition
 * of the map is finished.
 *
 * map:on_opening_transition_finished() has been called already at this point.
 *
 * \param map The map.
 * \param destination Destination entity where the hero is placed or nullptr.
 */
void Entities::notify_map_opening_transition_finished(Map& map, const std::shared_ptr<Destination>& destination, const HeroPtr& opt_hero) {

  for (const EntityPtr& entity: all_entities) {
    entity->notify_map_opening_transition_finished(map, destination, opt_hero);
  }
  for(const HeroPtr& hero : heroes) {
    hero->notify_map_opening_transition_finished(map, destination, opt_hero);
  }
}

/**
 * \brief Notifies this entity manager that the tileset of the map has
 * changed.
 */
void Entities::notify_tileset_changed() {

  for (int layer = map.get_min_layer(); layer <= map.get_max_layer(); ++layer) {
    non_animated_regions[layer]->notify_tileset_changed();
    for (const TilePtr& tile : tiles_in_animated_regions[layer]) {
      tile->notify_tileset_changed();
    }
  }

  for (const EntityPtr& entity: all_entities) {
    entity->notify_tileset_changed();
  }

  for(const HeroPtr& hero : heroes) {
    hero->notify_tileset_changed();
  }
}

/**
 * \brief Notifies all entities that the map is being stopped.
 */
void Entities::notify_map_finished() {

  for (const EntityPtr& entity: all_entities) {
    entity->notify_map_finished();
    notify_entity_removed(*entity);
  }
  for(const HeroPtr& hero : heroes) {
    hero->notify_map_finished();
  }
}

/**
 * \brief Creates the internal layer structures.
 *
 * The min and max layers in the map must be known at this point.
 */
void Entities::initialize_layers() {

  Debug::check_assertion(z_orders.empty(), "Layers already initialized");

  for (int layer = map.get_min_layer(); layer <= map.get_max_layer(); ++layer) {
    tiles_ground[layer] = std::vector<Ground>();
    non_animated_regions[layer] = std::unique_ptr<NonAnimatedRegions>();
    tiles_in_animated_regions[layer] = std::vector<TilePtr>();
    z_orders[layer] = ZOrderInfo();
  }
}

/**
 * \brief Adds tile creation info to the map.
 *
 * If possible, the actual tile will never be created for performance reasons:
 * instead, only its picture and its obstacle info are stored.
 *
 * This function is called for each tile when loading the map.
 *
 * \param tile_info The tile info to add.
 */
void Entities::add_tile_info(const TileInfo& tile_info) {

  const Rectangle& box = tile_info.box;
  const int layer = tile_info.layer;
  Debug::check_assertion(map.is_valid_layer(layer),
                         "Invalid layer");

  Debug::check_assertion(tile_info.pattern != nullptr,
                         "Missing tile pattern");
  const TilePattern& pattern = *tile_info.pattern;

  // The size of a runtime tile should be the size of its pattern
  // for performance reasons, to optimize away more tiles.
  Debug::check_assertion(
      box.get_width() == pattern.get_width() &&
      box.get_height() == pattern.get_height(),
      "Static tile size must match tile pattern size");

  // Update the animated regions manager.
  non_animated_regions[tile_info.layer]->add_tile(tile_info);

  // Update the ground list.
  const Ground ground = pattern.get_ground();

  const int tile_x8 = box.get_x() / 8;
  const int tile_y8 = box.get_y() / 8;
  const int tile_width8 = box.get_width() / 8;
  const int tile_height8 = box.get_height() / 8;

  int i, j;
  Ground non_obstacle_triangle;

  switch (ground) {

    // If the obstacle property is the same for all points inside the tile
    // pattern, then all 8x8 squares of the extended tile have the same
    // property.
  case Ground::TRAVERSABLE:
  case Ground::LOW_WALL:
  case Ground::SHALLOW_WATER:
  case Ground::DEEP_WATER:
  case Ground::GRASS:
  case Ground::HOLE:
  case Ground::ICE:
  case Ground::LAVA:
  case Ground::PRICKLE:
  case Ground::LADDER:
  case Ground::WALL:
    for (i = 0; i < tile_height8; i++) {
      for (j = 0; j < tile_width8; j++) {
        set_tile_ground(layer, tile_x8 + j, tile_y8 + i, ground);
      }
    }
    break;

    // If the top right corner of the tile is an obstacle,
    // then the top right 8x8 squares are Ground::WALL, the bottom left 8x8
    // squares are Ground::TRAVERSABLE or Ground::DEEP_WATER and the 8x8 squares
    // on the diagonal are Ground::WALL_TOP_RIGHT.
  case Ground::WALL_TOP_RIGHT:
  case Ground::WALL_TOP_RIGHT_WATER:

    non_obstacle_triangle = (ground == Ground::WALL_TOP_RIGHT) ?
        Ground::TRAVERSABLE : Ground::DEEP_WATER;

    // We traverse each row of 8x8 squares on the tile.
    for (i = 0; i < tile_height8; i++) {

      // 8x8 square on the diagonal.
      set_tile_ground(layer, tile_x8 + i, tile_y8 + i, Ground::WALL_TOP_RIGHT);

      // Left part of the row: we are in the bottom-left corner.
      for (j = 0; j < i; j++) {
        set_tile_ground(layer, tile_x8 + j, tile_y8 + i, non_obstacle_triangle);
      }

      // Right part of the row: we are in the top-right corner.
      for (j = i + 1; j < tile_width8; j++) {
        set_tile_ground(layer, tile_x8 + j, tile_y8 + i, Ground::WALL);
      }
    }
    break;

  case Ground::WALL_TOP_LEFT:
  case Ground::WALL_TOP_LEFT_WATER:

    non_obstacle_triangle = (ground == Ground::WALL_TOP_LEFT) ?
        Ground::TRAVERSABLE : Ground::DEEP_WATER;

    // We traverse each row of 8x8 squares on the tile.
    for (i = 0; i < tile_height8; i++) {

      // Right part of the row: we are in the bottom-right corner.
      for (j = tile_width8 - i; j < tile_width8; j++) {
        set_tile_ground(layer, tile_x8 + j, tile_y8 + i, non_obstacle_triangle);
      }

      // Left part of the row: we are in the top-left corner.
      for (j = 0; j < tile_width8 - i - 1; j++) {
        set_tile_ground(layer, tile_x8 + j, tile_y8 + i, Ground::WALL);
      }

      // 8x8 square on the diagonal.
      set_tile_ground(layer, tile_x8 + j, tile_y8 + i, Ground::WALL_TOP_LEFT);
    }
    break;

  case Ground::WALL_BOTTOM_LEFT:
  case Ground::WALL_BOTTOM_LEFT_WATER:

    non_obstacle_triangle = (ground == Ground::WALL_BOTTOM_LEFT) ?
        Ground::TRAVERSABLE : Ground::DEEP_WATER;

    // We traverse each row of 8x8 squares on the tile.
    for (i = 0; i < tile_height8; i++) {

      // Right part of the row: we are in the top-right corner.
      for (j = i + 1; j < tile_width8; j++) {
        set_tile_ground(layer, tile_x8 + j, tile_y8 + i, non_obstacle_triangle);
      }
      // Left part of the row: we are in the bottom-left corner.
      for (j = 0; j < i; j++) {
        set_tile_ground(layer, tile_x8 + j, tile_y8 + i, Ground::WALL);
      }

      // 8x8 square on the diagonal.
      set_tile_ground(layer, tile_x8 + j, tile_y8 + i, Ground::WALL_BOTTOM_LEFT);
    }
    break;

  case Ground::WALL_BOTTOM_RIGHT:
  case Ground::WALL_BOTTOM_RIGHT_WATER:

    non_obstacle_triangle = (ground == Ground::WALL_BOTTOM_RIGHT) ?
        Ground::TRAVERSABLE : Ground::DEEP_WATER;

    // We traverse each row of 8x8 squares on the tile.
    for (i = 0; i < tile_height8; i++) {

      // 8x8 square on the diagonal
      set_tile_ground(layer, tile_x8 + tile_width8 - i - 1, tile_y8 + i, Ground::WALL_BOTTOM_RIGHT);

      // Left part of the row: we are in the top-left corner.
      for (j = 0; j < tile_width8 - i - 1; j++) {
        set_tile_ground(layer, tile_x8 + j, tile_y8 + i, non_obstacle_triangle);
      }

      // Right part of the row: we are in the bottom-right corner.
      for (j = tile_width8 - i; j < tile_width8; j++) {
        set_tile_ground(layer, tile_x8 + j, tile_y8 + i, Ground::WALL);
      }
    }
    break;

  case Ground::EMPTY:
    // Keep the ground property from any tile placed before.
    break;
  }
}

/**
 * \brief Adds an entity to the map.
 *
 * This function can be called when loading the map or,
 * except for tiles, when the map is already loaded.
 * If the entity specified is nullptr
 * (because some entity creation functions may return nullptr),
 * nothing is done.
 *
 * \param entity The entity to add or nullptr.
 */
void Entities::add_entity(const EntityPtr& entity) {

  if (entity == nullptr) {
    return;
  }

  Debug::check_assertion(map.is_valid_layer(entity->get_layer()),
      "No such layer on this map");

  const EntityType type = entity->get_type();
  if (type != EntityType::TILE) {  // Tiles are optimized specifically.
    const int layer = entity->get_layer();

    // Update the quadtree.
    quadtree->add(entity, entity->get_max_bounding_box());


    // Update the specific entities lists.
    switch (type) {

      case EntityType::CAMERA:
        {
          //Debug::check_assertion(camera == nullptr, "Only one camera is supported"); //Not anymore
          CameraPtr new_camera = std::static_pointer_cast<Camera>(entity);
          cameras.push_back(new_camera);
        }
        break;
      case EntityType::HERO:
      {
        HeroPtr hero = std::static_pointer_cast<Hero>(entity);
        heroes.push_back(hero);
        break;
      }
      case EntityType::DESTINATION:
        {
          std::shared_ptr<Destination> destination =
              std::static_pointer_cast<Destination>(entity);
          if (this->default_destination == nullptr || destination->is_default()) {
            this->default_destination = destination;
          }
        }
        break;

      default:
      break;
    }

    // Update the list of entities drawn not at their position.
    if (!entity->is_drawn_at_its_position()) {
      entities_drawn_not_at_their_position[layer].push_back(entity);
    }

    // Track the insertion order.
    z_orders[layer].bring_to_front(entity);

    // Update the list of entities by type.
    auto it = entities_by_type.find(type);
    if (it == entities_by_type.end()) {
      it = entities_by_type.emplace(type, ByLayer<EntitySet>()).first;
    }
    ByLayer<EntitySet>& sets = it->second;
    sets[layer].insert(entity);

    // Update the list of all entities.
    if (type != EntityType::HERO && type != EntityType::CAMERA) {
      all_entities.push_back(entity);
    }
  }

  // Rename the entity if there is already an entity with the same name.
  set_entity_name(entity, entity->get_name());

  // Notify the entity.
  if (type != EntityType::HERO) {
    entity->set_map(map);
  }
}

/**
 * \brief Removes an entity from the map and schedules it to be destroyed.
 * \param entity The entity to remove.
 */
void Entities::remove_entity(Entity& entity) {

  if (!entity.is_being_removed()) {
    // Destroy the entity next frame.
    const EntityPtr& shared_entity = std::static_pointer_cast<Entity>(entity.shared_from_this());
    entities_to_remove.push_back(shared_entity);

    // Tell the entity.
    entity.notify_being_removed();

    //Manage removal from the special entities list
    EntityType type = entity.get_type();
    switch (type) {

      case EntityType::CAMERA:
        {
          //Debug::check_assertion(camera == nullptr, "Only one camera is supported"); //Not anymore
          CameraPtr camera = entity.shared_from_this_cast<Camera>();
          cameras.erase(std::remove(cameras.begin(),
                                    cameras.end(),
                                    camera),
                        cameras.end());
        }
        break;
      case EntityType::HERO:
      {
        HeroPtr hero = entity.shared_from_this_cast<Hero>();
        heroes.erase(std::remove(heroes.begin(),
                                 heroes.end(),
                                 hero),
                      heroes.end());
        break;
      }
      default:
      break;
    }

    // Remove the entity from the by name list
    // to allow users to create a new one with
    // the same name right now.
    if (!entity.get_name().empty()) {
      named_entities.erase(entity.get_name());
    }
  }
}

/**
 * \brief Removes an entity from the map.
 * \param name Name of the entity.
 */
void Entities::remove_entity(const std::string& name) {

  const EntityPtr& entity = find_entity(name);
  if (entity != nullptr) {
    remove_entity(*entity);
  }
}

/**
 * \brief Removes all entities of a type whose name starts with the specified prefix.
 * \param prefix Prefix of the name of the entities to remove.
 */
void Entities::remove_entities_with_prefix(const std::string& prefix) {

  std::vector<EntityPtr> entities = get_entities_with_prefix(prefix);
  for (const EntityPtr& entity: entities) {
    remove_entity(*entity);
  }
}

/**
 * \brief Removes and destroys the entities placed in the entities_to_remove list.
 */
void Entities::remove_marked_entities() {

  // Remove the marked entities.
  for (const EntityPtr& entity: entities_to_remove) {

    const EntityType type = entity->get_type();
    const int layer = entity->get_layer();

    // Remove it from the quadtree.
    quadtree->remove(entity);

    // Remove it from the whole list.
    all_entities.remove(entity);
    const std::string& name = entity->get_name();
    if (!name.empty()) {
      named_entities.erase(name);
    }

    // Update the specific entities lists.
    switch (type) {

      case EntityType::CAMERA:
        cameras.erase(std::remove(cameras.begin(),
                                   cameras.end(),
                                   std::static_pointer_cast<Camera>(entity)),
                       cameras.end());
        break;
      case EntityType::HERO:
        heroes.erase(std::remove(heroes.begin(),
                                 heroes.end(),
                                 std::static_pointer_cast<Hero>(entity)),
                     heroes.end());
      default:
      break;
    }

    // Update the list of entities by type.
    const auto& it = entities_by_type.find(type);
    if (it != entities_by_type.end()) {
      ByLayer<EntitySet>& sets = it->second;
      sets[layer].erase(entity);
    }

    // Destroy it.
    //notify_entity_removed(*entity); //Already done when pushing in the remove list
    //TODO this could break things expecting the event being raised two times
  }
  entities_to_remove.clear();
}

/**
 * \brief Suspends or resumes the movement and animations of the entities.
 *
 * This function is called by the map when the game
 * is being suspended or resumed.
 *
 * \param suspended true to suspend the movement and the animations,
 * false to resume them
 */
void Entities::set_suspended(bool suspended) {

  // the hero first
  for(const HeroPtr& hero : heroes) {
    hero->set_suspended(suspended);
  }

  // other entities
  for (const EntityPtr& entity: all_entities) {
    entity->set_suspended(suspended);
  }

  // note that we don't suspend the tiles
}

/**
 * \brief Updates the position, movement and animation each entity.
 */
void Entities::update() {
  SOL_PFUN(profiler::colors::Red);
  Debug::check_assertion(map.is_started(), "The map is not started");

  // First update the hero.
  for(const HeroPtr& hero : heroes) {
    hero->update();
  }

  // Update the dynamic entities.
  for (const EntityPtr& entity: all_entities) {
      entity->update();
  }

  // Update the cameras after everyone else.
  for(const auto& camera : cameras) {
    camera->update();
  }

  //entities_to_draw.clear();  // Invalidate entities to draw.
  for (int layer = map.get_min_layer(); layer <= map.get_max_layer(); ++layer) {
    non_animated_regions[layer]->update();
  }

  // Remove the entities that have to be removed now.
  remove_marked_entities();

  //Shrink the quadtree
  quadtree->shrink_to_fit();
}

/**
 * \brief Draws the entities on the map surface.
 */
void Entities::draw(Camera& camera) {

  // Lazily build the list of entities to draw.
  if (entities_to_draw.empty()) {

    // Add entities in the camera,
    // or nearby because of possible
    // on_pre_draw()/on_draw()/on_post_draw() reimplementations.
    // TODO it would probably be better to detect entities with
    // such events and make their is_drawn_at_its_position()
    // method return false.
    EntityVector entities_in_camera;
    Rectangle around_camera(
        Point(
            camera.get_x() - camera.get_size().width,
            camera.get_y() - camera.get_size().height
        ),
        camera.get_size() * 3
    );
    //get_entities_in_rectangle_z_sorted(around_camera, entities_in_camera);
    get_entities_in_rectangle_raw(around_camera, entities_in_camera);

    {
      SOL_PBLOCK("Pushing entities.", profiler::colors::Green);
      for (const EntityPtr& entity : entities_in_camera) {
        int layer = entity->get_layer();
        Debug::check_assertion(map.is_valid_layer(layer), "Invalid layer");
        entities_to_draw[layer].push_back(entity);
      }
    }

    // Add entities displayed even when out of the camera.
    {
      SOL_PBLOCK("Merging position independent and sorting", profiler::colors::Green);
      for (int layer = map.get_min_layer(); layer <= map.get_max_layer(); ++layer) {
        {
          SOL_PBLOCK("Adding position independent");
          for (const EntityPtr& entity : entities_drawn_not_at_their_position[layer]) {
            entities_to_draw[layer].push_back(entity);
          }
        }

        {
          SOL_PBLOCK("Sorting");
          // Sort them and remove duplicates.
          // Duplicate drawings are a problem for entities with semi-transparency.
          // Using an std::set would be slower because duplicates are rare:
          // there are not often a lot of dynamic entities displayed out of the camera.
          std::sort(entities_to_draw[layer].begin(), entities_to_draw[layer].end(), DrawingOrderComparator());
        }
        {
          SOL_PBLOCK("Dedup");
          entities_to_draw[layer].erase(
                std::unique(entities_to_draw[layer].begin(), entities_to_draw[layer].end()),
                entities_to_draw[layer].end()
          );
        }
      }
    }

  }

  for (int layer = map.get_min_layer(); layer <= map.get_max_layer(); ++layer) {

    // Draw the animated tiles and the tiles that overlap them:
    // in other words, draw all regions containing animated tiles
    // (and maybe more, but we don't care because non-animated tiles
    // will be drawn later).
<<<<<<< HEAD
    for (const TilePtr& ptile : tiles_in_animated_regions[layer]) {
      Tile& tile = *ptile;
      if (tile.overlaps(camera) || !tile.is_drawn_at_its_position()) {
        tile.draw(camera);
=======
    {
      SOL_PBLOCK("Draw dynamic tiles", profiler::colors::Green);
      for (unsigned int i = 0; i < tiles_in_animated_regions[layer].size(); ++i) {
        Tile& tile = *tiles_in_animated_regions[layer][i];
        if (tile.overlaps(*camera) || !tile.is_drawn_at_its_position()) {
          tile.draw(*camera);
        }
>>>>>>> 5a428997
      }
    }

    // Draw the non-animated tiles (with transparent rectangles on the regions of animated tiles
    // since they are already drawn).
<<<<<<< HEAD
    non_animated_regions[layer]->draw_on_map(camera);

    // Draw dynamic entities, ordered by their data structure.
    for (const EntityPtr& entity: entities_to_draw[layer]) {
      if (!entity->is_being_removed() &&
          entity->is_enabled() &&
          entity->is_visible()) {
        entity->draw(camera);
=======
    {
      SOL_PBLOCK("Draw non animated region", profiler::colors::Green)
      non_animated_regions[layer]->draw_on_map();
    }

    // Draw dynamic entities, ordered by their data structure.
    {
      SOL_PBLOCK("Draw entitites", profiler::colors::Green);
      for (const EntityPtr& entity: entities_to_draw[layer]) {
        if (!entity->is_being_removed() &&
            entity->is_enabled() &&
            entity->is_visible()) {
          entity->draw(*camera);
        }
>>>>>>> 5a428997
      }
    }
  }

  if (EntityTree::debug_quadtrees) {
<<<<<<< HEAD
    const SurfacePtr& camera_surface = camera.get_surface();
=======
    SOL_PBLOCK("Quadtree debug draw", profiler::colors::DarkGreen);
>>>>>>> 5a428997
    // Draw the quadtree structure for debugging.
    quadtree->draw(camera_surface, -camera.get_top_left_xy());
  }

  entities_to_draw.clear();  // Invalidate entities to draw.
}

/**
 * \brief Changes the layer of an entity.
 * \param entity An entity.
 * \param layer The new layer.
 */
void Entities::set_entity_layer(Entity& entity, int layer) {

  int old_layer = entity.get_layer();

  if (layer != old_layer) {

    const EntityPtr& shared_entity = std::static_pointer_cast<Entity>(entity.shared_from_this());

    if (!map.is_valid_layer(layer)) {
      std::ostringstream oss;
      oss << "Invalid layer: " << layer;
      Debug::die(oss.str());
    }
    if (!map.is_valid_layer(old_layer)) {
      std::ostringstream oss;
      oss << "Invalid layer: " << old_layer;
      Debug::die(oss.str());
    }

    // Track the insertion order.
    z_orders.at(layer).bring_to_front(shared_entity);

    // Update the list of entities by type and layer.
    const EntityType type = entity.get_type();
    const auto& it = entities_by_type.find(type);
    if (it != entities_by_type.end()) {
      ByLayer<EntitySet>& sets = it->second;
      sets[old_layer].erase(shared_entity);
      sets[layer].insert(shared_entity);
    }

    // Update the entity after the lists because this function might be called again.
    entity.set_layer(layer);
  }
}

/**
 * \brief This function should be called whenever the size, coordinates or
 * sprite bounding box of an entity changes.
 * \param entity The entity modified.
 */
void Entities::notify_entity_bounding_box_changed(Entity& entity) {
  SOL_PFUN();
  // Update the quadtree.

  // Note that if the entity is not in the quadtree
  // (i.e. not managed by MapEntities) this does nothing.
  EntityPtr shared_entity = std::static_pointer_cast<Entity>(entity.shared_from_this());
  quadtree->move(shared_entity, shared_entity->get_max_bounding_box());
}

/**
 * \brief Returns whether a rectangle overlaps with a raised crystal block.
 * \param layer The layer to check.
 * \param rectangle A rectangle.
 * \return \c true if this rectangle overlaps a raised crystal block.
 */
bool Entities::overlaps_raised_blocks(int layer, const Rectangle& rectangle) {

  EntityVector entities_nearby;
  get_entities_in_rectangle_z_sorted(rectangle, entities_nearby);
  for (const EntityPtr& entity : entities_nearby) {

    if (entity->get_type() != EntityType::CRYSTAL_BLOCK) {
      continue;
    }

    if (entity->get_layer() != layer) {
      continue;
    }

    const CrystalBlock& crystal_block = static_cast<CrystalBlock&>(*entity);
    if (crystal_block.is_raised()) {
      return true;
    }
  }

  return false;
}

/**
 * \brief Computes a unique name for an entity on this map.
 * \param candidate_name Candidate name.
 * \return The same name, possibly with a numbered suffix.
 */
std::string Entities::ensure_unique_name(const std::string &candidate_name) {

  std::string name = candidate_name;
  if (named_entities.find(name) != named_entities.end()) {
    // This name is already used by another entity. Add a suffix.
    std::ostringstream oss;
    std::istringstream iss;
    int suffix_number = 1;
    std::string prefix = name;
    size_t index = name.rfind('_');
    if (index != std::string::npos) {
      // If there is already a numbered suffix, we will increment it.
      const std::string& suffix = name.substr(index + 1);
      iss.clear();
      iss.str(suffix);
      if (iss >> suffix_number) {
        prefix = name.substr(0, index);
      }
    }

    // Now we have the final prefix. Find the first available suffix.
    do {
      ++suffix_number;
      oss.str("");
      oss.clear();
      oss << prefix << '_' << suffix_number;
      name = oss.str();
    }
    while (named_entities.find(name) != named_entities.end());
  }
  return name;
}

/**
 * \brief Changes the name of an entity on this map.
 * \param entity The entity.
 * \param name The new name, or an empty string to set no name.
 */
void Entities::set_entity_name(const EntityPtr& entity, const std::string &name) {

  const std::string &old_name = entity->get_name();
  named_entities.erase(old_name);
  std::string new_name = name;
  if (!new_name.empty()) {
    new_name = ensure_unique_name(new_name);
    named_entities[new_name] = entity;
  }
  entity->set_name(new_name);
}

/**
 * \brief Creates a Z order tracking data structure.
 */
Entities::ZOrderInfo::ZOrderInfo() :
    min(0),
    max(-1) {

}

/**
 * \brief Puts an entity above all others.
 *
 * It will then have a Z order greater than all other entities in the structure.
 */
void Entities::ZOrderInfo::bring_to_front(const EntityPtr& entity) {
  ++max;
  entity->set_z(max);
}

/**
 * \brief Puts an entity behind of all others.
 *
 * It will then have a Z order lower than all other entities in the structure.
 */
void Entities::ZOrderInfo::bring_to_back(const EntityPtr& entity) {
  --min;
  entity->set_z(min);
}

}
<|MERGE_RESOLUTION|>--- conflicted
+++ resolved
@@ -1283,60 +1283,40 @@
     // in other words, draw all regions containing animated tiles
     // (and maybe more, but we don't care because non-animated tiles
     // will be drawn later).
-<<<<<<< HEAD
-    for (const TilePtr& ptile : tiles_in_animated_regions[layer]) {
-      Tile& tile = *ptile;
-      if (tile.overlaps(camera) || !tile.is_drawn_at_its_position()) {
-        tile.draw(camera);
-=======
     {
       SOL_PBLOCK("Draw dynamic tiles", profiler::colors::Green);
-      for (unsigned int i = 0; i < tiles_in_animated_regions[layer].size(); ++i) {
-        Tile& tile = *tiles_in_animated_regions[layer][i];
-        if (tile.overlaps(*camera) || !tile.is_drawn_at_its_position()) {
-          tile.draw(*camera);
+      for (const TilePtr& ptile : tiles_in_animated_regions[layer]) {
+        Tile& tile = *ptile;
+        if (tile.overlaps(camera) || !tile.is_drawn_at_its_position()) {
+          tile.draw(camera);
         }
->>>>>>> 5a428997
       }
     }
 
     // Draw the non-animated tiles (with transparent rectangles on the regions of animated tiles
     // since they are already drawn).
-<<<<<<< HEAD
-    non_animated_regions[layer]->draw_on_map(camera);
-
-    // Draw dynamic entities, ordered by their data structure.
-    for (const EntityPtr& entity: entities_to_draw[layer]) {
-      if (!entity->is_being_removed() &&
-          entity->is_enabled() &&
-          entity->is_visible()) {
-        entity->draw(camera);
-=======
     {
       SOL_PBLOCK("Draw non animated region", profiler::colors::Green)
-      non_animated_regions[layer]->draw_on_map();
-    }
-
-    // Draw dynamic entities, ordered by their data structure.
+      non_animated_regions[layer]->draw_on_map(camera);
+    }
+
     {
       SOL_PBLOCK("Draw entitites", profiler::colors::Green);
       for (const EntityPtr& entity: entities_to_draw[layer]) {
         if (!entity->is_being_removed() &&
             entity->is_enabled() &&
             entity->is_visible()) {
-          entity->draw(*camera);
+          entity->draw(camera);
         }
->>>>>>> 5a428997
       }
     }
   }
 
   if (EntityTree::debug_quadtrees) {
-<<<<<<< HEAD
+    SOL_PBLOCK("Quadtree debug draw", profiler::colors::DarkGreen);
+
     const SurfacePtr& camera_surface = camera.get_surface();
-=======
-    SOL_PBLOCK("Quadtree debug draw", profiler::colors::DarkGreen);
->>>>>>> 5a428997
+
     // Draw the quadtree structure for debugging.
     quadtree->draw(camera_surface, -camera.get_top_left_xy());
   }
