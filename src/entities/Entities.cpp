/*
 * Copyright (C) 2006-2019 Christopho, Solarus - http://www.solarus-games.org
 *
 * Solarus is free software; you can redistribute it and/or modify
 * it under the terms of the GNU General Public License as published by
 * the Free Software Foundation, either version 3 of the License, or
 * (at your option) any later version.
 *
 * Solarus is distributed in the hope that it will be useful,
 * but WITHOUT ANY WARRANTY; without even the implied warranty of
 * MERCHANTABILITY or FITNESS FOR A PARTICULAR PURPOSE. See the
 * GNU General Public License for more details.
 *
 * You should have received a copy of the GNU General Public License along
 * with this program. If not, see <http://www.gnu.org/licenses/>.
 */
#include "solarus/audio/Music.h"
#include "solarus/containers/Quadtree.h"
#include "solarus/core/Debug.h"
#include "solarus/core/Game.h"
#include "solarus/core/Map.h"
#include "solarus/entities/Boomerang.h"
#include "solarus/entities/CrystalBlock.h"
#include "solarus/entities/Destination.h"
#include "solarus/entities/Entities.h"
#include "solarus/entities/EntityTypeInfo.h"
#include "solarus/entities/Hero.h"
#include "solarus/entities/NonAnimatedRegions.h"
#include "solarus/entities/Separator.h"
#include "solarus/entities/SeparatorPtr.h"
#include "solarus/entities/Stairs.h"
#include "solarus/entities/Tile.h"
#include "solarus/entities/TilePattern.h"
#include "solarus/entities/Tileset.h"
#include "solarus/graphics/Color.h"
#include "solarus/graphics/Surface.h"
#include "solarus/lua/LuaContext.h"
#include <sstream>
#include <lua.hpp>

namespace Solarus {

namespace {

/**
 * \brief Comparator that sorts entities in drawing order.
 * on the map (layer and then Z index).
 */
class DrawingOrderComparator {

  public:

    /**
     * \brief Compares two entities.
     * \param first An entity.
     * \param second Another entity.
     * \return \c true if the first entity should be drawn before the secone one.
     */
    bool operator()(const EntityPtr& first, const EntityPtr& second) const {

      if (first->get_layer() < second->get_layer()) {
        return true;
      }

      if (first->get_layer() > second->get_layer()) {
        return false;
      }

      // Same layer.
      // All entities displayed in Z order are displayed before entities displayed in Y order.
      if (!first->is_drawn_in_y_order() && second->is_drawn_in_y_order()) {
        return true;
      }

      if (first->is_drawn_in_y_order() && !second->is_drawn_in_y_order()) {
        return false;
      }

      if (first->is_drawn_in_y_order()) {
        // Both entities are displayed in Y order.
        return first->get_y() < second->get_y();
      }

      // Both entities are displayed in Z order.
      return first->get_z() < second->get_z();
    }

};

}  // Anonymous namespace.

/**
 * \brief Constructor.
 * \param game The game.
 * \param map The map.
 */
Entities::Entities(Game& game, Map& map):
  game(game),
  map(map),
  map_width8(0),
  map_height8(0),
  tiles_grid_size(0),
  tiles_ground(),
  non_animated_regions(),
  tiles_in_animated_regions(),
  named_entities(),
  all_entities(),
  quadtree(new EntityTree()),
  z_orders(),
  entities_drawn_not_at_their_position(),
  entities_to_draw(),
  entities_to_remove(),
  default_destination(nullptr) {

  // Initialize the size.
  initialize_layers();
  map_width8 = map.get_width8();
  map_height8 = map.get_height8();
  tiles_grid_size = map.get_width8() * map.get_height8();
  for (int layer = map.get_min_layer(); layer <= map.get_max_layer(); ++layer) {

    Ground initial_ground = (layer == map.get_min_layer()) ? Ground::TRAVERSABLE : Ground::EMPTY;
    tiles_ground[layer].assign(tiles_grid_size, initial_ground);

    non_animated_regions[layer] = std::unique_ptr<NonAnimatedRegions>(
        new NonAnimatedRegions(map, layer)
    );
  }

  // Initialize the quadtree.
  const int margin = 64;
  Rectangle quadtree_space(-margin, -margin, map.get_width() + 2 * margin, map.get_height() + 2 * margin);
  quadtree->initialize(quadtree_space);
}

/**
 * \brief Destructor.
 */
Entities::~Entities() {
}

/**
 * \brief Creates live entities from the given data.
 */
void Entities::create_entities(const MapData& data) {

  // Create entities from the map data file.
  LuaContext& lua_context = map.get_lua_context();
  for (int layer = map.get_min_layer(); layer <= map.get_max_layer(); ++layer) {
    for (int i = 0; i < data.get_num_entities(layer); ++i) {
      const EntityData& entity_data = data.get_entity({ layer, i });
      EntityType type = entity_data.get_type();
      if (!EntityTypeInfo::can_be_stored_in_map_file(type)) {
        Debug::error("Illegal entity type in map data: " + enum_to_name(type));
      }
      if (lua_context.create_map_entity_from_data(map, entity_data)) {
        lua_pop(lua_context.get_internal_state(), 1);  // Discard the created entity on the stack.
      }
    }
  }
}

/**
 * \brief Notifies an entity that it is being removed.
 * \param entity The entity being removed.
 */
void Entities::notify_entity_removed(Entity& entity) {

  if (!entity.is_being_removed()) {
    entity.notify_being_removed();
  }
}

/**
 * \brief Returns the default hero.
 * \return The hero.
 */
Hero& Entities::get_default_hero() {
  if(heroes.size()){
    return *heroes.front();
  } else {
    return *game.get_hero();
  }
}

/**
 * @brief Returns the heroes
 * @return the heroes
 */
const Heroes &Entities::get_heroes() const {
  return heroes;
}

/**
 * \brief Returns all entities expect tiles.
 * \return The entities except tiles.
 */
EntityVector Entities::get_entities() {

  EntityVector result;
  result.insert(result.begin(), all_entities.begin(), all_entities.end());
  return result;
}

/**
 * \brief Returns the default destination of the map.
 * \return The default destination, or nullptr if there exists no destination
 * on this map.
 */
const std::shared_ptr<Destination>& Entities::get_default_destination() {
  return default_destination;
}

/**
 * \brief Sets the tile ground property of an 8*8 square of the map.
 *
 * Coordinates outside the range of the map are not an error:
 * in this case, this function does nothing.
 *
 * \param layer Layer of the square.
 * \param x8 X coordinate of the square (divided by 8).
 * \param y8 Y coordinate of the square (divided by 8).
 * \param ground The ground property to set.
 */
void Entities::set_tile_ground(int layer, int x8, int y8, Ground ground) {

  if (x8 >= 0 && x8 < map_width8 && y8 >= 0 && y8 < map_height8) {
    int index = y8 * map_width8 + x8;
    tiles_ground[layer][index] = ground;
  }
}

/**
 * \brief Returns the entity with the specified name.
 *
 * The program stops if there is no such entity.
 *
 * \param name Name of the entity to get.
 * \return The entity requested.
 */
EntityPtr Entities::get_entity(const std::string& name) {

  const EntityPtr& entity = find_entity(name);

  if (entity == nullptr) {
    Debug::die(std::string("Map '") + map.get_id()
        + "': Cannot find entity with name '" + name + "'");
  }

  return entity;
}

/**
 * \brief Returns the entity with the specified name,
 * or nullptr if it does not exist.
 * \param name Name of the entity to find.
 * \return The entity requested, or nullptr if there is no entity with the
 * given name.
 */
EntityPtr Entities::find_entity(const std::string& name) {

  auto it = named_entities.find(name);
  if (it == named_entities.end()) {
    return nullptr;
  }

  const EntityPtr& entity = it->second;

  if (entity->is_being_removed()) {
    return nullptr;
  }

  return entity;
}

/**
 * \brief Returns the entities of the map having the specified name prefix.
 *
 * The hero is included if the prefix matches.
 *
 * \param prefix Prefix of the name.
 * \return The entities having this prefix in their name, in arbitrary order.
 */
EntityVector Entities::get_entities_with_prefix(const std::string& prefix) {

  EntityVector entities;

  if (prefix.empty()) {
    // No prefix: return all entities no matter their name.
    for (const EntityPtr& entity: all_entities) {
      if (!entity->is_being_removed()) {
        entities.push_back(entity);
      }
    }
    for(const HeroPtr& hero : heroes) {
      entities.push_back(hero);
    }
    for(const CameraPtr& cam : cameras) {
      entities.push_back(cam);
    }
    return entities;
  }

  // Normal case: add entities whose name starts with the prefix.
  for (const auto& kvp: named_entities) {
    const EntityPtr& entity = kvp.second;
    if (entity->has_prefix(prefix) &&
        !entity->is_being_removed()) {
      entities.push_back(entity);
    }
  }

  return entities;
}

/**
 * \brief Like get_entities_with_prefix(const std::string&), but sorts entities according to
 * their Z index on the map.
 * \param prefix Prefix of the name.
 * \return The entities having this prefix in their name, in Z order.
 */
EntityVector Entities::get_entities_with_prefix_z_sorted(const std::string& prefix) {

  EntityVector entities = get_entities_with_prefix(prefix);
  std::sort(entities.begin(), entities.end(), EntityZOrderComparator());

  return entities;
}

/**
 * \brief Returns the entities of the map with the specified type and having
 * the specified name prefix.
 * \param type Type of entity.
 * \param prefix Prefix of the name.
 * \return The entities of this type and having this prefix in their name, in arbitrary order.
 */
EntityVector Entities::get_entities_with_prefix(
    EntityType type, const std::string& prefix) {

  EntityVector entities;

  if (prefix.empty()) {
    // No prefix: return all entities of the type, no matter their name.
    for (const EntityPtr& entity: get_entities_by_type(type)) {
      if (!entity->is_being_removed()) {
        entities.push_back(entity);
      }
    }
    return entities;
  }

  // Normal case: add entities whose name starts with the prefix.
  for (const auto& kvp: named_entities) {
    const EntityPtr& entity = kvp.second;
    if (entity->get_type() == type &&
        entity->has_prefix(prefix) &&
        !entity->is_being_removed()
    ) {
      entities.push_back(entity);
    }
  }

  return entities;
}

/**
 * \brief Like get_entities_with_prefix(EntityType, const std::string&),
 * but sorts entities according to their Z index on the map.
 * \param type Type of entity.
 * \param prefix Prefix of the name.
 * \return The entities having this prefix in their name, in Z order.
 */
EntityVector Entities::get_entities_with_prefix_z_sorted(
    EntityType type, const std::string& prefix) {

  EntityVector entities = get_entities_with_prefix(type, prefix);
  std::sort(entities.begin(), entities.end(), EntityZOrderComparator());

  return entities;
}

/**
 * \brief Returns whether there exists at least one entity with the specified
 * name prefix on the map.
 * \param prefix Prefix of the name.
 * \return \c true if there exists an entity with this prefix.
 */
bool Entities::has_entity_with_prefix(const std::string& prefix) const {

  for (const EntityPtr& entity: all_entities) {
    if (entity->has_prefix(prefix) && !entity->is_being_removed()) {
      return true;
    }
  }

  return false;
}

/**
 * \brief Returns all entities whose bounding box overlaps the given rectangle.
 * Entities are sorted according to their Z index on the map.
 * \param[in] rectangle A rectangle.
 * \param[out] result The entities in that rectangle.
 */
void Entities::get_entities_in_rectangle_z_sorted(
    const Rectangle& rectangle, ConstEntityVector& result
) const {

  EntityVector non_const_result = quadtree->get_elements(rectangle);

  result.reserve(non_const_result.size());
  for (const ConstEntityPtr& entity : non_const_result) {
      result.push_back(entity);
  }
}

/**
 * \overload Non-const version.
 */
void Entities::get_entities_in_rectangle_z_sorted(
    const Rectangle& rectangle, EntityVector& result
) {

  result = quadtree->get_elements(rectangle);
}

/**
 * \brief Determines the bounding box of a same separator region.
 *
 * Regions are assumed to be rectangular (convex: no "L" shape).
 *
 * \param point A point.
 * \return The box of the region.
 */
Rectangle Entities::get_region_box(const Point& point) const {

  // Start with a rectangle of the whole map.
  int top = 0;
  int bottom = map.get_height();
  int left = 0;
  int right = map.get_width();

  // Find the closest separator in each direction.

  const std::set<ConstSeparatorPtr>& separators =
      get_entities_by_type<Separator>();
  for (const ConstSeparatorPtr& separator: separators) {

    const Point& separator_center = separator->get_center_point();

    if (separator->is_vertical()) {

      // Vertical separation.
      if (point.y < separator->get_top_left_y() ||
          point.y >= separator->get_top_left_y() + separator->get_height()) {
        // This separator is irrelevant: the point is not in either side,
        // it is too much to the north or to the south.
        //
        //     |
        //     |
        //     |
        //
        //  x
        //
        continue;
      }

      if (separator_center.x <= point.x) {
        // The separator is on the left.
        left = std::max(left, separator_center.x);
      }
      else {
        // The separator is on the right.
        right = std::min(right, separator_center.x);
      }
    }
    else {
      // Horizontal separation.
      if (point.x < separator->get_top_left_x() ||
          point.x >= separator->get_top_left_x() + separator->get_width()) {
        // This separator is irrelevant: the point is not in either side.
        continue;
      }

      if (separator_center.y <= point.y) {
        // The separator is on the top.
        top = std::max(top, separator_center.y);
      }
      else {
        // The separator is on the bottom.
        bottom = std::min(bottom, separator_center.y);
      }
    }
  }

  Debug::check_assertion(top < bottom && left < right, "Invalid region rectangle");

  return Rectangle(left, top, right - left, bottom - top);
}

/**
 * \brief Returns all entities in the same separator region as the given point.
 *
 * Regions are assumed to be rectangular (convex: no "L" shape).
 *
 * \param[in] xy A point.
 * \param[out] result The entities in the same region as the point,
 * where regions are delimited by separators and map limits.
 * Entities are sorted according to their Z index on the map.
 */
void Entities::get_entities_in_region_z_sorted(
    const Point& xy, EntityVector& result
) {
  // Find the bounding box of the region.
  Rectangle region_box = get_region_box(xy);

  // Get entities in that rectangle.
  get_entities_in_rectangle_z_sorted(region_box, result);
}

/**
 * \brief Returns all entities of a type.
 * \param type An entity type.
 * \return All entities of the type.
 */
EntitySet Entities::get_entities_by_type(EntityType type) {

  EntitySet result;
  for (int layer = map.get_min_layer(); layer <= map.get_max_layer(); ++layer) {
    const EntitySet& layer_entities = get_entities_by_type(type, layer);
    result.insert(layer_entities.begin(), layer_entities.end());
  }
  return result;
}

/**
 * \brief Like get_entities_by_type(EntityType),
 * but sorts entities according to their Z index on the map.
 * \param type An entity type.
 * \return All entities of the type.
 */
EntityVector Entities::get_entities_by_type_z_sorted(EntityType type) {

  EntitySet entity_set = get_entities_by_type(type);
  EntityVector entities;
  entities.insert(entities.begin(), entity_set.begin(), entity_set.end());
  std::sort(entities.begin(), entities.end(), EntityZOrderComparator());
  return entities;
}

/**
 * \brief Returns all entities of a type on the given layer.
 * \param type Type of entities to get.
 * \param layer The layer to get entities from.
 * \return All entities of the type on this layer.
 */
EntitySet Entities::get_entities_by_type(EntityType type, int layer) {

  Debug::check_assertion(map.is_valid_layer(layer), "Invalid layer");

  EntitySet result;

  const auto& it = entities_by_type.find(type);
  if (it == entities_by_type.end()) {
    return result;
  }

  const ByLayer<EntitySet>& sets = it->second;
  const auto& layer_it = sets.find(layer);
  if (layer_it == sets.end()) {
    return result;
  }
  for (const EntityPtr& entity : layer_it->second) {
    result.insert(entity);
  }
  return result;
}

/**
 * \brief Brings to front an entity in its layer.
 * \param entity The entity to bring to front.
 */
void Entities::bring_to_front(Entity& entity) {

  const EntityPtr& shared_entity = std::static_pointer_cast<Entity>(entity.shared_from_this());
  int layer = entity.get_layer();
  z_orders.at(layer).bring_to_front(shared_entity);
}

/**
 * \brief Brings to back an entity in its layer.
 * \param entity The entity to bring to back.
 */
void Entities::bring_to_back(Entity& entity) {

  const EntityPtr& shared_entity = std::static_pointer_cast<Entity>(entity.shared_from_this());
  int layer = entity.get_layer();
  z_orders.at(layer).bring_to_back(shared_entity);
}

/**
 * \brief Notifies all entities of the map that the map is started.
 *
 * The map script has no been executed yet at this point.
 *
 * \param map The map.
 * \param destination Destination entity where the hero is placed or nullptr.
 */
void Entities::notify_map_starting(Map& map, const std::shared_ptr<Destination>& destination) {

  // Setup non-animated tiles pre-drawing.
  for (int layer = map.get_min_layer(); layer <= map.get_max_layer(); ++layer) {
    std::vector<TileInfo> tiles_in_animated_regions_info;
    non_animated_regions.at(layer)->build(tiles_in_animated_regions_info);
    for (const TileInfo& tile_info : tiles_in_animated_regions_info) {
      // This tile is non-optimizable, create it for real.
      TilePtr tile = std::make_shared<Tile>(tile_info);
      tiles_in_animated_regions.at(layer).push_back(tile);
      add_entity(tile);
    }
  }

  // Now, tiles_in_animated_regions contains the tiles that won't be optimized.
  // Notify entities.
  for (const EntityPtr& entity: all_entities) {
    entity->notify_map_starting(map, destination);
    entity->notify_tileset_changed();
  }

  for(const HeroPtr& hero : heroes) {
    hero->notify_map_starting(map, destination);
    hero->notify_tileset_changed();
  }
}

/**
 * \brief Notifies all entities of the map that the map has just started.
 *
 * map:on_started() has been called already at this point.
 *
 * \param map The map.
 * \param destination Destination entity where the hero is placed or nullptr.
 */
void Entities::notify_map_started(Map& map, const std::shared_ptr<Destination>& destination) {

  for (const EntityPtr& entity: all_entities) {
    entity->notify_map_started(map, destination);
  }
  for(const HeroPtr& hero : heroes) {
    hero->notify_map_started(map, destination);
  }
}

/**
 * \brief Notifies all entities that the opening transition
 * of the map is finishing.
 *
 * map:on_opening_transition_finished() has not been called yet at this point.
 *
 * \param map The map.
 * \param destination Destination entity where the hero is placed or nullptr.
 */
void Entities::notify_map_opening_transition_finishing(Map& map, const std::string& destination_name, const HeroPtr& opt_hero) {

  for (const EntityPtr& entity: all_entities) {
    entity->notify_map_opening_transition_finishing(map, destination_name, opt_hero);
  }
  for(const HeroPtr& hero : heroes) {
    hero->notify_map_opening_transition_finishing(map, destination_name, opt_hero);
  }
}

/**
 * \brief Notifies all entities that the opening transition
 * of the map is finished.
 *
 * map:on_opening_transition_finished() has been called already at this point.
 *
 * \param map The map.
 * \param destination Destination entity where the hero is placed or nullptr.
 */
void Entities::notify_map_opening_transition_finished(Map& map, const std::shared_ptr<Destination>& destination, const HeroPtr& opt_hero) {

  for (const EntityPtr& entity: all_entities) {
    entity->notify_map_opening_transition_finished(map, destination, opt_hero);
  }
  for(const HeroPtr& hero : heroes) {
    hero->notify_map_opening_transition_finished(map, destination, opt_hero);
  }
}

/**
 * \brief Notifies this entity manager that the tileset of the map has
 * changed.
 */
void Entities::notify_tileset_changed() {

  for (int layer = map.get_min_layer(); layer <= map.get_max_layer(); ++layer) {
    non_animated_regions[layer]->notify_tileset_changed();
    for (const TilePtr& tile : tiles_in_animated_regions[layer]) {
      tile->notify_tileset_changed();
    }
  }

  for (const EntityPtr& entity: all_entities) {
    entity->notify_tileset_changed();
  }

  for(const HeroPtr& hero : heroes) {
    hero->notify_tileset_changed();
  }
}

/**
 * \brief Notifies all entities that the map is being stopped.
 */
void Entities::notify_map_finished() {

  for (const EntityPtr& entity: all_entities) {
    entity->notify_map_finished();
    notify_entity_removed(*entity);
  }
  for(const HeroPtr& hero : heroes) {
    hero->notify_map_finished();
  }
}

/**
 * \brief Creates the internal layer structures.
 *
 * The min and max layers in the map must be known at this point.
 */
void Entities::initialize_layers() {

  Debug::check_assertion(z_orders.empty(), "Layers already initialized");

  for (int layer = map.get_min_layer(); layer <= map.get_max_layer(); ++layer) {
    tiles_ground[layer] = std::vector<Ground>();
    non_animated_regions[layer] = std::unique_ptr<NonAnimatedRegions>();
    tiles_in_animated_regions[layer] = std::vector<TilePtr>();
    z_orders[layer] = ZOrderInfo();
  }
}

/**
 * \brief Adds tile creation info to the map.
 *
 * If possible, the actual tile will never be created for performance reasons:
 * instead, only its picture and its obstacle info are stored.
 *
 * This function is called for each tile when loading the map.
 *
 * \param tile_info The tile info to add.
 */
void Entities::add_tile_info(const TileInfo& tile_info) {

  const Rectangle& box = tile_info.box;
  const int layer = tile_info.layer;
  Debug::check_assertion(map.is_valid_layer(layer),
                         "Invalid layer");

  Debug::check_assertion(tile_info.pattern != nullptr,
                         "Missing tile pattern");
  const TilePattern& pattern = *tile_info.pattern;

  // The size of a runtime tile should be the size of its pattern
  // for performance reasons, to optimize away more tiles.
  Debug::check_assertion(
      box.get_width() == pattern.get_width() &&
      box.get_height() == pattern.get_height(),
      "Static tile size must match tile pattern size");

  // Update the animated regions manager.
  non_animated_regions[tile_info.layer]->add_tile(tile_info);

  // Update the ground list.
  const Ground ground = pattern.get_ground();

  const int tile_x8 = box.get_x() / 8;
  const int tile_y8 = box.get_y() / 8;
  const int tile_width8 = box.get_width() / 8;
  const int tile_height8 = box.get_height() / 8;

  int i, j;
  Ground non_obstacle_triangle;

  switch (ground) {

    // If the obstacle property is the same for all points inside the tile
    // pattern, then all 8x8 squares of the extended tile have the same
    // property.
  case Ground::TRAVERSABLE:
  case Ground::LOW_WALL:
  case Ground::SHALLOW_WATER:
  case Ground::DEEP_WATER:
  case Ground::GRASS:
  case Ground::HOLE:
  case Ground::ICE:
  case Ground::LAVA:
  case Ground::PRICKLE:
  case Ground::LADDER:
  case Ground::WALL:
    for (i = 0; i < tile_height8; i++) {
      for (j = 0; j < tile_width8; j++) {
        set_tile_ground(layer, tile_x8 + j, tile_y8 + i, ground);
      }
    }
    break;

    // If the top right corner of the tile is an obstacle,
    // then the top right 8x8 squares are Ground::WALL, the bottom left 8x8
    // squares are Ground::TRAVERSABLE or Ground::DEEP_WATER and the 8x8 squares
    // on the diagonal are Ground::WALL_TOP_RIGHT.
  case Ground::WALL_TOP_RIGHT:
  case Ground::WALL_TOP_RIGHT_WATER:

    non_obstacle_triangle = (ground == Ground::WALL_TOP_RIGHT) ?
        Ground::TRAVERSABLE : Ground::DEEP_WATER;

    // We traverse each row of 8x8 squares on the tile.
    for (i = 0; i < tile_height8; i++) {

      // 8x8 square on the diagonal.
      set_tile_ground(layer, tile_x8 + i, tile_y8 + i, Ground::WALL_TOP_RIGHT);

      // Left part of the row: we are in the bottom-left corner.
      for (j = 0; j < i; j++) {
        set_tile_ground(layer, tile_x8 + j, tile_y8 + i, non_obstacle_triangle);
      }

      // Right part of the row: we are in the top-right corner.
      for (j = i + 1; j < tile_width8; j++) {
        set_tile_ground(layer, tile_x8 + j, tile_y8 + i, Ground::WALL);
      }
    }
    break;

  case Ground::WALL_TOP_LEFT:
  case Ground::WALL_TOP_LEFT_WATER:

    non_obstacle_triangle = (ground == Ground::WALL_TOP_LEFT) ?
        Ground::TRAVERSABLE : Ground::DEEP_WATER;

    // We traverse each row of 8x8 squares on the tile.
    for (i = 0; i < tile_height8; i++) {

      // Right part of the row: we are in the bottom-right corner.
      for (j = tile_width8 - i; j < tile_width8; j++) {
        set_tile_ground(layer, tile_x8 + j, tile_y8 + i, non_obstacle_triangle);
      }

      // Left part of the row: we are in the top-left corner.
      for (j = 0; j < tile_width8 - i - 1; j++) {
        set_tile_ground(layer, tile_x8 + j, tile_y8 + i, Ground::WALL);
      }

      // 8x8 square on the diagonal.
      set_tile_ground(layer, tile_x8 + j, tile_y8 + i, Ground::WALL_TOP_LEFT);
    }
    break;

  case Ground::WALL_BOTTOM_LEFT:
  case Ground::WALL_BOTTOM_LEFT_WATER:

    non_obstacle_triangle = (ground == Ground::WALL_BOTTOM_LEFT) ?
        Ground::TRAVERSABLE : Ground::DEEP_WATER;

    // We traverse each row of 8x8 squares on the tile.
    for (i = 0; i < tile_height8; i++) {

      // Right part of the row: we are in the top-right corner.
      for (j = i + 1; j < tile_width8; j++) {
        set_tile_ground(layer, tile_x8 + j, tile_y8 + i, non_obstacle_triangle);
      }
      // Left part of the row: we are in the bottom-left corner.
      for (j = 0; j < i; j++) {
        set_tile_ground(layer, tile_x8 + j, tile_y8 + i, Ground::WALL);
      }

      // 8x8 square on the diagonal.
      set_tile_ground(layer, tile_x8 + j, tile_y8 + i, Ground::WALL_BOTTOM_LEFT);
    }
    break;

  case Ground::WALL_BOTTOM_RIGHT:
  case Ground::WALL_BOTTOM_RIGHT_WATER:

    non_obstacle_triangle = (ground == Ground::WALL_BOTTOM_RIGHT) ?
        Ground::TRAVERSABLE : Ground::DEEP_WATER;

    // We traverse each row of 8x8 squares on the tile.
    for (i = 0; i < tile_height8; i++) {

      // 8x8 square on the diagonal
      set_tile_ground(layer, tile_x8 + tile_width8 - i - 1, tile_y8 + i, Ground::WALL_BOTTOM_RIGHT);

      // Left part of the row: we are in the top-left corner.
      for (j = 0; j < tile_width8 - i - 1; j++) {
        set_tile_ground(layer, tile_x8 + j, tile_y8 + i, non_obstacle_triangle);
      }

      // Right part of the row: we are in the bottom-right corner.
      for (j = tile_width8 - i; j < tile_width8; j++) {
        set_tile_ground(layer, tile_x8 + j, tile_y8 + i, Ground::WALL);
      }
    }
    break;

  case Ground::EMPTY:
    // Keep the ground property from any tile placed before.
    break;
  }
}

/**
 * \brief Adds an entity to the map.
 *
 * This function can be called when loading the map or,
 * except for tiles, when the map is already loaded.
 * If the entity specified is nullptr
 * (because some entity creation functions may return nullptr),
 * nothing is done.
 *
 * \param entity The entity to add or nullptr.
 */
void Entities::add_entity(const EntityPtr& entity) {

  if (entity == nullptr) {
    return;
  }

  Debug::check_assertion(map.is_valid_layer(entity->get_layer()),
      "No such layer on this map");

  const EntityType type = entity->get_type();
  if (type != EntityType::TILE) {  // Tiles are optimized specifically.
    const int layer = entity->get_layer();

    // Update the quadtree.
    quadtree->add(entity, entity->get_max_bounding_box());


    // Update the specific entities lists.
    switch (type) {

      case EntityType::CAMERA:
        {
          //Debug::check_assertion(camera == nullptr, "Only one camera is supported"); //Not anymore
          CameraPtr new_camera = std::static_pointer_cast<Camera>(entity);
          cameras.push_back(new_camera);
        }
        break;
      case EntityType::HERO:
      {
        HeroPtr hero = std::static_pointer_cast<Hero>(entity);
        heroes.push_back(hero);
        break;
      }
      case EntityType::DESTINATION:
        {
          std::shared_ptr<Destination> destination =
              std::static_pointer_cast<Destination>(entity);
          if (this->default_destination == nullptr || destination->is_default()) {
            this->default_destination = destination;
          }
        }
        break;

      default:
      break;
    }

    // Update the list of entities drawn not at their position.
    if (!entity->is_drawn_at_its_position()) {
      entities_drawn_not_at_their_position[layer].push_back(entity);
    }

    // Track the insertion order.
    z_orders[layer].bring_to_front(entity);

    // Update the list of entities by type.
    auto it = entities_by_type.find(type);
    if (it == entities_by_type.end()) {
      it = entities_by_type.emplace(type, ByLayer<EntitySet>()).first;
    }
    ByLayer<EntitySet>& sets = it->second;
    sets[layer].insert(entity);

    // Update the list of all entities.
    if (type != EntityType::HERO && type != EntityType::CAMERA) {
      all_entities.push_back(entity);
    }
  }

  // Rename the entity if there is already an entity with the same name.
  std::string name = entity->get_name();
  if (!name.empty()) {

    if (named_entities.find(name) != named_entities.end()) {
      // This name is already used by another entity. Add a suffix.
      std::ostringstream oss;
      std::istringstream iss;
      int suffix_number = 1;
      std::string prefix = name;
      size_t index = name.rfind('_');
      if (index != std::string::npos) {
        // If there is already a numbered suffix, we will increment it.
        const std::string& suffix = name.substr(index + 1);
        iss.clear();
        iss.str(suffix);
        if (iss >> suffix_number) {
          prefix = name.substr(0, index);
        }
      }

      // Now we have the final prefix. Find the first available suffix.
      do {
        ++suffix_number;
        oss.str("");
        oss.clear();
        oss << prefix << '_' << suffix_number;
        name = oss.str();
      }
      while (named_entities.find(name) != named_entities.end());

      entity->set_name(name);
    }
    named_entities[name] = entity;
  }

  // Notify the entity.
  if (type != EntityType::HERO) {
    entity->set_map(map);
  }
}

/**
 * \brief Removes an entity from the map and schedules it to be destroyed.
 * \param entity The entity to remove.
 */
void Entities::remove_entity(Entity& entity) {

  if (!entity.is_being_removed()) {
    // Destroy the entity next frame.
    const EntityPtr& shared_entity = std::static_pointer_cast<Entity>(entity.shared_from_this());
    entities_to_remove.push_back(shared_entity);

    // Tell the entity.
    entity.notify_being_removed();

    //Manage removal from the special entities list
    EntityType type = entity.get_type();
    switch (type) {

      case EntityType::CAMERA:
        {
          //Debug::check_assertion(camera == nullptr, "Only one camera is supported"); //Not anymore
          CameraPtr camera = entity.shared_from_this_cast<Camera>();
          cameras.erase(std::remove(cameras.begin(),
                                    cameras.end(),
                                    camera),
                        cameras.end());
        }
        break;
      case EntityType::HERO:
      {
        HeroPtr hero = entity.shared_from_this_cast<Hero>();
        heroes.erase(std::remove(heroes.begin(),
                                 heroes.end(),
                                 hero),
                      heroes.end());
        break;
      }
      default:
      break;
    }

    // Remove the entity from the by name list
    // to allow users to create a new one with
    // the same name right now.
    if (!entity.get_name().empty()) {
      named_entities.erase(entity.get_name());
    }
  }
}

/**
 * \brief Removes an entity from the map.
 * \param name Name of the entity.
 */
void Entities::remove_entity(const std::string& name) {

  const EntityPtr& entity = find_entity(name);
  if (entity != nullptr) {
    remove_entity(*entity);
  }
}

/**
 * \brief Removes all entities of a type whose name starts with the specified prefix.
 * \param prefix Prefix of the name of the entities to remove.
 */
void Entities::remove_entities_with_prefix(const std::string& prefix) {

  std::vector<EntityPtr> entities = get_entities_with_prefix(prefix);
  for (const EntityPtr& entity: entities) {
    remove_entity(*entity);
  }
}

/**
 * \brief Removes and destroys the entities placed in the entities_to_remove list.
 */
void Entities::remove_marked_entities() {

  // Remove the marked entities.
  for (const EntityPtr& entity: entities_to_remove) {

    const EntityType type = entity->get_type();
    const int layer = entity->get_layer();

    // Remove it from the quadtree.
    quadtree->remove(entity);

    // Remove it from the whole list.
    all_entities.remove(entity);
    const std::string& name = entity->get_name();
    if (!name.empty()) {
      named_entities.erase(name);
    }

    // Update the specific entities lists.
    switch (type) {

      case EntityType::CAMERA:
        cameras.erase(std::remove(cameras.begin(),
                                   cameras.end(),
                                   std::static_pointer_cast<Camera>(entity)),
                       cameras.end());
        break;
      case EntityType::HERO:
        heroes.erase(std::remove(heroes.begin(),
                                 heroes.end(),
                                 std::static_pointer_cast<Hero>(entity)),
                     heroes.end());
      default:
      break;
    }

    // Update the list of entities by type.
    const auto& it = entities_by_type.find(type);
    if (it != entities_by_type.end()) {
      ByLayer<EntitySet>& sets = it->second;
      sets[layer].erase(entity);
    }

    // Destroy it.
    //notify_entity_removed(*entity); //Already done when pushing in the remove list
    //TODO this could break things expecting the event being raised two times
  }
  entities_to_remove.clear();
}

/**
 * \brief Suspends or resumes the movement and animations of the entities.
 *
 * This function is called by the map when the game
 * is being suspended or resumed.
 *
 * \param suspended true to suspend the movement and the animations,
 * false to resume them
 */
void Entities::set_suspended(bool suspended) {

  // the hero first
  for(const HeroPtr& hero : heroes) {
    hero->set_suspended(suspended);
  }

  // other entities
  for (const EntityPtr& entity: all_entities) {
    entity->set_suspended(suspended);
  }

  // note that we don't suspend the tiles
}

/**
 * \brief Updates the position, movement and animation each entity.
 */
void Entities::update() {

  Debug::check_assertion(map.is_started(), "The map is not started");

  // First update the hero.
  for(const HeroPtr& hero : heroes) {
    hero->update();
  }

  // Update the dynamic entities.
  for (const EntityPtr& entity: all_entities) {
      entity->update();
  }

<<<<<<< HEAD
  // Update the cameras after everyone else.
  for(const auto& camera : cameras) {
    camera->update();
=======
  // Update the camera after everyone else.
  camera->update();
  entities_to_draw.clear();  // Invalidate entities to draw.
  for (int layer = map.get_min_layer(); layer <= map.get_max_layer(); ++layer) {
    non_animated_regions[layer]->update();
>>>>>>> 87ccf330
  }

  // Remove the entities that have to be removed now.
  remove_marked_entities();
}

/**
 * \brief Draws the entities on the map surface.
 */
void Entities::draw(Camera& camera) {

  // Lazily build the list of entities to draw.
  if (entities_to_draw.empty()) {

    // Add entities in the camera,
    // or nearby because of possible
    // on_pre_draw()/on_draw()/on_post_draw() reimplementations.
    // TODO it would probably be better to detect entities with
    // such events and make their is_drawn_at_its_position()
    // method return false.
    EntityVector entities_in_camera;
    Rectangle around_camera(
        Point(
            camera.get_x() - camera.get_size().width,
            camera.get_y() - camera.get_size().height
        ),
        camera.get_size() * 3
    );
    get_entities_in_rectangle_z_sorted(around_camera, entities_in_camera);

    for (const EntityPtr& entity : entities_in_camera) {
      int layer = entity->get_layer();
      Debug::check_assertion(map.is_valid_layer(layer), "Invalid layer");
      entities_to_draw[layer].push_back(entity);
    }

    // Add entities displayed even when out of the camera.
    for (int layer = map.get_min_layer(); layer <= map.get_max_layer(); ++layer) {
      for (const EntityPtr& entity : entities_drawn_not_at_their_position[layer]) {
        entities_to_draw[layer].push_back(entity);
      }

      // Sort them and remove duplicates.
      // Duplicate drawings are a problem for entities with semi-transparency.
      // Using an std::set would be slower because duplicates are rare:
      // there are not often a lot of dynamic entities displayed out of the camera.
      std::sort(entities_to_draw[layer].begin(), entities_to_draw[layer].end(), DrawingOrderComparator());
      entities_to_draw[layer].erase(
            std::unique(entities_to_draw[layer].begin(), entities_to_draw[layer].end()),
            entities_to_draw[layer].end()
      );
    }

  }

  for (int layer = map.get_min_layer(); layer <= map.get_max_layer(); ++layer) {

    // Draw the animated tiles and the tiles that overlap them:
    // in other words, draw all regions containing animated tiles
    // (and maybe more, but we don't care because non-animated tiles
    // will be drawn later).
    for (const TilePtr& ptile : tiles_in_animated_regions[layer]) {
      Tile& tile = *ptile;
      if (tile.overlaps(camera) || !tile.is_drawn_at_its_position()) {
        tile.draw(camera);
      }
    }

    // Draw the non-animated tiles (with transparent rectangles on the regions of animated tiles
    // since they are already drawn).
    non_animated_regions[layer]->draw_on_map(camera);

    // Draw dynamic entities, ordered by their data structure.
    for (const EntityPtr& entity: entities_to_draw[layer]) {
      if (!entity->is_being_removed() &&
          entity->is_enabled() &&
          entity->is_visible()) {
        entity->draw(camera);
      }
    }
  }

  if (EntityTree::debug_quadtrees) {
    const SurfacePtr& camera_surface = camera.get_surface();
    // Draw the quadtree structure for debugging.
    quadtree->draw(camera_surface, -camera.get_top_left_xy());
  }

  entities_to_draw.clear();  // Invalidate entities to draw.
}

/**
 * \brief Changes the layer of an entity.
 * \param entity An entity.
 * \param layer The new layer.
 */
void Entities::set_entity_layer(Entity& entity, int layer) {

  int old_layer = entity.get_layer();

  if (layer != old_layer) {

    const EntityPtr& shared_entity = std::static_pointer_cast<Entity>(entity.shared_from_this());

    if (!map.is_valid_layer(layer)) {
      std::ostringstream oss;
      oss << "Invalid layer: " << layer;
      Debug::die(oss.str());
    }
    if (!map.is_valid_layer(old_layer)) {
      std::ostringstream oss;
      oss << "Invalid layer: " << old_layer;
      Debug::die(oss.str());
    }

    // Track the insertion order.
    z_orders.at(layer).bring_to_front(shared_entity);

    // Update the list of entities by type and layer.
    const EntityType type = entity.get_type();
    const auto& it = entities_by_type.find(type);
    if (it != entities_by_type.end()) {
      ByLayer<EntitySet>& sets = it->second;
      sets[old_layer].erase(shared_entity);
      sets[layer].insert(shared_entity);
    }

    // Update the entity after the lists because this function might be called again.
    entity.set_layer(layer);
  }
}

/**
 * \brief This function should be called whenever the size, coordinates or
 * sprite bounding box of an entity changes.
 * \param entity The entity modified.
 */
void Entities::notify_entity_bounding_box_changed(Entity& entity) {

  // Update the quadtree.

  // Note that if the entity is not in the quadtree
  // (i.e. not managed by MapEntities) this does nothing.
  EntityPtr shared_entity = std::static_pointer_cast<Entity>(entity.shared_from_this());
  quadtree->move(shared_entity, shared_entity->get_max_bounding_box());
}

/**
 * \brief Returns whether a rectangle overlaps with a raised crystal block.
 * \param layer The layer to check.
 * \param rectangle A rectangle.
 * \return \c true if this rectangle overlaps a raised crystal block.
 */
bool Entities::overlaps_raised_blocks(int layer, const Rectangle& rectangle) {

  EntityVector entities_nearby;
  get_entities_in_rectangle_z_sorted(rectangle, entities_nearby);
  for (const EntityPtr& entity : entities_nearby) {

    if (entity->get_type() != EntityType::CRYSTAL_BLOCK) {
      continue;
    }

    if (entity->get_layer() != layer) {
      continue;
    }

    const CrystalBlock& crystal_block = static_cast<CrystalBlock&>(*entity);
    if (crystal_block.is_raised()) {
      return true;
    }
  }

  return false;
}

/**
 * \brief Creates a Z order tracking data structure.
 */
Entities::ZOrderInfo::ZOrderInfo() :
    min(0),
    max(-1) {

}

/**
 * \brief Puts an entity above all others.
 *
 * It will then have a Z order greater than all other entities in the structure.
 */
void Entities::ZOrderInfo::bring_to_front(const EntityPtr& entity) {
  ++max;
  entity->set_z(max);
}

/**
 * \brief Puts an entity behind of all others.
 *
 * It will then have a Z order lower than all other entities in the structure.
 */
void Entities::ZOrderInfo::bring_to_back(const EntityPtr& entity) {
  --min;
  entity->set_z(min);
}

}
<|MERGE_RESOLUTION|>--- conflicted
+++ resolved
@@ -1202,17 +1202,14 @@
       entity->update();
   }
 
-<<<<<<< HEAD
   // Update the cameras after everyone else.
   for(const auto& camera : cameras) {
     camera->update();
-=======
-  // Update the camera after everyone else.
-  camera->update();
+  }
+
   entities_to_draw.clear();  // Invalidate entities to draw.
   for (int layer = map.get_min_layer(); layer <= map.get_max_layer(); ++layer) {
     non_animated_regions[layer]->update();
->>>>>>> 87ccf330
   }
 
   // Remove the entities that have to be removed now.
