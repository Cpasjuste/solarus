--- conflicted
+++ resolved
@@ -289,11 +289,8 @@
   this->main_loop = &map.get_game().get_main_loop();
   this->map = &map;
   set_lua_context(&main_loop->get_lua_context());
-<<<<<<< HEAD
+
   if (get_game().is_current_map(map)) {
-=======
-  if (get_game().has_current_map() && &get_game().get_current_map() == &map) {
->>>>>>> d0fdb18a
     notify_tileset_changed();
   }
 
