/*
 * Copyright (C) 2006-2019 Christopho, Solarus - http://www.solarus-games.org
 *
 * Solarus is free software; you can redistribute it and/or modify
 * it under the terms of the GNU General Public License as published by
 * the Free Software Foundation, either version 3 of the License, or
 * (at your option) any later version.
 *
 * Solarus is distributed in the hope that it will be useful,
 * but WITHOUT ANY WARRANTY; without even the implied warranty of
 * MERCHANTABILITY or FITNESS FOR A PARTICULAR PURPOSE. See the
 * GNU General Public License for more details.
 *
 * You should have received a copy of the GNU General Public License along
 * with this program. If not, see <http://www.gnu.org/licenses/>.
 */
#include "solarus/core/Debug.h"
#include "solarus/core/Map.h"
#include "solarus/entities/Camera.h"
#include "solarus/entities/Entities.h"
#include "solarus/entities/NonAnimatedRegions.h"
#include "solarus/entities/Tileset.h"
#include "solarus/graphics/Surface.h"

namespace Solarus {

/**
 * \brief Constructor.
 * \param map The map. Its size must be known.
 * \param layer The layer to represent.
 */
NonAnimatedRegions::NonAnimatedRegions(Map& map, int layer):
  map(map),
  layer(layer),
  non_animated_tiles(map.get_size(), Size(512, 256)) {

}

/**
 * \brief Adds a tile to the list of tiles.
 */
void NonAnimatedRegions::add_tile(const TileInfo& tile) {

  Debug::check_assertion(are_squares_animated.empty(),
      "Tile regions are already built");
  Debug::check_assertion(tile.layer == layer, "Wrong layer for add tile");

  tiles.push_back(tile);
}

/**
 * \brief Determines which rectangles are animated to allow drawing all non-animated
 * rectangles of tiles only once.
 * \param[out] rejected_tiles The list of tiles that are in animated regions.
 * They include all animated tiles plus the static tiles overlapping them.
 * You will have to redraw these tiles at each frame.
 */
void NonAnimatedRegions::build(std::vector<TileInfo>& rejected_tiles) {

  Debug::check_assertion(are_squares_animated.empty(),
      "Tile regions are already built");

  const int map_width8 = map.get_width8();
  const int map_height8 = map.get_height8();

  // Initialize the are_squares_animated booleans to false.
  for (int i = 0; i < map_width8 * map_height8; ++i) {
    are_squares_animated.push_back(false);
  }

  // Mark animated 8x8 squares of the map.
  for (size_t i = 0; i < tiles.size(); ++i) {
    const TileInfo& tile = tiles[i];
    if (tile.pattern->is_animated()) {
      // Animated tile: mark its region as non-optimizable
      // (otherwise, a non-animated tile above an animated one would screw us).

      int tile_x8 = tile.box.get_x() / 8;
      int tile_y8 = tile.box.get_y() / 8;
      int tile_width8 = tile.box.get_width() / 8;
      int tile_height8 = tile.box.get_height() / 8;

      for (int i = 0; i < tile_height8; i++) {
        for (int j = 0; j < tile_width8; j++) {

          const int x8 = tile_x8 + j;
          const int y8 = tile_y8 + i;
          if (x8 >= 0 && x8 < map_width8 && y8 >= 0 && y8 < map_height8) {
            int index = y8 * map_width8 + x8;
            are_squares_animated[index] = true;
          }
        }
      }
    }
  }

  // Build the list of animated tiles and tiles overlapping them.
  for (const TileInfo& tile: tiles) {
    if (!tile.pattern->is_animated()) {
      non_animated_tiles.add(tile, tile.box);
      if (overlaps_animated_tile(tile)) {
        rejected_tiles.push_back(tile);
      }
    }
    else {
      rejected_tiles.push_back(tile);
    }
  }

  // No need to keep all tiles at this point.
  // Just keep the non-animated ones to draw them lazily.
  tiles.clear();
}

/**
 * \brief Clears previous drawings because the tileset has changed.
 */
void NonAnimatedRegions::notify_tileset_changed() {

  optimized_tiles_surfaces.clear();
  // Everything will be redrawn when necessary.
}

/**
 * \brief Returns whether a tile is overlapping an animated other tile.
 * \param tile The tile to check.
 * \return \c true if this tile is overlapping an animated tile.
 */
bool NonAnimatedRegions::overlaps_animated_tile(const TileInfo& tile) const {

  if (tile.layer != layer) {
    return false;
  }

  int tile_x8 = tile.box.get_x() / 8;
  int tile_y8 = tile.box.get_y() / 8;
  int tile_width8 = tile.box.get_width() / 8;
  int tile_height8 = tile.box.get_height() / 8;

  for (int i = 0; i < tile_height8; i++) {
    for (int j = 0; j < tile_width8; j++) {

      int x8 = tile_x8 + j;
      int y8 = tile_y8 + i;
      if (x8 >= 0 && x8 < map.get_width8() && y8 >= 0 && y8 < map.get_height8()) {

        int index = y8 * map.get_width8() + x8;
        if (are_squares_animated[index]) {
          return true;
        }
      }
    }
  }
  return false;
}

/**
 * \brief Called at each frame of the main loop.
 */
void NonAnimatedRegions::update() {

  // Limit the size of the cache to avoid growing the memory usage.
  if (optimized_tiles_surfaces.size() < 25) {
    return;
  }

  std::vector<int> indexes_to_clear;
  const CameraPtr& camera = map.get_camera();
  if (camera == nullptr) {
    return;
  }

  const Size& cell_size = non_animated_tiles.get_cell_size();
  const Rectangle& camera_position = camera->get_bounding_box();
  const int row1 = camera_position.get_y() / cell_size.height;
  const int row2 = (camera_position.get_y() + camera_position.get_height()) / cell_size.height;
  const int column1 = camera_position.get_x() / cell_size.width;
  const int column2 = (camera_position.get_x() + camera_position.get_width()) / cell_size.width;

  for (const auto& kvp : optimized_tiles_surfaces) {
    const int cell_index = kvp.first;
    const int row = cell_index / non_animated_tiles.get_num_columns();
    const int column = cell_index % non_animated_tiles.get_num_columns();
    if (column < column1 || column > column2 || row < row1 || row > row2) {
      indexes_to_clear.push_back(cell_index);
    }
  }

  for (int cell_index : indexes_to_clear) {
    optimized_tiles_surfaces.erase(cell_index);
  }
}

/**
 * \brief Draws a layer of non-animated regions of tiles on the current map.
 */
void NonAnimatedRegions::draw_on_map(const Camera &camera) {
  // Check all grid cells that overlap the camera.
  const int num_rows = non_animated_tiles.get_num_rows();
  const int num_columns = non_animated_tiles.get_num_columns();
  const Size& cell_size = non_animated_tiles.get_cell_size();
  const Rectangle& camera_position = camera.get_bounding_box();

  const int row1 = camera_position.get_y() / cell_size.height;
  const int row2 = (camera_position.get_y() + camera_position.get_height()) / cell_size.height;
  const int column1 = camera_position.get_x() / cell_size.width;
  const int column2 = (camera_position.get_x() + camera_position.get_width()) / cell_size.width;

  if (row1 > row2 || column1 > column2) {
    // No cell.
    return;
  }

  const auto& surface = camera.get_surface();

  for (int i = row1; i <= row2; ++i) {
    if (i < 0 || i >= num_rows) {
      continue;
    }

    for (int j = column1; j <= column2; ++j) {
      if (j < 0 || j >= num_columns) {
        continue;
      }

      // Make sure this cell is built.
      int cell_index = i * num_columns + j;
      if (optimized_tiles_surfaces.find(cell_index) == optimized_tiles_surfaces.end()) {
        // Lazily build the cell.
        build_cell(cell_index);
      }

      const Point cell_xy = {
          j * cell_size.width,
          i * cell_size.height
      };

<<<<<<< HEAD
      const Point dst_position = cell_xy;// - camera_position.get_xy();
      optimized_tiles_surfaces[cell_index]->draw(
          surface, dst_position
=======
      const Point dst_position = cell_xy - camera_position.get_xy();
      optimized_tiles_surfaces.at(cell_index)->draw(
          map.get_camera_surface(), dst_position
>>>>>>> 87ccf330
      );
    }
  }
}

/**
 * \brief Draws all non-animated tiles of a cell on its surface.
 * \param cell_index Index of the cell to draw.
 */
void NonAnimatedRegions::build_cell(int cell_index) {

  Debug::check_assertion(
      cell_index >= 0 && (size_t) cell_index < non_animated_tiles.get_num_cells(),
      "Wrong cell index"
  );
  Debug::check_assertion(optimized_tiles_surfaces.find(cell_index) == optimized_tiles_surfaces.end(),
      "This cell is already built"
  );

  const int row = cell_index / non_animated_tiles.get_num_columns();
  const int column = cell_index % non_animated_tiles.get_num_columns();

  // Position of this cell on the map.
  const Size cell_size = non_animated_tiles.get_cell_size();
  const Point cell_xy = {
      column * cell_size.width,
      row * cell_size.height
  };

  SurfacePtr cell_surface = Surface::create(cell_size,true);
  optimized_tiles_surfaces[cell_index] = cell_surface;

  const std::vector<TileInfo>& tiles_in_cell =
      non_animated_tiles.get_elements(cell_index);
  for (const TileInfo& tile: tiles_in_cell) {

    Rectangle dst_position(
        tile.box.get_x() - cell_xy.x,
        tile.box.get_y() - cell_xy.y,
        tile.box.get_width(),
        tile.box.get_height()
    );

    const Tileset* tileset = tile.tileset != nullptr ? tile.tileset : &map.get_tileset();
    Debug::check_assertion(tileset != nullptr, "Missing tileset");
    tile.pattern->fill_surface(
        cell_surface,
        dst_position,
        *tileset,
        cell_xy
    );
  }

  // Remember that non-animated tiles are drawn after animated ones.
  // We may have drawn too much.
  // We have to make sure we don't exceed the non-animated regions.
  // Erase 8x8 squares that contain animated tiles.
  for (int y = cell_xy.y; y < cell_xy.y + cell_size.height; y += 8) {
    if (y >= map.get_height()) {  // The last cell might exceed the map border.
      continue;
    }
    for (int x = cell_xy.x; x < cell_xy.x + cell_size.width; x += 8) {
      if (x >= map.get_width()) {
        continue;
      }

      int square_index = (y / 8) * map.get_width8() + (x / 8);

      if (are_squares_animated[square_index]) {
        Rectangle animated_square(
            x - cell_xy.x,
            y - cell_xy.y,
            8,
            8
        );
        cell_surface->clear(animated_square);
      }
    }
  }
}

}<|MERGE_RESOLUTION|>--- conflicted
+++ resolved
@@ -235,15 +235,10 @@
           i * cell_size.height
       };
 
-<<<<<<< HEAD
-      const Point dst_position = cell_xy;// - camera_position.get_xy();
-      optimized_tiles_surfaces[cell_index]->draw(
-          surface, dst_position
-=======
-      const Point dst_position = cell_xy - camera_position.get_xy();
+
+      const Point dst_position = cell_xy;
       optimized_tiles_surfaces.at(cell_index)->draw(
-          map.get_camera_surface(), dst_position
->>>>>>> 87ccf330
+        surface, dst_position
       );
     }
   }
