--- conflicted
+++ resolved
@@ -16,15 +16,7 @@
  */
 #ifndef SOLARUS_NOMAIN
 
-<<<<<<< HEAD
-#ifdef __APPLE__
-  #include "SDL.h" // SDLmain
-#endif
-
 #include "MainLoop.h"
-=======
-#include "Solarus.h"
->>>>>>> a7326993
 #include <iostream>
 #include <SDL.h>  // Necessary on some systems for SDLMain.
 
