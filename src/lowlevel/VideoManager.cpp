--- conflicted
+++ resolved
@@ -396,24 +396,8 @@
  */
 void VideoManager::blit_stretched(Surface& src_surface, Surface& dst_surface) {
 
-<<<<<<< HEAD
   SDL_Surface* src_internal_surface = src_surface.get_internal_surface();
   SDL_Surface* dst_internal_surface = dst_surface.get_internal_surface();
-  SDL_Surface* surface_to_draw;
-
-#ifndef __APPLE__
-  surface_to_draw = dst_internal_surface;
-#else
-  /* On Mac OS X an intermediate surface is needed.
-   * FIXME: creating a new surface at each blit is probably a horrible loss
-   * of performance */
-  surface_to_draw = SDL_CreateRGBSurface(SDL_SWSURFACE,
-      dst_internal_surface->w, dst_internal_surface->h, bits_per_pixel, 0, 0, 0, 0);
-#endif
-=======
-  SDL_Surface* src_internal_surface = src_surface->get_internal_surface();
-  SDL_Surface* dst_internal_surface = dst_surface->get_internal_surface();
->>>>>>> c7610041
 
   SDL_LockSurface(src_internal_surface);
   SDL_LockSurface(dst_internal_surface);
@@ -432,13 +416,8 @@
     p += end_row_increment;
   }
 
-  SDL_UnlockSurface(surface_to_draw);
+  SDL_UnlockSurface(dst_internal_surface);
   SDL_UnlockSurface(src_internal_surface);
-  
-#ifdef __APPLE__
-  SDL_BlitSurface(surface_to_draw, NULL, dst_internal_surface, NULL);
-  SDL_FreeSurface(surface_to_draw);
-#endif
 }
 
 /**
@@ -454,24 +433,8 @@
  */
 void VideoManager::blit_scale2x(Surface& src_surface, Surface& dst_surface) {
 
-<<<<<<< HEAD
   SDL_Surface* src_internal_surface = src_surface.get_internal_surface();
   SDL_Surface* dst_internal_surface = dst_surface.get_internal_surface();
-  SDL_Surface* surface_to_draw;
-
-#ifndef __APPLE__
-  surface_to_draw = dst_internal_surface;
-#else
-  /* On Mac OS X an intermediate surface is needed.
-   * FIXME: creating a new surface at each blit is probably a horrible loss
-   * of performance */
-  surface_to_draw = SDL_CreateRGBSurface(SDL_SWSURFACE,
-      dst_internal_surface->w, dst_internal_surface->h, bits_per_pixel, 0, 0, 0, 0);
-#endif
-=======
-  SDL_Surface* src_internal_surface = src_surface->get_internal_surface();
-  SDL_Surface* dst_internal_surface = dst_surface->get_internal_surface();
->>>>>>> c7610041
 
   SDL_LockSurface(src_internal_surface);
   SDL_LockSurface(dst_internal_surface);
