/*
 * Copyright (C) 2006-2012 Christopho, Solarus - http://www.solarus-games.org
 * 
 * Solarus is free software; you can redistribute it and/or modify
 * it under the terms of the GNU General Public License as published by
 * the Free Software Foundation, either version 3 of the License, or
 * (at your option) any later version.
 * 
 * Solarus is distributed in the hope that it will be useful,
 * but WITHOUT ANY WARRANTY; without even the implied warranty of
 * MERCHANTABILITY or FITNESS FOR A PARTICULAR PURPOSE. See the
 * GNU General Public License for more details.
 * 
 * You should have received a copy of the GNU General Public License along
 * with this program. If not, see <http://www.gnu.org/licenses/>.
 */
#include "lowlevel/Surface.h"
#include "lowlevel/Color.h"
#include "lowlevel/Rectangle.h"
#include "lowlevel/FileTools.h"
#include "lowlevel/Debug.h"
#include "lowlevel/StringConcat.h"
#include "lua/LuaContext.h"
#include "Transition.h"
#include <SDL_image.h>

/**
 * @brief Creates an empty surface with the specified size.
 * @param width the width in pixels
 * @param height the height in pixels
 */
Surface::Surface(int width, int height):
  Drawable(),
  internal_surface_created(true) {

  this->internal_surface = SDL_CreateRGBSurface(
      SDL_SWSURFACE, width, height, SOLARUS_COLOR_DEPTH, 0, 0, 0, 0);
}

/**
 * @brief Creates a empty surface with the specified size.
 * @param size The size in pixels.
 */
Surface::Surface(const Rectangle& size):
  Drawable(),
  internal_surface_created(true) {

  this->internal_surface = SDL_CreateRGBSurface(
      SDL_HWSURFACE, size.get_width(), size.get_height(), SOLARUS_COLOR_DEPTH, 0, 0, 0, 0);
}

/**
 * @brief Creates a surface from the specified image file name.
 * @param file_name name of the image file to load, relative to the base directory specified
 * @param base_directory the base directory to use
 */
Surface::Surface(const std::string& file_name, ImageDirectory base_directory):
  Drawable(),
  internal_surface_created(true) {

  std::string prefix = "";
  bool language_specific = false;

  if (base_directory == DIR_SPRITES) {
    prefix = "sprites/";
  }
  else if (base_directory == DIR_LANGUAGE) {
    language_specific = true;
    prefix = "images/";
  }
  std::string prefixed_file_name = prefix + file_name;

  size_t size;
  char* buffer;
  FileTools::data_file_open_buffer(prefixed_file_name, &buffer, &size, language_specific);
  SDL_RWops* rw = SDL_RWFromMem(buffer, int(size));
  this->internal_surface = IMG_Load_RW(rw, 0);
  FileTools::data_file_close_buffer(buffer);
  SDL_RWclose(rw);

  Debug::check_assertion(internal_surface != NULL, StringConcat() << "Cannot load image '" << prefixed_file_name << "'");
}

/**
 * @brief Creates a surface form the specified SDL surface.
 *
 * This constructor must be used only by lowlevel classes that manipulate directly
 * SDL dependent surfaces.
 *
 * @param internal_surface the internal surface data (the destructor will not free it)
 */
Surface::Surface(SDL_Surface* internal_surface):
  Drawable(),
  internal_surface(internal_surface),
  internal_surface_created(false) {

}

/**
 * @brief Copy constructor.
 * @param other a surface to copy
 */
Surface::Surface(const Surface& other):
  Drawable(),
  internal_surface(SDL_ConvertSurface(other.internal_surface,
      other.internal_surface->format, other.internal_surface->flags)),
  internal_surface_created(true) {

}

/**
 * @brief Destructor.
 */
Surface::~Surface() {

  if (internal_surface_created) {
    SDL_FreeSurface(internal_surface);
  }
}

/**
 * @brief Returns the width of the surface.
 * @return the width in pixels
 */
int Surface::get_width() const {
  return internal_surface->w;
}

/**
 * @brief Returns the height of the surface.
 * @return the height in pixels
 */
int Surface::get_height() const {
  return internal_surface->h;
}

/**
 * @brief Returns the size of this surface.
 * @return the size of this surface
 */
const Rectangle Surface::get_size() const {
  
  return Rectangle(0, 0, get_width(), get_height());
}

/**
 * @brief Returns the transparency color of this surface.
 *
 * Pixels in that color will not be drawn.
 *
 * @return The transparency color.
 */
Color Surface::get_transparency_color() {

  return Color(internal_surface->format->colorkey);
}

/**
 * @brief Sets the transparency color of this surface.
 *
 * Pixels in that color will not be drawn.
 *
 * @param color The transparency color to set.
 */
void Surface::set_transparency_color(const Color& color) {

  SDL_SetColorKey(internal_surface, SDL_SRCCOLORKEY, color.get_internal_value());
}

/**
 * @brief Sets the opacity of this surface.
 * @param opacity the opacity (0 to 255)
 */
void Surface::set_opacity(int opacity) {

  // SDL has a special handling of the alpha value 128
  // which doesn't work well with my computer
  if (opacity == 128) {
    opacity = 127;
  }

  SDL_SetAlpha(internal_surface, SDL_SRCALPHA, opacity);
}

/**
 * @brief Restricts drawing on this surface to a subarea.
 *
 * Sets a subarea of the surface where the next drawings will be restricted to
 * when this surface is used as the destination of blitting.
 * A zero-sized rectangle means that drawings are not restricted to a subarea of the surface.
 * The rectangle specified may be partially outside this rectangle
 * (then it will be resized to fit inside).
 *
 * @param clipping_rectangle a subarea of the rectangle to restrict the drawing to
 */
void Surface::set_clipping_rectangle(const Rectangle& clipping_rectangle) {

  if (clipping_rectangle.get_width() == 0) {
    SDL_SetClipRect(internal_surface, NULL);
  }
  else {
    Rectangle copy = clipping_rectangle;
    SDL_SetClipRect(internal_surface, copy.get_internal_rect());
  }
}

/**
 * @brief Fills the entire surface with the specified color.
 * @param color a color
 */
void Surface::fill_with_color(Color& color) {
  SDL_FillRect(internal_surface, NULL, color.get_internal_value());
}

/**
 * @brief Fills a rectangle of this surface with the specified color.
 * @param color a color
 * @param where the rectangle to fill
 */
void Surface::fill_with_color(Color& color, const Rectangle& where) {
  Rectangle where2 = where;
  SDL_FillRect(internal_surface, where2.get_internal_rect(), color.get_internal_value());
}

/**
 * @brief Draws this surface on another surface.
 * @param dst_surface The destination surface.
 * @param dst_position Coordinates on the destination surface.
 */
void Surface::raw_draw(Surface& dst_surface,
    const Rectangle& dst_position) {

  // Make a copy of the rectangle because SDL_BlitSurface modifies it.
  Rectangle dst_position2(dst_position);
  SDL_BlitSurface(internal_surface, NULL,
      dst_surface.internal_surface, dst_position2.get_internal_rect());
}

/**
 * @brief Draws a subrectangle of this surface on another surface.
 * @param region The subrectangle to draw in this object.
 * @param dst_surface The destination surface.
 * @param dst_position Coordinates on the destination surface.
 */
void Surface::raw_draw_region(const Rectangle& region,
    Surface& dst_surface, const Rectangle& dst_position) {

  // Make a copy of the rectangle because SDL_BlitSurface modifies it.
  Rectangle region2(region);
  Rectangle dst_position2(dst_position);
  SDL_BlitSurface(internal_surface, region2.get_internal_rect(),
      dst_surface.internal_surface, dst_position2.get_internal_rect());
}

/**
 * @brief Draws a transition effect on this drawable object.
 * @param transition The transition effect to apply.
 */
void Surface::draw_transition(Transition& transition) {
  transition.draw(*this);
}

/**
 * @brief Blits a region of this surface on another surface.
 *
 * The top-left corner of the source subarea will be blitted on the other's surface top-left corner.
 *
 * @param src_position the subrectangle of this surface to pick
 * @param dst_surface the destination surface
 */
void Surface::draw_region(const Rectangle& src_position, Surface& dst_surface) {

  Rectangle src_position2(src_position);
  SDL_BlitSurface(internal_surface, src_position2.get_internal_rect(),
      dst_surface.internal_surface, NULL);
}

/**
 * @brief Blits a region of this surface on a specified location of another surface.
 * @param src_position the subrectangle of this surface to pick
 * @param dst_surface the destination surface
 * @param dst_position the destination position where the current surface will be blitted on dst
 */
void Surface::draw_region(const Rectangle &src_position, Surface& dst_surface,
    const Rectangle &dst_position) {

  Rectangle src_position2(src_position);
  Rectangle dst_position2(dst_position);
  SDL_BlitSurface(internal_surface, src_position2.get_internal_rect(),
      dst_surface.internal_surface, dst_position2.get_internal_rect());
}

/**
 * @brief Returns the SDL surface encapsulated by this object.
 *
 * This method should be used only by low-level classes.
 *
 * @return the SDL surface encapsulated
 */
SDL_Surface* Surface::get_internal_surface() {
  return internal_surface;
}

/**
<<<<<<< HEAD
=======
 * @brief Return the 32bits pixel
 * @param idx_pixel The index of the pixel to cast, can be any depth into 8 to 32 bits
 * @return The casted 32bits pixel.
 */
uint32_t Surface::get_pixel32(int idx_pixel) {

    uint32_t pixel32 = 0;
    SDL_PixelFormat* format = internal_surface->format;
        
    // In order from the most used to the most exotic
    switch (format->BitsPerPixel) {
        case 8:
            pixel32 = ((uint8_t*) internal_surface->pixels)[idx_pixel];
            break;
        case 32:
            pixel32 = ((uint32_t*) internal_surface->pixels)[idx_pixel];
            break;
        case 16:
            pixel32 = ((uint16_t*) internal_surface->pixels)[idx_pixel];
            break;
        default : 
            // Manual cast of the pixel into uint32_t
            pixel32 = (*(uint32_t*)((uint8_t*)internal_surface->pixels + idx_pixel * format->BytesPerPixel)
                       & (0xffffffff << 32 - format->BitsPerPixel));
    }
            
    return pixel32;
}
        
/**
>>>>>>> 101c16a9
 * @brief Returns the 32bits pixel, color-mapped from internal SDL_PixelFormat to dst_format.
 *
 * The source pixel depth format can be any size between 8 and 32bits.
 * If the destination pixel depth format is less than 32-bpp then the unused upper bits of the return value can safely be ignored.
 * This method should be used only by low-level classes, and after lock source internal_surface.
 *
 * It's the SDL_ConvertSurface() function equivalent for a pixel by pixel uses.
 *
 * @param idx_pixel the index of the pixel to convert
 * @param dst_format the destination format
 * @return the mapped 32bits pixel
 */
uint32_t Surface::get_mapped_pixel(int idx_pixel, SDL_PixelFormat* dst_format) {

  uint8_t r, g, b, a;
<<<<<<< HEAD
  SDL_GetRGBA(((uint32_t*) internal_surface->pixels)[idx_pixel], internal_surface->format, &r, &g, &b, &a);
  return SDL_MapRGBA(dst_format, r, g, b, a);
}

/**
 * @brief Returns the name identifying this type in Lua.
 * @return the name identifying this type in Lua
 */
const std::string& Surface::get_lua_type_name() const {
  return LuaContext::surface_module_name;
}
=======
  SDL_GetRGBA(get_pixel32(idx_pixel), internal_surface->format, &r, &g, &b, &a);
  return SDL_MapRGBA(dst_format, r, g, b, a);
}
>>>>>>> 101c16a9
<|MERGE_RESOLUTION|>--- conflicted
+++ resolved
@@ -302,39 +302,36 @@
 }
 
 /**
-<<<<<<< HEAD
-=======
  * @brief Return the 32bits pixel
  * @param idx_pixel The index of the pixel to cast, can be any depth into 8 to 32 bits
  * @return The casted 32bits pixel.
  */
 uint32_t Surface::get_pixel32(int idx_pixel) {
 
-    uint32_t pixel32 = 0;
-    SDL_PixelFormat* format = internal_surface->format;
-        
-    // In order from the most used to the most exotic
-    switch (format->BitsPerPixel) {
-        case 8:
-            pixel32 = ((uint8_t*) internal_surface->pixels)[idx_pixel];
-            break;
-        case 32:
-            pixel32 = ((uint32_t*) internal_surface->pixels)[idx_pixel];
-            break;
-        case 16:
-            pixel32 = ((uint16_t*) internal_surface->pixels)[idx_pixel];
-            break;
-        default : 
-            // Manual cast of the pixel into uint32_t
-            pixel32 = (*(uint32_t*)((uint8_t*)internal_surface->pixels + idx_pixel * format->BytesPerPixel)
-                       & (0xffffffff << 32 - format->BitsPerPixel));
-    }
-            
-    return pixel32;
-}
-        
-/**
->>>>>>> 101c16a9
+  uint32_t pixel32 = 0;
+  SDL_PixelFormat* format = internal_surface->format;
+
+  // In order from the most used to the most exotic
+  switch (format->BitsPerPixel) {
+    case 8:
+      pixel32 = ((uint8_t*) internal_surface->pixels)[idx_pixel];
+      break;
+    case 32:
+      pixel32 = ((uint32_t*) internal_surface->pixels)[idx_pixel];
+      break;
+    case 16:
+      pixel32 = ((uint16_t*) internal_surface->pixels)[idx_pixel];
+      break;
+    default :
+      // Manual cast of the pixel into uint32_t
+      pixel32 = (*(uint32_t*)((uint8_t*)internal_surface->pixels + idx_pixel * format->BytesPerPixel)
+          & (0xffffffff << 32 - format->BitsPerPixel));
+  }
+
+  return pixel32;
+}
+
+/**
  * @brief Returns the 32bits pixel, color-mapped from internal SDL_PixelFormat to dst_format.
  *
  * The source pixel depth format can be any size between 8 and 32bits.
@@ -350,8 +347,7 @@
 uint32_t Surface::get_mapped_pixel(int idx_pixel, SDL_PixelFormat* dst_format) {
 
   uint8_t r, g, b, a;
-<<<<<<< HEAD
-  SDL_GetRGBA(((uint32_t*) internal_surface->pixels)[idx_pixel], internal_surface->format, &r, &g, &b, &a);
+  SDL_GetRGBA(get_pixel32(idx_pixel), internal_surface->format, &r, &g, &b, &a);
   return SDL_MapRGBA(dst_format, r, g, b, a);
 }
 
@@ -362,8 +358,3 @@
 const std::string& Surface::get_lua_type_name() const {
   return LuaContext::surface_module_name;
 }
-=======
-  SDL_GetRGBA(get_pixel32(idx_pixel), internal_surface->format, &r, &g, &b, &a);
-  return SDL_MapRGBA(dst_format, r, g, b, a);
-}
->>>>>>> 101c16a9
