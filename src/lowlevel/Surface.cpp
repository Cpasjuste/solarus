/*
 * Copyright (C) 2006-2013 Christopho, Solarus - http://www.solarus-games.org
 * 
 * Solarus is free software; you can redistribute it and/or modify
 * it under the terms of the GNU General Public License as published by
 * the Free Software Foundation, either version 3 of the License, or
 * (at your option) any later version.
 * 
 * Solarus is distributed in the hope that it will be useful,
 * but WITHOUT ANY WARRANTY; without even the implied warranty of
 * MERCHANTABILITY or FITNESS FOR A PARTICULAR PURPOSE. See the
 * GNU General Public License for more details.
 * 
 * You should have received a copy of the GNU General Public License along
 * with this program. If not, see <http://www.gnu.org/licenses/>.
 */
#include "lowlevel/Surface.h"
#include "lowlevel/Color.h"
#include "lowlevel/Rectangle.h"
#include "lowlevel/FileTools.h"
#include "lowlevel/Debug.h"
#include "lowlevel/StringConcat.h"
#include "lua/LuaContext.h"
#include "Transition.h"
#include <SDL_image.h>

/**
 * \brief Creates a surface with the specified size.
 * \param width The width in pixels.
 * \param height The height in pixels.
 */
Surface::Surface(int width, int height):
  Drawable(),
  internal_surface_created(true),
  with_colorkey(false) {

  Debug::check_assertion(width > 0 && height > 0,
      "Attempt to create a surface with an empty size");

  this->internal_surface = SDL_CreateRGBSurface(
    SDL_SWSURFACE, width, height, SOLARUS_COLOR_DEPTH, 0, 0, 0, 0);
}

/**
 * \brief Creates a surface with the specified size.
 * \param size The size in pixels.
 */
Surface::Surface(const Rectangle& size):
  Drawable(),
  internal_surface_created(true),
  with_colorkey(false) {

  Debug::check_assertion(size.get_width() > 0 && size.get_height() > 0, "Empty surface");

  this->internal_surface = SDL_CreateRGBSurface(
      SDL_SWSURFACE, size.get_width(), size.get_height(), SOLARUS_COLOR_DEPTH, 0, 0, 0, 0);
}

/**
 * \brief Creates a surface from the specified image file name.
 *
 * An assertion error occurs if the file cannot be loaded.
 *
 * \param file_name Name of the image file to load, relative to the base directory specified.
 * \param base_directory The base directory to use.
 */
Surface::Surface(const std::string& file_name, ImageDirectory base_directory):
  Drawable(),
  internal_surface_created(true) {

  std::string prefix = "";
  bool language_specific = false;

  if (base_directory == DIR_SPRITES) {
    prefix = "sprites/";
  }
  else if (base_directory == DIR_LANGUAGE) {
    language_specific = true;
    prefix = "images/";
  }
  std::string prefixed_file_name = prefix + file_name;

  size_t size;
  char* buffer;
  FileTools::data_file_open_buffer(prefixed_file_name, &buffer, &size, language_specific);
  SDL_RWops* rw = SDL_RWFromMem(buffer, int(size));
  this->internal_surface = IMG_Load_RW(rw, 0);
  FileTools::data_file_close_buffer(buffer);
  SDL_RWclose(rw);

  Debug::check_assertion(internal_surface != NULL, StringConcat() <<
      "Cannot load image '" << prefixed_file_name << "'");
    
  with_colorkey = SDL_GetColorKey(internal_surface, &colorkey) == 0;
}

/**
 * \brief Creates a surface form the specified SDL surface.
 *
 * This constructor must be used only by lowlevel classes that manipulate directly
 * SDL dependent surfaces.
 *
 * \param internal_surface the internal surface data (the destructor will not free it)
 */
Surface::Surface(SDL_Surface* internal_surface):
  Drawable(),
  internal_surface(internal_surface),
  internal_surface_created(false),
  with_colorkey(SDL_GetColorKey(internal_surface, &colorkey) == 0) {

}

/**
 * \brief Copy constructor.
 * \param other a surface to copy
 */
Surface::Surface(const Surface& other):
  Drawable(),
  internal_surface(SDL_ConvertSurface(other.internal_surface,
      other.internal_surface->format, other.internal_surface->flags)),
  internal_surface_created(true),
  with_colorkey(SDL_GetColorKey(internal_surface, &colorkey) == 0) {

}

/**
 * \brief Destructor.
 */
Surface::~Surface() {

  if (internal_surface_created) {
    SDL_FreeSurface(internal_surface);
  }
}

/**
 * \brief Creates a surface from the specified image file name.
 *
 * This function acts like a constructor excepts that it returns NULL if the
 * file does not exist or is not a valid image.
 *
 * \param file_name Name of the image file to load, relative to the base directory specified.
 * \param base_directory The base directory to use.
 * \return The surface created, or NULL if the file could not be loaded.
 */
Surface* Surface::create_from_file(const std::string& file_name,
    ImageDirectory base_directory) {

  std::string prefix;
  bool language_specific = false;

  if (base_directory == DIR_SPRITES) {
    prefix = "sprites/";
  }
  else if (base_directory == DIR_LANGUAGE) {
    language_specific = true;
    prefix = "images/";
  }
  std::string prefixed_file_name = prefix + file_name;

  if (!FileTools::data_file_exists(prefixed_file_name, language_specific)) {
    // File not found.
    return NULL;
  }

  size_t size;
  char* buffer;
  FileTools::data_file_open_buffer(prefixed_file_name, &buffer, &size, language_specific);
  SDL_RWops* rw = SDL_RWFromMem(buffer, int(size));
  SDL_Surface* internal_surface = IMG_Load_RW(rw, 0);
  FileTools::data_file_close_buffer(buffer);
  SDL_RWclose(rw);

  if (internal_surface == NULL) {
    // Not a valid image.
    return NULL;
  }

  Surface* surface = new Surface(internal_surface);
  surface->internal_surface_created = true;
  return surface;
}

/**
 * \brief Returns the width of the surface.
 * \return the width in pixels
 */
int Surface::get_width() const {
  return internal_surface->w;
}

/**
 * \brief Returns the height of the surface.
 * \return the height in pixels
 */
int Surface::get_height() const {
  return internal_surface->h;
}

/**
 * \brief Returns the size of this surface.
 * \return the size of this surface
 */
const Rectangle Surface::get_size() const {

  return Rectangle(0, 0, get_width(), get_height());
}

/**
 * \brief Returns the transparency color of this surface.
 *
 * Pixels in that color will not be drawn.
 * Return black if no colorkey is found.
 *
 * \return The transparency color.
 */
Color Surface::get_transparency_color() {

<<<<<<< HEAD
  Uint32 colorkey = 0x00000000;
  SDL_GetColorKey(internal_surface, &colorkey);
  return Color(colorkey);
=======
  if(with_colorkey)
    return Color(colorkey);
  
  return Color();
>>>>>>> 7a594528
}

/**
 * \brief Sets the transparency color of this surface.
 *
 * Pixels in that color will not be drawn.
 *
 * \param color The transparency color to set.
 */
void Surface::set_transparency_color(const Color& color) {

<<<<<<< HEAD
  SDL_SetColorKey(internal_surface, SDL_TRUE, color.get_internal_value());
=======
  with_colorkey = true;
  colorkey = color.get_internal_value();
  SDL_SetColorKey(internal_surface, SDL_TRUE, colorkey);
>>>>>>> 7a594528
}

/**
 * \brief Sets the opacity of this surface.
 * \param opacity the opacity (0 to 255).
 */
void Surface::set_opacity(int opacity) {

  //TODO see if SDL2 solve the problem
  // SDL has a special handling of the alpha value 128
  // which doesn't work well with my computer
  if (opacity == 128) {
    opacity = 127;
  }

<<<<<<< HEAD
  SDL_SetSurfaceAlphaMod(internal_surface, opacity);
=======
  set_blending_mode(MODE_BLEND);
  SDL_SetSurfaceAlphaMod(internal_surface, opacity);
}

/**
 * \brief Sets the blending mode of this surface.
 * \param the blending mode.
 */
void Surface::set_blending_mode(BlendingMode mode) {
  
  SDL_SetSurfaceBlendMode(internal_surface, SDL_BlendMode(mode));
>>>>>>> 7a594528
}

/**
 * \brief Restricts drawing on this surface to a subarea.
 *
 * Sets a subarea of the surface where the next drawings will be restricted to
 * when this surface is used as the destination of blitting.
 * A zero-sized rectangle means that drawings are not restricted to a subarea of the surface.
 * The rectangle specified may be partially outside this rectangle
 * (then it will be resized to fit inside).
 *
 * \param clipping_rectangle a subarea of the rectangle to restrict the drawing to
 */
void Surface::set_clipping_rectangle(const Rectangle& clipping_rectangle) {

  if (clipping_rectangle.get_width() == 0) {
    SDL_SetClipRect(internal_surface, NULL);
  }
  else {
    Rectangle copy = clipping_rectangle;
    SDL_SetClipRect(internal_surface, copy.get_internal_rect());
  }
}

/**
 * \brief Fills the entire surface with the specified color.
 * \param color a color
 */
void Surface::fill_with_color(Color& color) {
  SDL_FillRect(internal_surface, NULL, color.get_internal_value());
}

/**
 * \brief Fills a rectangle of this surface with the specified color.
 * \param color a color
 * \param where the rectangle to fill
 */
void Surface::fill_with_color(Color& color, const Rectangle& where) {
  Rectangle where2 = where;
  SDL_FillRect(internal_surface, where2.get_internal_rect(), color.get_internal_value());
}

/**
 * \brief Draws this surface on another surface.
 * \param dst_surface The destination surface.
 * \param dst_position Coordinates on the destination surface.
 */
void Surface::raw_draw(Surface& dst_surface,
    const Rectangle& dst_position) {

  // Make a copy of the rectangle because SDL_BlitSurface modifies it.
  Rectangle dst_position2(dst_position);
  SDL_BlitSurface(internal_surface, NULL,
      dst_surface.internal_surface, dst_position2.get_internal_rect());
}

/**
 * \brief Draws a subrectangle of this surface on another surface.
 * \param region The subrectangle to draw in this object.
 * \param dst_surface The destination surface.
 * \param dst_position Coordinates on the destination surface.
 */
void Surface::raw_draw_region(const Rectangle& region,
    Surface& dst_surface, const Rectangle& dst_position) {

  // Make a copy of the rectangle because SDL_BlitSurface modifies it.
  Rectangle region2(region);
  Rectangle dst_position2(dst_position);
  SDL_BlitSurface(internal_surface, region2.get_internal_rect(),
      dst_surface.internal_surface, dst_position2.get_internal_rect());
}

/**
 * \brief Draws a transition effect on this drawable object.
 * \param transition The transition effect to apply.
 */
void Surface::draw_transition(Transition& transition) {
  transition.draw(*this);
}

/**
 * \brief Returns the surface where transitions on this drawable object
 * are applied.
 * \return The surface for transitions.
 */
Surface& Surface::get_transition_surface() {
  return *this;
}

/**
 * \brief Blits a region of this surface on another surface.
 *
 * The top-left corner of the source subarea will be blitted on the other's surface top-left corner.
 *
 * \param src_position the subrectangle of this surface to pick
 * \param dst_surface the destination surface
 */
void Surface::draw_region(const Rectangle& src_position, Surface& dst_surface) {

  Rectangle src_position2(src_position);
  SDL_BlitSurface(internal_surface, src_position2.get_internal_rect(),
      dst_surface.internal_surface, NULL);
}

/**
 * \brief Blits a region of this surface on a specified location of another surface.
 * \param src_position the subrectangle of this surface to pick
 * \param dst_surface the destination surface
 * \param dst_position the destination position where the current surface will be blitted on dst
 */
void Surface::draw_region(const Rectangle &src_position, Surface& dst_surface,
    const Rectangle &dst_position) {

  Rectangle src_position2(src_position);
  Rectangle dst_position2(dst_position);
  SDL_BlitSurface(internal_surface, src_position2.get_internal_rect(),
      dst_surface.internal_surface, dst_position2.get_internal_rect());
}

/**
 * \brief Returns the SDL surface encapsulated by this object.
 *
 * This method should be used only by low-level classes.
 *
 * \return the SDL surface encapsulated
 */
SDL_Surface* Surface::get_internal_surface() {
  return internal_surface;
}

/**
 * \brief Return the 32bits pixel.
 *
 * If the pixel is less than 32bpp, then the unused upper bits of the return value can safely be ignored.
 *
 * \param idx_pixel The index of the pixel to cast, can be any depth between 1 and 32 bits.
 * \return The casted 32bits pixel.
 */
uint32_t Surface::get_pixel32(int idx_pixel) {

  uint32_t pixel = 0;
  SDL_PixelFormat* format = internal_surface->format;

  // In order from the most used to the most exotic
  switch (format->BytesPerPixel) {
    case 1:
      pixel = ((uint8_t*) internal_surface->pixels)[idx_pixel];
      break;
    case 4:
      pixel = ((uint32_t*) internal_surface->pixels)[idx_pixel];
      break;
    case 2:
      pixel = ((uint16_t*) internal_surface->pixels)[idx_pixel];
      break;
    case 3:
      // Manual cast of the pixel into uint32_t
      pixel = (*(uint32_t*)((uint8_t*)internal_surface->pixels + idx_pixel * 3) & 0xffffff00) >> 8;
      break;
    default:
<<<<<<< HEAD
      Debug::error("Surface should all have a depth between 1 and 4bytes per pixel");
=======
      Debug::die("Surface should all have a depth between 1 and 4bytes per pixel");
>>>>>>> 7a594528
  }

  return pixel;
}

/**
 * \brief Returns the 32bits pixel, color-mapped from internal SDL_PixelFormat to dst_format.
 *
 * The source pixel depth format can be any size between 1 and 32bits.
 * If the destination pixel depth format is less than 32-bpp then the unused upper bits of the return value can safely be ignored.
 * This method should be used only by low-level classes, and after lock source internal_surface.
 *
 * It's the SDL_ConvertSurface() function equivalent for a pixel by pixel uses.
 *
 * \param idx_pixel the index of the pixel to convert.
 * \param dst_format the destination format.
 * \return the mapped 32bits pixel.
 */
uint32_t Surface::get_mapped_pixel(int idx_pixel, SDL_PixelFormat* dst_format) {

  uint8_t r, g, b, a;
  SDL_GetRGBA(get_pixel32(idx_pixel), internal_surface->format, &r, &g, &b, &a);
  return SDL_MapRGBA(dst_format, r, g, b, a);
}

/**
 * \brief Return true if the pixel is transparent.
 *
<<<<<<< HEAD
 * The pixel is transparent if it correspond to the colorkey.
 * If there is no colorkey, it is transparent if the alpha channel of the pixel equal 0.
=======
 * The pixel is transparent if it correspond to the colorkey or if the alpha channel 
 * of the pixel equal 0.
>>>>>>> 7a594528
 *
 * \param idx_pixel The index of the pixel to cast, can be any depth between 1 and 32 bits.
 * \return if the pixel is transparent.
 */
bool Surface::is_pixel_transparent(int idx_pixel) {
  
<<<<<<< HEAD
  uint32_t colorkey;
  
  if(SDL_GetColorKey(internal_surface, &colorkey) != 0)
  {
    // If no colorkey found, use the alpha channel.
    if(!(get_pixel32(idx_pixel) & internal_surface->format->Amask))
      return true;
  }
  
  if (get_pixel32(idx_pixel) == colorkey)
    return true;
=======
  uint32_t pixel = get_pixel32(idx_pixel);
  
  if (with_colorkey && pixel == colorkey) {
    return true;
  }

  if ((pixel & internal_surface->format->Amask) == 0) {
    return true;
  }
>>>>>>> 7a594528
  
  return false;
}

/**
 * \brief Returns the name identifying this type in Lua.
 * \return the name identifying this type in Lua
 */
const std::string& Surface::get_lua_type_name() const {
  return LuaContext::surface_module_name;
}
<|MERGE_RESOLUTION|>--- conflicted
+++ resolved
@@ -216,16 +216,10 @@
  */
 Color Surface::get_transparency_color() {
 
-<<<<<<< HEAD
-  Uint32 colorkey = 0x00000000;
-  SDL_GetColorKey(internal_surface, &colorkey);
-  return Color(colorkey);
-=======
   if(with_colorkey)
     return Color(colorkey);
   
   return Color();
->>>>>>> 7a594528
 }
 
 /**
@@ -237,13 +231,9 @@
  */
 void Surface::set_transparency_color(const Color& color) {
 
-<<<<<<< HEAD
-  SDL_SetColorKey(internal_surface, SDL_TRUE, color.get_internal_value());
-=======
   with_colorkey = true;
   colorkey = color.get_internal_value();
   SDL_SetColorKey(internal_surface, SDL_TRUE, colorkey);
->>>>>>> 7a594528
 }
 
 /**
@@ -259,9 +249,6 @@
     opacity = 127;
   }
 
-<<<<<<< HEAD
-  SDL_SetSurfaceAlphaMod(internal_surface, opacity);
-=======
   set_blending_mode(MODE_BLEND);
   SDL_SetSurfaceAlphaMod(internal_surface, opacity);
 }
@@ -273,7 +260,6 @@
 void Surface::set_blending_mode(BlendingMode mode) {
   
   SDL_SetSurfaceBlendMode(internal_surface, SDL_BlendMode(mode));
->>>>>>> 7a594528
 }
 
 /**
@@ -433,11 +419,7 @@
       pixel = (*(uint32_t*)((uint8_t*)internal_surface->pixels + idx_pixel * 3) & 0xffffff00) >> 8;
       break;
     default:
-<<<<<<< HEAD
-      Debug::error("Surface should all have a depth between 1 and 4bytes per pixel");
-=======
       Debug::die("Surface should all have a depth between 1 and 4bytes per pixel");
->>>>>>> 7a594528
   }
 
   return pixel;
@@ -466,32 +448,14 @@
 /**
  * \brief Return true if the pixel is transparent.
  *
-<<<<<<< HEAD
- * The pixel is transparent if it correspond to the colorkey.
- * If there is no colorkey, it is transparent if the alpha channel of the pixel equal 0.
-=======
  * The pixel is transparent if it correspond to the colorkey or if the alpha channel 
  * of the pixel equal 0.
->>>>>>> 7a594528
  *
  * \param idx_pixel The index of the pixel to cast, can be any depth between 1 and 32 bits.
  * \return if the pixel is transparent.
  */
 bool Surface::is_pixel_transparent(int idx_pixel) {
   
-<<<<<<< HEAD
-  uint32_t colorkey;
-  
-  if(SDL_GetColorKey(internal_surface, &colorkey) != 0)
-  {
-    // If no colorkey found, use the alpha channel.
-    if(!(get_pixel32(idx_pixel) & internal_surface->format->Amask))
-      return true;
-  }
-  
-  if (get_pixel32(idx_pixel) == colorkey)
-    return true;
-=======
   uint32_t pixel = get_pixel32(idx_pixel);
   
   if (with_colorkey && pixel == colorkey) {
@@ -501,7 +465,6 @@
   if ((pixel & internal_surface->format->Amask) == 0) {
     return true;
   }
->>>>>>> 7a594528
   
   return false;
 }
