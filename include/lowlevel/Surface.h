--- conflicted
+++ resolved
@@ -109,13 +109,9 @@
   
     std::vector<SubSurface*> subsurfaces; /**< buffer queue of every sub Surface with their drawing source and destination. */
 
-<<<<<<< HEAD
     Color* internal_color;                /**< the background color to use, if any. */
     SDL_Texture* internal_texture;        /**< the SDL_Texture encapsulated, if any. */
-=======
->>>>>>> 0593365e
     SDL_Surface* internal_surface;        /**< the buffer of pixels encapsulated, if any. Useful if loading texture when windows isn't created and for pixel mask. */
-    SDL_Texture* internal_texture;        /**< the SDL_Texture encapsulated, if any. */
     bool owns_internal_surfaces;          /**< indicates that internal texture and/or surface belongs to this object. */
     bool is_rendered;                     /**< indicated if the surface has been rendered. If true, the next draw on it will clear the subsurfaces queue. */
     int internal_opacity;                 /**< opacity to apply to all subtexture. */
