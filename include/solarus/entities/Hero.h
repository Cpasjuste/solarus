--- conflicted
+++ resolved
@@ -425,16 +425,14 @@
     int ice_movement_direction8;           /**< wanted movement direction a while ago */
     Point ground_dxy;                      /**< additional movement with special ground (hole or ice) */
 
-<<<<<<< HEAD
+
     ControlsPtr controls;                  /**< Controls controlling this hero */
     CameraPtr linked_camera;               /**< Camera linked with this hero */
 
     EquipmentPtr equipment;                /**< Equipement of this hero */
-=======
+
     // behavior
     int push_delay;                        /**< delay before going into pushing state */
-
->>>>>>> 5a428997
 };
 
 }
