--- conflicted
+++ resolved
@@ -133,13 +133,10 @@
     void set_normal_walking_speed(int normal_walking_speed);
     int get_walking_speed() const;
     void set_walking_speed(int walking_speed);
-<<<<<<< HEAD
     int get_push_delay() const;
     void set_push_delay(int delay);
-=======
     int get_carry_height() const;
     void set_carry_height(int height);
->>>>>>> ff903cf2
     int get_wanted_movement_direction8() const;
     int get_real_movement_direction8();
     bool is_moving_towards(int direction4) const;
