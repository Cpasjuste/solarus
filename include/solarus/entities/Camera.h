/*
 * Copyright (C) 2006-2019 Christopho, Solarus - http://www.solarus-games.org
 *
 * Solarus is free software; you can redistribute it and/or modify
 * it under the terms of the GNU General Public License as published by
 * the Free Software Foundation, either version 3 of the License, or
 * (at your option) any later version.
 *
 * Solarus is distributed in the hope that it will be useful,
 * but WITHOUT ANY WARRANTY; without even the implied warranty of
 * MERCHANTABILITY or FITNESS FOR A PARTICULAR PURPOSE. See the
 * GNU General Public License for more details.
 *
 * You should have received a copy of the GNU General Public License along
 * with this program. If not, see <http://www.gnu.org/licenses/>.
 */
#ifndef SOLARUS_CAMERA_H
#define SOLARUS_CAMERA_H

#include "solarus/core/Common.h"
#include "solarus/core/Rectangle.h"
<<<<<<< HEAD
#include "solarus/core/Scale.h"
=======
#include "solarus/core/FRectangle.h"
>>>>>>> 5b1d682f
#include "solarus/entities/Entity.h"
#include "solarus/entities/EntityPtr.h"
#include "solarus/core/Scale.h"
#include "solarus/graphics/SurfacePtr.h"
#include "solarus/graphics/Transition.h"
#include <memory>

namespace Solarus {

class Map;
class Separator;
class Surface;
class TargetMovement;

/**
 * \brief Manages the visible area of the map.
 *
 * The camera determines the visible area of the map.
 * The camera may either be tracking an entity
 * (usually the hero)
 * or be controlled manually by a script.
 */
class Camera : public Entity {
  public:

    enum class SurfaceMode {
      ABSOLUTE,
      MAP
    };

    static constexpr EntityType ThisType = EntityType::CAMERA;

    explicit Camera(const std::string& name);

    EntityType get_type() const override;

    bool can_be_drawn() const override;
    void set_suspended(bool suspended) override;
    void notify_movement_started() override;
    void notify_size_changed() override;
    void notify_being_removed() override;
    bool is_separator_obstacle(Separator& separator, const Rectangle& candidate_position) override;
    static constexpr int margin = 1;

    void set_subpixel_offset(const glm::vec2& offset);
    Point get_position_on_screen(Scale px_scale) const;


    const SurfacePtr& get_surface() const;

    Point get_position_on_screen() const;
    void set_position_on_screen(const Point& position_on_screen);
    Point get_position_to_track(const Point& tracked_xy) const;



    void start_tracking(const EntityPtr& entity);
    void start_manual();

    EntityPtr get_tracked_entity() const;
    void notify_tracked_entity_traversing_separator(Separator& separator);
    bool is_traversing_separator() const;

    Rectangle apply_map_bounds(const Rectangle& area) const;
    Rectangle apply_separators(const Rectangle& area) const;
    Rectangle apply_separators_and_map_bounds(const Rectangle& area) const;

    void reset_view();
    void apply_view();

    void set_surface_mode();

<<<<<<< HEAD
    SurfacePtr surface;           /**< Surface where this camera draws its entities. */
    Point position_on_screen;     /**< Where to draw this camera on the screen. */
    glm::vec2 subpixel_offset;       /**< Speed of subpixel move */
=======
    void notify_window_size_changed(const Size& new_size);

    Rectangle get_viewport_rectangle() const;

    void set_viewport(const FRectangle& viewport);
    const FRectangle& get_viewport() const;

    void set_zoom(const Scale& zoom);
    const Scale& get_zoom() const;

    void set_rotation(float rotation);
    float get_rotation() const;

    void set_transition(std::unique_ptr<Transition> transition);
    std::unique_ptr<Transition>& get_transition();

    void draw(const SurfacePtr& dst_surface) const;

    void track_position(const Point& center);
private:
    void create_surface(const Size& size);
    void update_view(const Size& viewport_size);

    SurfacePtr surface;           /**< Surface where this camera draws its entities. */
    std::unique_ptr<Transition>
        transition;               /**< Ongoing transition */
    Point position_on_screen;     /**< Where to draw this camera on the screen. Used by Legacy LetterBoxing mode. */
    FRectangle viewport;          /**< Relative geometry of the camera on screen. Used by dynamic video modes. */
    Scale zoom;                   /**< Level of zoom of this camera compared to 1:1 cam. */
    Scale zoom_corr;              /**< Correction factor for the zoom, to compensate integer rounding of the camera size */
    float rotation = 0.f;         /**< Rotation of this camera */
    glm::vec2 position_offset
    = {0.f,0.f};    /**< Small offset in position to compensate for discretization after zoom */
>>>>>>> 5b1d682f
};

}

#endif
<|MERGE_RESOLUTION|>--- conflicted
+++ resolved
@@ -19,11 +19,8 @@
 
 #include "solarus/core/Common.h"
 #include "solarus/core/Rectangle.h"
-<<<<<<< HEAD
 #include "solarus/core/Scale.h"
-=======
 #include "solarus/core/FRectangle.h"
->>>>>>> 5b1d682f
 #include "solarus/entities/Entity.h"
 #include "solarus/entities/EntityPtr.h"
 #include "solarus/core/Scale.h"
@@ -95,12 +92,6 @@
     void apply_view();
 
     void set_surface_mode();
-
-<<<<<<< HEAD
-    SurfacePtr surface;           /**< Surface where this camera draws its entities. */
-    Point position_on_screen;     /**< Where to draw this camera on the screen. */
-    glm::vec2 subpixel_offset;       /**< Speed of subpixel move */
-=======
     void notify_window_size_changed(const Size& new_size);
 
     Rectangle get_viewport_rectangle() const;
@@ -117,9 +108,9 @@
     void set_transition(std::unique_ptr<Transition> transition);
     std::unique_ptr<Transition>& get_transition();
 
-    void draw(const SurfacePtr& dst_surface) const;
+    void draw(const SurfacePtr& dst_surface, const SurfacePtr& screen_surface) const;
 
-    void track_position(const Point& center);
+    void track_position(const Point& center, const EntityPtr &entity = nullptr);
 private:
     void create_surface(const Size& size);
     void update_view(const Size& viewport_size);
@@ -134,7 +125,7 @@
     float rotation = 0.f;         /**< Rotation of this camera */
     glm::vec2 position_offset
     = {0.f,0.f};    /**< Small offset in position to compensate for discretization after zoom */
->>>>>>> 5b1d682f
+    glm::vec2 subpixel_offset;       /**< Speed of subpixel move */
 };
 
 }
