/*
 * Copyright (C) 2006-2019 Christopho, Solarus - http://www.solarus-games.org
 *
 * Solarus is free software; you can redistribute it and/or modify
 * it under the terms of the GNU General Public License as published by
 * the Free Software Foundation, either version 3 of the License, or
 * (at your option) any later version.
 *
 * Solarus is distributed in the hope that it will be useful,
 * but WITHOUT ANY WARRANTY; without even the implied warranty of
 * MERCHANTABILITY or FITNESS FOR A PARTICULAR PURPOSE. See the
 * GNU General Public License for more details.
 *
 * You should have received a copy of the GNU General Public License along
 * with this program. If not, see <http://www.gnu.org/licenses/>.
 */
#ifndef SOLARUS_NON_ANIMATED_REGIONS_H
#define SOLARUS_NON_ANIMATED_REGIONS_H

#include "solarus/core/Common.h"
#include "solarus/containers/Grid.h"
#include "solarus/entities/TileInfo.h"
#include "solarus/entities/Camera.h"
#include "solarus/graphics/SurfacePtr.h"
#include <unordered_map>
#include <vector>

namespace Solarus {

class Map;

/**
 * \brief Manages the tiles that are in non-animated regions.
 *
 * A non-animated region is a rectangle of the map that contains no animated
 * tile. The tiles in such rectangles of the map can be pre-drawn once for all
 * on an intermediate surface for performance. Furthermore, this intermediate
 * surface is drawn lazily when the camera moves.
 */
class NonAnimatedRegions {

  public:

    NonAnimatedRegions(Map& map, int layer);

    void add_tile(const TileInfo& tile);
    void build(std::vector<TileInfo>& rejected_tiles);
    void notify_tileset_changed();
<<<<<<< HEAD
    void draw_on_map(const Camera& camera);
=======
    void update();
    void draw_on_map();
>>>>>>> 87ccf330

  private:

    bool overlaps_animated_tile(const TileInfo& tile) const;
    void build_cell(int cell_index);

    Map& map;                               /**< The map. */
    int layer;                              /**< Layer of the map managed by this object. */
    std::vector<TileInfo> tiles;            /**< All tiles contained in this layer and candidates to
                                             * be optimized. This list is cleared after build() is called. */
    std::vector<bool> are_squares_animated; /**< Whether each 8x8 square of the map has animated tiles. */

    // Handle the lazy drawing.
    Grid<TileInfo> non_animated_tiles;      /**< All non-animated tiles. Stored in a grid so that
                                             * we can quickly find the ones to draw lazily later when the
                                             * camera moves. */
    std::unordered_map<int, SurfacePtr>
        optimized_tiles_surfaces;           /**< Cache of drawn non-animated tiles for each cell. */

};

}

#endif
<|MERGE_RESOLUTION|>--- conflicted
+++ resolved
@@ -46,13 +46,9 @@
     void add_tile(const TileInfo& tile);
     void build(std::vector<TileInfo>& rejected_tiles);
     void notify_tileset_changed();
-<<<<<<< HEAD
+
     void draw_on_map(const Camera& camera);
-=======
     void update();
-    void draw_on_map();
->>>>>>> 87ccf330
-
   private:
 
     bool overlaps_animated_tile(const TileInfo& tile) const;
