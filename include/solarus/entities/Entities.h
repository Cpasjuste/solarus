--- conflicted
+++ resolved
@@ -75,23 +75,8 @@
      * \param second Another entity.
      * \return \c true if the first entity's Z index is lower than the second one's.
      */
-<<<<<<< HEAD
-    bool operator()(const ConstEntityPtr& first, const ConstEntityPtr& second) const {
-
-      if (first->get_layer() < second->get_layer()) {
-        return true;
-      }
-
-      if (first->get_layer() > second->get_layer()) {
-        return false;
-      }
-
-      // Same layer.
-     return first->get_z() < second->get_z();
-=======
     inline bool operator()(const ConstEntityPtr& first, const ConstEntityPtr& second) const {
       return std::tuple(first->get_layer(), first->get_z()) < std::tuple(second->get_layer(), second->get_z());
->>>>>>> 5a428997
     }
 };
 
