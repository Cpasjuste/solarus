--- conflicted
+++ resolved
@@ -37,11 +37,7 @@
 #ifdef SOLARUS_GL_ES
         return true;
 #else
-<<<<<<< HEAD
-        return (GLVersion.major >= 3) or GLAD_GL_ARB_framebuffer_object;
-=======
         return GLAD_GL_VERSION_3_0 || GLAD_GL_ARB_framebuffer_object;
->>>>>>> 60dfc800
 #endif
     }
 
