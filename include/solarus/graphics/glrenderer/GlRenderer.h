#pragma once

#include <solarus/graphics/Renderer.h>
#include <solarus/graphics/glrenderer/GlShader.h>
#include <solarus/graphics/VertexArray.h>

namespace Solarus {

#ifdef DEBUG
#define SOLARUS_CHECK_SDL_HIGHER(expr,bound) if((expr) < bound) Debug::error(std::string(SDL_GetError()) + "! " + __FILE__ + ":" + std::to_string(__LINE__));
#else
#define SOLARUS_CHECK_SDL_HIGHER(expr,bound) expr
#endif

#define SOLARUS_CHECK_SDL(expr) SOLARUS_CHECK_SDL_HIGHER(expr,0)

class GlShader;
class GlTexture;



class GlRenderer : public Renderer {
  friend class GlTexture;
  friend class GlShader;

public:
  struct GlFunctions {
    #define SDL_PROC(ret,func,params) ret (APIENTRY* func) params;
    #include "gles2funcs.h"
    #undef SDL_PROC
  };

  struct Fbo{
    GLuint id;
    glm::mat4 view;
  };

  GlRenderer(SDL_GLContext ctx);
  static RendererPtr create(SDL_Window* window);
  SurfaceImplPtr create_texture(int width, int height) override;
  SurfaceImplPtr create_texture(SDL_Surface_UniquePtr &&surface) override;
  SurfaceImplPtr create_window_surface(SDL_Window* w, int width, int height) override;
  ShaderPtr create_shader(const std::string& shader_id) override;
  ShaderPtr create_shader(const std::string& vertex_source, const std::string& fragment_source, double scaling_factor) override;
  void set_render_target(SurfaceImpl& texture) override;
  void set_render_target(GlTexture* target);
  void draw(SurfaceImpl& dst, const SurfaceImpl& src, const DrawInfos& infos) override;
  void clear(SurfaceImpl& dst) override;
  void fill(SurfaceImpl& dst, const Color& color, const Rectangle& where, BlendMode mode = BlendMode::BLEND) override;
  void invalidate(const SurfaceImpl& surf) override;
  std::string get_name() const override;
  void render(SDL_Window* window, const SurfacePtr& quest_surface, const ShaderPtr &shader = nullptr) override;
  void present(SDL_Window* window) override;
  void on_window_size_changed(const Rectangle& viewport) override;
  static GlRenderer& get(){
    return *instance;
  }

  const DrawProxy& default_terminal() const override;
  ~GlRenderer() override;
private:
<<<<<<< HEAD
  void create_vbo(int num_sprites);
  void set_state(GlTexture* src, GlShader* shad, GlTexture* dst);
=======
  void create_vbo(size_t num_sprites);
>>>>>>> a7f49c27
  void render_and_swap();
  void add_sprite(const DrawInfos& infos);
  Fbo* get_fbo(int width, int height, bool screen = false);

  static GlRenderer* instance;
  static GlFunctions ctx;
  SDL_GLContext sdl_gl_context;
  GlShader* current_shader;
  GlTexture* current_texture;
  GlTexture* current_target;
  ShaderPtr main_shader;

  std::vector<GLuint> vbos;
  GLuint current_vbo;
  GLuint ibo;

  Vertex* mapped_buffer_end;
  Vertex* current_vertex;

  Fbo screen_fbo;
  std::unordered_map<size_t,Fbo> fbos;
  Rectangle window_viewport;
};
}<|MERGE_RESOLUTION|>--- conflicted
+++ resolved
@@ -59,14 +59,16 @@
   const DrawProxy& default_terminal() const override;
   ~GlRenderer() override;
 private:
-<<<<<<< HEAD
-  void create_vbo(int num_sprites);
+  bool use_bmap() const;
+
+  void restart_batch();
+  void set_shader(GlShader* shader);
+  void set_texture(GlTexture* texture);
   void set_state(GlTexture* src, GlShader* shad, GlTexture* dst);
-=======
   void create_vbo(size_t num_sprites);
->>>>>>> a7f49c27
-  void render_and_swap();
   void add_sprite(const DrawInfos& infos);
+  size_t buffered_indices() const;
+  size_t buffered_vertices() const;
   Fbo* get_fbo(int width, int height, bool screen = false);
 
   static GlRenderer* instance;
@@ -77,12 +79,13 @@
   GlTexture* current_target;
   ShaderPtr main_shader;
 
-  std::vector<GLuint> vbos;
-  GLuint current_vbo;
+  GLuint vbo;
   GLuint ibo;
 
-  Vertex* mapped_buffer_end;
-  Vertex* current_vertex;
+  Vertex* current_vertex = nullptr;
+  size_t buffered_sprites = 0;
+  size_t buffer_size = 0;
+  std::vector<Vertex> vertex_buffer;
 
   Fbo screen_fbo;
   std::unordered_map<size_t,Fbo> fbos;
