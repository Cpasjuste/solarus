--- conflicted
+++ resolved
@@ -107,16 +107,13 @@
   void add_sprite(const DrawInfos& infos);
   size_t buffered_indices() const;
   size_t buffered_vertices() const;
-<<<<<<< HEAD
+
   Fbo* get_fbo(int width, int height, bool screen = false, int margin = 0);
-=======
-  Fbo* get_fbo(int width, int height, bool screen = false);
   void setup_viewport(GlTexture* target);
->>>>>>> 5b1d682f
 
   void shader_about_to_change(GlShader* shader);
 
-  const glm::mat4& dst_mvp(GlTexture* dst) const;
+  glm::mat4 dst_mvp(GlTexture* dst) const;
 
   static GlRenderer* instance;
   SDL_GLContext sdl_gl_context;
