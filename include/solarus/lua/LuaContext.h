--- conflicted
+++ resolved
@@ -1062,13 +1062,10 @@
       hero_api_set_direction,
       hero_api_get_walking_speed,
       hero_api_set_walking_speed,
-<<<<<<< HEAD
       hero_api_get_push_delay,
       hero_api_set_push_delay,
-=======
       hero_api_get_carry_height,
       hero_api_set_carry_height,
->>>>>>> ff903cf2
       hero_api_save_solid_ground,
       hero_api_reset_solid_ground,
       hero_api_get_solid_ground_position,
