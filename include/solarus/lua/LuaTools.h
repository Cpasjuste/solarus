/*
 * Copyright (C) 2006-2019 Christopho, Solarus - http://www.solarus-games.org
 *
 * Solarus is free software; you can redistribute it and/or modify
 * it under the terms of the GNU General Public License as published by
 * the Free Software Foundation, either version 3 of the License, or
 * (at your option) any later version.
 *
 * Solarus is distributed in the hope that it will be useful,
 * but WITHOUT ANY WARRANTY; without even the implied warranty of
 * MERCHANTABILITY or FITNESS FOR A PARTICULAR PURPOSE. See the
 * GNU General Public License for more details.
 *
 * You should have received a copy of the GNU General Public License along
 * with this program. If not, see <http://www.gnu.org/licenses/>.
 */
#ifndef SOLARUS_LUA_TOOLS_H
#define SOLARUS_LUA_TOOLS_H

#include "solarus/core/Common.h"
#include "solarus/core/Debug.h"
#include "solarus/core/EnumInfo.h"
#include "solarus/core/SolarusFatal.h"
#include "solarus/lua/LuaException.h"
#include <map>
#include <string>
#include <lua.hpp>

namespace Solarus {

class Color;
class Map;
class ScopedLuaRef;

/**
 * \brief Provides general Lua helpers functions.
 *
 * All check_* and opt_* functions are similar to their equivalent of the
 * Lua API, but throw an LuaException in case of error instead of calling
 * lua_error(). This guarantees that stack-allocated objects are properly
 * destroyed even in case of error.
 */
namespace LuaTools {

// Helpers.
int get_positive_index(lua_State* l, int index);
bool is_valid_lua_identifier(const std::string& name);
std::string get_type_name(lua_State*l, int index);
std::string get_type_name(const std::string& module_name);

ScopedLuaRef create_ref(lua_State* l);
ScopedLuaRef create_ref(lua_State* l, int index);
bool call_function(
    lua_State* l,
    int nb_arguments,
    int nb_results,
    const char* function_name
);

// Error handling.
template<typename Callable>
int exception_boundary_handle(
    lua_State* l,
    Callable&& func
);

<<<<<<< HEAD
[[noreturn]]
void error(
    lua_State* l,
    const std::string& message
);
[[noreturn]]
void arg_error(
=======
[[noreturn]] void error(
    lua_State* l,
    const std::string& message
);
[[noreturn]] void arg_error(
>>>>>>> 2e3683a1
    lua_State* l,
    int arg_index,
    const std::string& message
);
[[noreturn]] void type_error(
    lua_State* l,
    int arg_index,
    const std::string& expected_type_name
);
void check_type(
    lua_State* l,
    int arg_index,
    int expected_type
);
void check_any(
    lua_State* l,
    int arg_index
);
void check_key(
    lua_State* l,
    int arg_index
);
void check_top(
    lua_State* l,
    int stack_size
);

// int
int check_int(
    lua_State* l,
    int index
);
int check_int_field(
    lua_State* l,
    int table_index,
    const std::string& key
);
int opt_int(
    lua_State* l,
    int index,
    int default_value
);
int opt_int_field(
    lua_State* l,
    int table_index,
    const std::string& key,
    int default_value
);

// double
double check_number(
    lua_State* l,
    int index
);
double check_number_field(
    lua_State* l,
    int table_index,
    const std::string& key
);
double opt_number(
    lua_State* l,
    int index,
    double default_value
);
double opt_number_field(
    lua_State* l,
    int table_index,
    const std::string& key,
    double default_value
);

// std::string
std::string check_string(
    lua_State* l,
    int index
);
std::string check_string_field(
    lua_State* l,
    int table_index,
    const std::string& key
);
std::string opt_string(
    lua_State* l,
    int index,
    const std::string& default_value
);
std::string opt_string_field(
    lua_State* l,
    int table_index,
    const std::string& key,
    const std::string& default_value
);

// bool
bool check_boolean(
    lua_State* l,
    int index
);
bool check_boolean_field(
    lua_State* l,
    int table_index,
    const std::string& key
);
bool opt_boolean(
    lua_State* l,
    int index,
    bool default_value
);
bool opt_boolean_field(
    lua_State* l,
    int table_index,
    const std::string& key,
    bool default_value
);

// function
ScopedLuaRef check_function(
    lua_State* l,
    int index
);
ScopedLuaRef check_function_field(
    lua_State* l,
    int table_index,
    const std::string& key
);
ScopedLuaRef opt_function(
    lua_State* l,
    int index
);
ScopedLuaRef opt_function_field(
    lua_State* l,
    int table_index,
    const std::string& key
);

// Layer
bool is_layer(
    lua_State* l,
    int index,
    const Map& map
);
int check_layer(
    lua_State* l,
    int index,
    const Map& map
);
int check_layer_field(
    lua_State* l,
    int table_index,
    const std::string& key,
    const Map& map
);
int opt_layer(
    lua_State* l,
    int index,
    const Map& map,
    int default_value
);
int opt_layer_field(
    lua_State* l,
    int table_index,
    const std::string& key,
    const Map& map,
    int default_value
);

// Color
bool is_color(
    lua_State* l,
    int index
);
Color check_color(
    lua_State* l,
    int index
);
Color check_color_field(
    lua_State* l,
    int table_index,
    const std::string& key
);
Color opt_color(
    lua_State* l,
    int index,
    const Color& default_value
);
Color opt_color_field(
    lua_State* l,
    int table_index,
    const std::string& key,
    const Color& default_value
);

// enum
template<typename E>
E check_enum(
    lua_State* l,
    int index
);
template<typename E>
E check_enum_field(
    lua_State* l,
    int table_index,
    const std::string& key
);
template<typename E>
E opt_enum(
    lua_State* l,
    int index,
    E default_value
);
template<typename E>
E opt_enum_field(
    lua_State* l,
    int table_index,
    const std::string& key,
    E default_value
);

template<typename E>
E check_enum(
    lua_State* l,
    int index,
    const std::map<E, std::string>& names
);
template<typename E>
E check_enum_field(
    lua_State* l,
    int table_index,
    const std::string& key,
    const std::map<E, std::string>& names
);
template<typename E>
E opt_enum(
    lua_State* l,
    int index,
    const std::map<E, std::string>& names,
    E default_value
);
template<typename E>
E opt_enum_field(
    lua_State* l,
    int table_index,
    const std::string& key,
    const std::map<E, std::string>& names,
    E default_value
);

}

}

#include "solarus/lua/LuaTools.inl"

#endif<|MERGE_RESOLUTION|>--- conflicted
+++ resolved
@@ -64,21 +64,11 @@
     Callable&& func
 );
 
-<<<<<<< HEAD
-[[noreturn]]
-void error(
+[[noreturn]] void error(
     lua_State* l,
     const std::string& message
 );
-[[noreturn]]
-void arg_error(
-=======
-[[noreturn]] void error(
-    lua_State* l,
-    const std::string& message
-);
 [[noreturn]] void arg_error(
->>>>>>> 2e3683a1
     lua_State* l,
     int arg_index,
     const std::string& message
