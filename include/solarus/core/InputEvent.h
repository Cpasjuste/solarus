--- conflicted
+++ resolved
@@ -205,13 +205,13 @@
       X2              = SDL_BUTTON_X2,
     };
 
-<<<<<<< HEAD
+
     using Joypads = std::map<SDL_JoystickID,JoypadPtr>;
 
     static void initialize();
-=======
+
     static void initialize(const Arguments& args);
->>>>>>> c3bc2235
+
     static void quit();
     static bool is_initialized();
 
@@ -340,13 +340,10 @@
     static bool initialized;                      /**< Whether the input manager is initialized. */
     static bool joypad_enabled;                   /**< true if joypad support is enabled
                                                    * (may be true even without joypad plugged) */
-<<<<<<< HEAD
     //static SDL_Joystick* joystick;                /**< the joystick object if enabled and plugged */
     //static std::vector<int> joypad_axis_state;    /**< keep track of the current horizontal and vertical axis states */
     static Joypads joypads;       /**< Mapping from sdl joystick index to Controller */
-=======
-    static SDL_Joystick* joystick;                /**< the joystick object if enabled and plugged */
->>>>>>> c3bc2235
+
     static std::map<KeyboardKey, std::string>
       keyboard_key_names;                         /**< Names of all existing keyboard keys. */
     static std::map<MouseButton, std::string>
