--- conflicted
+++ resolved
@@ -183,10 +183,11 @@
 
     // update functions
     void update_tilesets();
-    void update_commands_effects();
-    void update_transitions();
+    bool update_teleportation(CameraTeleportation &tp);
+    void update_teleportations();
+    void teleportation_change_map(CameraTeleportation &tp);
     void update_gameover_sequence();
-    void notify_map_changed();
+    void notify_map_changed(Map& map, Camera &camera);
 
     // main objects
     MainLoop& main_loop;       /**< the main loop object */
@@ -222,18 +223,6 @@
 
     // world (i.e. the current set of maps)
     bool crystal_state;        /**< indicates that a crystal has been enabled (i.e. the orange blocks are raised) */
-
-<<<<<<< HEAD
-    // update functions
-    void update_tilesets();
-    bool update_teleportation(CameraTeleportation &tp);
-    void update_teleportations();
-    void teleportation_change_map(CameraTeleportation &tp);
-    void update_gameover_sequence();
-    void notify_map_changed(Map& map, Camera &camera);
-
-=======
->>>>>>> 5a428997
 };
 
 }
