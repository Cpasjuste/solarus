/*
 * Copyright (C) 2006-2019 Christopho, Solarus - http://www.solarus-games.org
 *
 * Solarus is free software; you can redistribute it and/or modify
 * it under the terms of the GNU General Public License as published by
 * the Free Software Foundation, either version 3 of the License, or
 * (at your option) any later version.
 *
 * Solarus is distributed in the hope that it will be useful,
 * but WITHOUT ANY WARRANTY; without even the implied warranty of
 * MERCHANTABILITY or FITNESS FOR A PARTICULAR PURPOSE. See the
 * GNU General Public License for more details.
 *
 * You should have received a copy of the GNU General Public License along
 * with this program. If not, see <http://www.gnu.org/licenses/>.
 */
#ifndef SOLARUS_GAME_H
#define SOLARUS_GAME_H

#include "solarus/core/Common.h"
#include "solarus/core/CommandsEffects.h"
#include "solarus/core/DialogBoxSystem.h"
#include "solarus/core/Controls.h"
#include "solarus/core/Point.h"
#include "solarus/entities/CameraPtr.h"
#include "solarus/entities/HeroPtr.h"
#include "solarus/core/MapPtr.h"
#include "solarus/core/Map.h"
#include "solarus/entities/NonAnimatedRegions.h"
#include "solarus/graphics/SurfacePtr.h"
#include "solarus/graphics/Transition.h"
#include "solarus/core/SavegamePtr.h"
#include <memory>
#include <functional>
#include <string>

namespace Solarus {

class CommandsEffects;
class Equipment;
class Controls;
class InputEvent;
class LuaContext;
class MainLoop;
class ResourceProvider;

/**
 * \brief Represents the game currently running.
 *
 * The game shows the current map and handles all game elements.
 */
class SOLARUS_API Game {

    using MapChangeCallback = std::function<void(const MapPtr& previous, const MapPtr& next)>;
  public:

    // creation
    Game(MainLoop& main_loop, const SavegamePtr &savegame);

    // no copy operations
    Game(const Game& game) = delete;
    Game& operator=(const Game& game) = delete;

    void start();
    void stop();
    void restart();

    // global objects
    MainLoop& get_main_loop();
    LuaContext& get_lua_context();
    ResourceProvider& get_resource_provider();
    const HeroPtr& get_hero() const;
    Controls& get_controls();
    const Controls& get_controls() const;
    CommandsEffects& get_commands_effects();
    Savegame& get_savegame();
    const Savegame& get_savegame() const;
    Equipment& get_equipment();
    const Equipment& get_equipment() const;

    // functions called by the main loop
    bool notify_input(const InputEvent& event);
    void update();
<<<<<<< HEAD
    void draw(const SurfacePtr& dst_surface, const SurfacePtr& screen_surface);
=======

    void draw(const SurfacePtr& dst_surface);
    void notify_window_size_changed(const Size& size);
>>>>>>> 5b1d682f

    // game controls
    void notify_control(const ControlEvent& event);
    //void notify_command_released(Command command);

    // simulate commands
    void simulate_command_pressed(Command command);
    void simulate_command_released(Command command);

    // map
    Map& get_default_map();
    bool has_current_map() const;
    Map& get_current_map(const HeroPtr& hero);
    void teleport_hero(const HeroPtr& hero, const std::string& map_id, const std::string& destination_name,
        Transition::Style transition_style);

    void teleport_camera(const CameraPtr& camera,
                         const std::string map_id,
                         const std::string& destination_name,
                         Transition::Style transition_style,
                         const HeroPtr& opt_hero);

    CameraPtr create_camera(const std::string& id);
    void remove_camera(const CameraPtr& camera, Transition::Style transition_style);
    const std::vector<CameraPtr> &get_cameras() const;

    bool is_current_map(Map& map) const;
    bool has_multiple_maps() const;
    bool is_map_loaded(const std::string& map_id) const;

    const MapPtr& prepare_map(const std::string& map_id);
    void leave_map(const EntityPtr &leaving, const MapPtr& map);
    const std::vector<MapPtr>& get_maps() const;

    Transition::Style get_default_transition_style() const;
    void set_default_transition_style(Transition::Style default_transition_style);

    // world
    bool get_crystal_state() const;
    void change_crystal_state();

    // current game state
    bool is_paused() const;
    bool is_dialog_enabled() const;
    bool is_playing_transition() const;
    bool is_showing_game_over() const;
    bool is_suspended_by_camera() const;
    bool is_suspended_by_script() const;
    bool is_suspended() const; // true if at least one of the 5 functions above returns true

    // pause
    bool can_pause() const;
    bool can_unpause() const;
    bool is_pause_allowed() const;
    void set_pause_allowed(bool pause_allowed);
    void set_paused(bool paused);

    // dialogs
    void start_dialog(
        const std::string& dialog_id,
        const ScopedLuaRef& info_ref,
        const ScopedLuaRef& callback_ref
    );
    void stop_dialog(const ScopedLuaRef& status_ref);

    // game over
    void start_game_over(const HeroPtr& hero);
    void stop_game_over(const HeroPtr& ptr);

    // Suspend manually.
    void set_suspended_by_script(bool suspended);
private:
    struct CameraTeleportation{
      MapPtr current_map;                   /**< Map from which this teleportation is coming **/
      MapPtr next_map;                      /**< Map to which this teleportation is going **/
      std::string destination_name;         /**< Destination to which this teleportation is going **/
      CameraPtr camera;                     /**< Camera undergoing the teleportation */
      Transition::Style transition_style;   /**< Style of the teleportation transition */
      HeroPtr opt_hero;                     /**< Optional hero concerned by this teleportation */

      bool removed = false;                 /**< is this teleportation canceled ? */
      bool is_finished() const;
    };

    template<typename F>
    void for_each_hero(F&& action) {
      for(const MapPtr& map : current_maps) {
        for(const HeroPtr& hero : map->get_entities().get_heroes()) {
          action(*hero);
        }
      }
    }

    void on_hero_map_change(const HeroPtr& hero, const CameraTeleportation &tp);

    void on_hero_map_prepare(const HeroPtr& hero, const CameraTeleportation &tp);

    // update functions
    void update_tilesets();
    bool update_teleportation(CameraTeleportation &tp);
    void update_teleportations();
    void teleportation_change_map(CameraTeleportation &tp);
    void update_gameover_sequence();
    void notify_map_changed(Map& map, Camera &camera);

    // main objects
    MainLoop& main_loop;       /**< the main loop object */
    std::shared_ptr<Savegame>
        savegame;              /**< the game data saved */
    HeroPtr default_hero;
    std::vector<CameraPtr> cameras;

    // current game state (elements currently shown)
    bool pause_allowed;        /**< indicates that the player is allowed to use the pause command */
    bool paused;               /**< indicates that the game is paused */
    DialogBoxSystem
        dialog_box;            /**< The dialog box manager. */
    bool showing_game_over;    /**< Whether a game-over sequence is currently active. */
    bool suspended_by_script;  /**< Whether the game is manually suspended. */
    bool started;              /**< true if this game is running, false if it is not yet started or being closed. */
    bool restarting;           /**< true if the game will be restarted */

    // controls
    ControlsPtr
        controls;              /**< this object receives the keyboard and joypad events */


    // maps
    std::vector<MapPtr>
        current_maps;           /**< the maps currently simulated */

    std::set<MapPtr>
        maps_to_unload;        /**< Maps to unload at the next tick */

    std::list<CameraTeleportation>
        cameras_teleportations;    /**< record current displacements of heroes between maps */

    // world (i.e. the current set of maps)
    bool crystal_state;        /**< indicates that a crystal has been enabled (i.e. the orange blocks are raised) */
};

}

#endif
<|MERGE_RESOLUTION|>--- conflicted
+++ resolved
@@ -81,13 +81,9 @@
     // functions called by the main loop
     bool notify_input(const InputEvent& event);
     void update();
-<<<<<<< HEAD
+
     void draw(const SurfacePtr& dst_surface, const SurfacePtr& screen_surface);
-=======
-
-    void draw(const SurfacePtr& dst_surface);
     void notify_window_size_changed(const Size& size);
->>>>>>> 5b1d682f
 
     // game controls
     void notify_control(const ControlEvent& event);
