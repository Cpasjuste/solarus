--- conflicted
+++ resolved
@@ -126,10 +126,9 @@
     void set_default_joypad_controls();
     void post_process_existing_savegame();
 
-<<<<<<< HEAD
-=======
+
     // unsaved data
-    MainLoop& get_main_loop();
+    /*MainLoop& get_main_loop();
     LuaContext& get_lua_context();
     const Equipment& get_equipment() const;
     Equipment& get_equipment();
@@ -141,9 +140,7 @@
     Transition::Style get_default_transition_style() const;
     void set_default_transition_style(Transition::Style default_transition_style);
 
-    const std::string& get_lua_type_name() const override;
-
->>>>>>> d0fdb18a
+    const std::string& get_lua_type_name() const override;*/
   private:
 
     struct SavedValue {
