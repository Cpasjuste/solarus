--- conflicted
+++ resolved
@@ -117,26 +117,6 @@
     set(CMAKE_OSX_ARCHITECTURES "i386;x86_64;" CACHE STRING "Intel build architecture" FORCE)
   endif()
 
-<<<<<<< HEAD
-  set(MACOS_VERSION_BY_ENV "$ENV{MACOSX_DEPLOYMENT_TARGET}")
-  if(MACOS_VERSION_BY_ENV)
-    set(CMAKE_OSX_DEPLOYMENT_TARGET "${MACOS_VERSION_BY_ENV}" CACHE STRING "Chosen oldest OS version supported" FORCE)
-  else()
-    set(CMAKE_OSX_DEPLOYMENT_TARGET "10.5" CACHE STRING "Default oldest OS version supported" FORCE)
-
-#TODO Check if overload deployment by environment var is really needed
-#   add_custom_command(TARGET solarus PRE_BUILD COMMAND export MACOSX_DEPLOYMENT_TARGET=10.5 VERBATIM)
-  endif()
-
-#TODO Check if -macosx-version-min GCC's flag (CMAKE_OSX_DEPLOYMENT_TARGET var) do the same than the following line
-#  set(CMAKE_EXE_LINKER_FLAGS "-Xlinker -macosx_version_min -Xlinker ${CMAKE_OSX_DEPLOYMENT_TARGET}" CACHE STRING "CMAKE_OSX_DEPLOYMENT_TARGET does't use this needed flag on linker" FORCE)
-  
-  if(CMAKE_OSX_DEPLOYMENT_TARGET VERSION_GREATER "10.4")
-    set(CMAKE_EXE_LINKER_FLAGS "${CMAKE_EXE_LINKER_FLAGS} -Xlinker -rpath -Xlinker @loader_path/../Frameworks/" CACHE STRING "Embed frameworks search path" FORCE)
-  endif()
-  if(CMAKE_OSX_DEPLOYMENT_TARGET VERSION_LESS "10.6")
-    set(CMAKE_EXE_LINKER_FLAGS "${CMAKE_EXE_LINKER_FLAGS} -Wl,-no_compact_linkedit" CACHE STRING "Disable 10.6+ features if deploy on older version" FORCE)
-=======
   if(SOLARUS_SYSROOT)
     set(CMAKE_OSX_SYSROOT "${SOLARUS_SYSROOT}" CACHE STRING "Chosen OS version whose headers you'll use" FORCE)
   else()
@@ -146,7 +126,6 @@
         set(CMAKE_OSX_ARCHITECTURES "ppc;${CMAKE_OSX_ARCHITECTURES}" CACHE STRING "Add PPC build architecture" FORCE)
       endif()	
     endif()
->>>>>>> e777433e
   endif()
 
   if(SOLARUS_DEPLOYMENT)
