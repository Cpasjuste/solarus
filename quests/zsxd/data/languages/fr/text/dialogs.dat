# Ce fichier comporte l'ensemble des messages affichés
# par le moteur de jeu en version française.

####################################################################################
#             Syntaxe du fichiers text/dialogs.dat
#
# La syntaxe est similaire à celle d'un fichier ini de Windows.
# Les lignes commençant par le caractère '#' sont des commentaires
# et sont ignorés par le jeu.
# Un message est défini par les éléments suivants :
#
# - Un identificateur entre crochets.
# L'identificateur permet au jeu de faire référence au message qu'il
# souhaite l'afficher. Les identificateurs ne doivent pas être traduits.
#
# - Les valeurs line1, line2 et line3 : définissent le contenu du
# message, sur une à trois lignes. Le texte de chaque ligne
# doit être mis entre guillemets. Une ligne ne doit pas
# dépasser 23 caractères. Lors de la traduction, ce sont ces lignes
# qu'il faut traduire.
#
# - La valeur next : donne l'identificateur du prochain message
# à afficher. Si cette valeur n'est pas définie, cela signifie
# que ce message était le dernier de la série et la boîte de 
# dialogue va se fermer une fois qu'il sera terminé.
# Si la valeur next existe, alors une flèche s'affiche en bas du message courant,
# indiquant que ce message va être suivi d'un autre.
# Si la valeur next n'existe pas, alors la flèche est remplacée par un carré
# indiquant que c'était le dernier message de la série.
# Un message contenant une question est toujours affiché avec une flèche.
# Il peut arriver que bien qu'une série se termine, on souhaite afficher une flèche.
# C'est le cas en particulier lorsqu'on sait qu'elle sera immédiatement suivie
# par une nouvelle série mais qu'on ne sait pas encore laquelle (cela peut dépendre
# de la quête). Dans ce cas, on utilise la valeur spéciale "_unknown"
# afin d'indiquer que la série va être suivie d'une autre série, pour l'instant indéterminée.
# Cela a pour seul effet d'afficher la flèche au lieu du carré,
# mais ensuite tout se passe comme si aucune valeur next n'était définie. 
#
# - Par convention, lorsqu'un texte est trop long pour tenir
# dans un seul message, la suite est dans un ou plusieurs messages
# dont l'identificateur est le même auquel on ajoute ".2", puis
# ".3", etc. Lors de la traduction, on peut ainsi faire tenir
# le texte dans un nombre différent de messages sans avoir
# de problèmes d'identificateurs. Seul le premier message
# de la série doit avoir exactement le même identificateur que
# dans la version française. Si le dernier message de la série
# se termine par ".4" au
# lieu de ".3" parce que la traduction ne tenait pas dans le même
# nombre de messages, cela fonctionne sans problème.
# C'est sur tous les messages autres que ceux finissant par
# ".2", ".3", etc, qu'il faut bien se synchroniser.
#
# - La valeur skip : définit ce qui se passe lorsque le joueur
# tente d'interrompre le message en appuyant sur la touche C. Il y a
# 3 valeurs possibles :
#    - none (par défaut) : le message ne peut pas être passé.
#    - current : si on appuie sur C, le message courant s'affiche
#                immédiatement en entier (au lieu de défiler lettre par lettre).
#                On peut ainsi passer plus vite au message suivant.
#    - all : si on appuie sur C, le message courant s'arrête
#            et les messages suivants ne seront pas affichés. La
#            boîte de dialogue se ferme immédiatement. A n'utiliser
#            que pour des dialogues peu importants et qu'il est possible
#            de relire ensuite.
# La valeur de skip s'applique au message courant et à tous les
# messages suivants, jusqu'à ce que la valeur soit changée ou que
# la boîte de dialogue se ferme.
#
# - La valeur icon : permet d'afficher une icône de 16*16 pixels dans le message.
# La valeur est un numéro qui permet d'identifier l'icône dans
# le fichier image des icônes. L'icône s'affiche à gauche du texte
# et le texte ne doit pas dépasser 20 caractères (au lieu de 23 en
# temps normal). Elle reste affichée dans les messages suivants,
# jusqu'à ce que sa valeur soit changée ou que la boîte de dialogue
# se ferme. Une valeur de -1 signifie d'enlever l'icône.
# Les icônes sont surtout utilisées dans les messages du moteur de
# jeu, par exemple lorsque le joueur obtient un trésor.
#
# - La valeur question : permet d'afficher une question avec deux
# réponses au choix. La première ligne est la question
# et les deux dernières lignes sont les deux réponses possibles.
# Ces deux lignes sont alors limitées à 20
# caractères (au lieu de 23 en temps normal) car un curseur en
# forme de flèche permet au joueur de choisir sa réponse. Il est
# possible d'avoir à la fois une icône et une question, dans ce cas
# le nombre de caractères des lignes de réponse se limite à 17.
# S'il y a une question, il est possible de spécifier une valeur
# next2. Si la première réponse est choisie, le prochain message
# affiché est indiqué par next. Si la deuxième réponse est choisie,
# il est alors indiqué par next2. Comme pour la valeur next,
# si next2 n'est pas spécifié et que le joueur choisit la réponse 2,
# la série de messages s'arrête et la boîte de dialogue se ferme.
#
# Un message contenant une question ne plus pas être passé.
# si skip égal à "all" dans un message avec question, alors tout se passe
# comme si c'était "current" au lieu de "all".
# Remarque : si le message contenant la question fait partie d'une
# série de messages, et que cette série pouvait être annulée (skip = "all")
# alors il est possible d'annuler la série malgré la présence d'un message
# avec question par la suite. C'est possible tant que le message contenant
# la question n'est pas commencé.
#
# - Enfin, il existe des séquences particulières que l'on peut
# insérer dans le texte d'un message :
#    - $0 : fait une pause d'une seconde dans le défilement du message.
#    - $1 : met une vitesse de défilement lente
#    - $2 : met une vitesse de défilement moyenne
#    - $3 : met une vitesse de déliement rapide (par défaut)
#    - $v : permet d'insérer la valeur d'une variable dans le texte
#           du message (la valeur est alors spécifiée dans
#           le programme qui a demandé l'affichage du message)
#
#
# - Les commentaires suivants permettent de vérifier le nombre
# limite de caractères dans un message :
#
#       |-----------------------| sans icône ni question (23)
#       |--------------------|    avec icône ou question (20)
#       |-----------------|       avec icône et question (17)
#
# Attention : dans ces commentaires, chaque tiret représente un caractère
# (il y a bien 17, 20 ou 23 tirets) et les deux barres verticales sont exclues,
# elles représentent les limites qu'il est interdit de toucher.
# Si vous débordez, rien ne garantit que les caractères en trop vont s'afficher
# correctement. Le moteur de jeu ne spécifie pas ce qui se passe si on ne respecte
# pas cette règle : les caractères en trop peuvent par exemple être coupés ou au contraire
# s'afficher au-dessus de la bordure de droite de la boîte de dialogue.
####################################################################################


# -------------------------------------
# Description des items de l'inventaire
# -------------------------------------
# 
# Les messages ci-dessous sont affichés dans l'écran d'inventaire
# lorsque le joueur souhaite afficher la description d'un item
# qu'il possède. Ces messages peuvent être annulés en appuyant
# sur C.
# L'identificateur de chacun de ces messages est de la forme _item_description.x.y
# où x est le nom qui identifie l'item (conformément à ce qui est défini dans quest.dat)
# et y est la variante de cet item possédée par le joueur (un nombre entier).

[_item_description.feather.1]
# Plume / Feather
#       |--------------------|
icon = 0
line1 = "Utilise la Plume"
line2 = "pour sauter et fran-"
line3 = "chir des obstacles."

[_item_description.bombs_counter.1]
# Bombes / Bombs
#       |--------------------|
icon = 1
line1 = "Utilise les Bombes"
line2 = "contre les ennemis"
line3 = "ou pour faire"
next = _item_description.bombs_counter.1.1

[_item_description.bombs_counter.1.1]
#       |--------------------|
line1 = "exploser des"
line2 = "obstacles."

[_item_description.bow.1]
# Arc / Bow
#       |--------------------|
icon = 2
line1 = "Tu n'as plus de"
line2 = "Flèches !"

[_item_description.bow.2]
# Arc & Flèches / Bow & Arrows
#       |--------------------|
icon = 3
line1 = "Tire des Flèches"
line2 = "pour vaincre des"
line3 = "ennemis coriaces."

[_item_description.boomerang.1]
# Boomerang
#       |--------------------|
icon = 4
line1 = "Utilise le Boomerang"
line2 = "pour immobiliser les"
line3 = "ennemis ou attraper"
next = _item_description.boomerang.1.1

[_item_description.boomerang.1.1]
#       |--------------------|
line1 = "des objets à"
line2 = "distance."

[_item_description.lamp.1]
# Lanterne / Lamp
#       |--------------------|
icon = 5
line1 = "Eclaire-toi dans le"
line2 = "noir ou allume des"
line3 = "braseros à l'aide"
next = _item_description.lamp.1.1

[_item_description.lamp.1.1]
#       |--------------------|
line1 = "de la Lanterne. Mais"
line2 = "surveille ton"
line3 = "compteur magique !"

[_item_description.hookshot.1]
# Grappin / Hook Shot
#       |--------------------|
icon = 6
line1 = "Hisse-toi à des"
line2 = "endroits"
line3 = "inaccessibles grâce"
next = _item_description.hookshot.1.1

[_item_description.hookshot.1.1]
#       |--------------------|
line1 = "au Grappin."

[_item_description.bottle_1.1]
# Flacon Magique vide / Empty bottle
#       |--------------------|
icon = 7
line1 = "Le Flacon Magique"
line2 = "peut contenir di-"
line3 = "verses substances..."

[_item_description.bottle_1.2]
# Eau dans Flacon / Water in Bottle
#       |--------------------|
icon = 8
line1 = "Ton Flacon Magique"
line2 = "contient de l'eau."
next = _item_description.bottle_1.2.1

[_item_description.bottle_1.2.1]
#       |--------------------|
line1 = "Verse-la à un"
line2 = "endroit approprié..."

[_item_description.bottle_1.3]
# Potion rouge / Red potion
#       |--------------------|
icon = 9
line1 = "Bois de la Potion"
line2 = "rouge pour retrouver"
line3 = "tous tes Coeurs."

[_item_description.bottle_1.4]
# Potion verte / Red potion
#       |--------------------|
icon = 10
line1 = "Bois de la Potion"
line2 = "verte pour retrouver"
line3 = "toute ta magie."

[_item_description.bottle_1.5]
# Potion bleue / Red potion
#       |--------------------|
icon = 11
line1 = "Bois de la Potion"
line2 = "bleue pour retrouver"
line3 = "vie et magie !"

[_item_description.bottle_1.6]
# Fée dans Flacon / Fairy in Bottle
#       |--------------------|
icon = 12
line1 = "Cette Fée te viendra"
line2 = "en aide si tu es en"
line3 = "difficulté."
next = _item_description.bottle_1.6.1

[_item_description.bottle_1.6.1]
#       |--------------------|
line1 = "Tu peux aussi"
line2 = "l'utiliser à tout"
line3 = "moment pour"
next = _item_description.bottle_1.6.2

[_item_description.bottle_1.6.2]
#       |--------------------|
line1 = "récupérer des"
line2 = "Coeurs !"

[_item_description.bottle_2.1]
# Flacon Magique vide / Empty bottle
#       |--------------------|
icon = 7
line1 = "Le Flacon Magique"
line2 = "peut contenir di-"
line3 = "verses substances..."

[_item_description.bottle_2.2]
# Eau dans Flacon / Water in Bottle
#       |--------------------|
icon = 8
line1 = "Ton Flacon Magique"
line2 = "contient de l'eau."
next = _item_description.bottle_2.2.1

[_item_description.bottle_2.2.1]
#       |--------------------|
line1 = "Verse-la à un"
line2 = "endroit approprié..."

[_item_description.bottle_2.3]
# Potion rouge / Red potion
#       |--------------------|
icon = 9
line1 = "Bois de la Potion"
line2 = "rouge pour retrouver"
line3 = "tous tes Coeurs."

[_item_description.bottle_2.4]
# Potion verte / Red potion
#       |--------------------|
icon = 10
line1 = "Bois de la Potion"
line2 = "verte pour retrouver"
line3 = "toute ta magie."

[_item_description.bottle_2.5]
# Potion bleue / Red potion
#       |--------------------|
icon = 11
line1 = "Bois de la Potion"
line2 = "bleue pour retrouver"
line3 = "vie et magie !"

[_item_description.bottle_2.6]
# Fée dans Flacon / Fairy in Bottle
#       |--------------------|
icon = 12
line1 = "Cette Fée te viendra"
line2 = "en aide si tu es en"
line3 = "difficulté."
next = _item_description.bottle_2.6.1

[_item_description.bottle_2.6.1]
#       |--------------------|
line1 = "Tu peux aussi"
line2 = "l'utiliser à tout"
line3 = "moment pour"
next = _item_description.bottle_2.6.2

[_item_description.bottle_2.6.2]
#       |--------------------|
line1 = "récupérer des"
line2 = "Coeurs !"

[_item_description.bottle_3.1]
# Flacon Magique vide / Empty bottle
#       |--------------------|
icon = 7
line1 = "Le Flacon Magique"
line2 = "peut contenir di-"
line3 = "verses substances..."

[_item_description.bottle_3.2]
# Eau dans Flacon / Water in Bottle
#       |--------------------|
icon = 8
line1 = "Ton Flacon Magique"
line2 = "contient de l'eau."
next = _item_description.bottle_3.2.1

[_item_description.bottle_3.2.1]
#       |--------------------|
line1 = "Verse-la à un"
line2 = "endroit approprié..."

[_item_description.bottle_3.3]
# Potion rouge / Red potion
#       |--------------------|
icon = 9
line1 = "Bois de la Potion"
line2 = "rouge pour retrouver"
line3 = "tous tes Coeurs."

[_item_description.bottle_3.4]
# Potion verte / Red potion
#       |--------------------|
icon = 10
line1 = "Bois de la Potion"
line2 = "verte pour retrouver"
line3 = "toute ta magie."

[_item_description.bottle_3.5]
# Potion bleue / Red potion
#       |--------------------|
icon = 11
line1 = "Bois de la Potion"
line2 = "bleue pour retrouver"
line3 = "vie et magie !"

[_item_description.bottle_3.6]
# Fée dans Flacon / Fairy in Bottle
#       |--------------------|
icon = 12
line1 = "Cette Fée te viendra"
line2 = "en aide si tu es en"
line3 = "difficulté."
next = _item_description.bottle_3.6.1

[_item_description.bottle_3.6.1]
#       |--------------------|
line1 = "Tu peux aussi"
line2 = "l'utiliser à tout"
line3 = "moment pour"
next = _item_description.bottle_3.6.2

[_item_description.bottle_3.6.2]
#       |--------------------|
line1 = "récupérer des"
line2 = "Coeurs !"

[_item_description.bottle_4.1]
# Flacon Magique vide / Empty bottle
#       |--------------------|
icon = 7
line1 = "Le Flacon Magique"
line2 = "peut contenir di-"
line3 = "verses substances..."

[_item_description.bottle_4.2]
# Eau dans Flacon / Water in Bottle
#       |--------------------|
icon = 8
line1 = "Ton Flacon Magique"
line2 = "contient de l'eau."
next = _item_description.bottle_4.2.1

[_item_description.bottle_4.2.1]
#       |--------------------|
line1 = "Verse-la à un"
line2 = "endroit approprié..."

[_item_description.bottle_4.3]
# Potion rouge / Red potion
#       |--------------------|
icon = 9
line1 = "Bois de la Potion"
line2 = "rouge pour retrouver"
line3 = "tous tes Coeurs."

[_item_description.bottle_4.4]
# Potion verte / Red potion
#       |--------------------|
icon = 10
line1 = "Bois de la Potion"
line2 = "verte pour retrouver"
line3 = "toute ta magie."

[_item_description.bottle_4.5]
# Potion bleue / Red potion
#       |--------------------|
icon = 11
line1 = "Bois de la Potion"
line2 = "bleue pour retrouver"
line3 = "vie et magie !"

[_item_description.bottle_4.6]
# Fée dans Flacon / Fairy in Bottle
#       |--------------------|
icon = 12
line1 = "Cette Fée te viendra"
line2 = "en aide si tu es en"
line3 = "difficulté."
next = _item_description.bottle_4.6.1

[_item_description.bottle_4.6.1]
#       |--------------------|
line1 = "Tu peux aussi"
line2 = "l'utiliser à tout"
line3 = "moment pour"
next = _item_description.bottle_4.6.2

[_item_description.bottle_4.6.2]
#       |--------------------|
line1 = "récupérer des"
line2 = "Coeurs !"

[_item_description.pegasus_shoes.1]
# Bottes de Pégase / Pegasus Shoes
#       |--------------------|
icon = 13
line1 = "Cours très vite et"
line2 = "fracasse des"
line3 = "obstacles grâce aux"
next = _item_description.pegasus_shoes.1.1

[_item_description.pegasus_shoes.1.1]
#       |--------------------|
line1 = "Bottes de Pégase !"

[_item_description.mystic_mirror.1]
# Miroir Mystique / Mystic Mirror
#       |--------------------|
icon = 14
line1 = "Le Miroir Mystique"
line2 = "aurait de mystérieux"
line3 = "pouvoirs..."

[_item_description.cane_of_somaria.1]
# Canne de Somaria / Cane of Somaria
#       |--------------------|
icon = 15
line1 = "Crée des blocs et"
line2 = "accroche-toi à"
line3 = "l'aide du Grappin."
next = _warning_magic

[_item_description.apples_counter.1]
# Pommes / Apples
#       |--------------------|
icon = 16
line1 = "Mange des Pommes"
line2 = "pour récupérer des"
line3 = "Coeurs."

[_item_description.pains_au_chocolat_counter.1]
# Pains au Chocolat / Pains au Chocolat
#       |--------------------|
icon = 17
line1 = "Mange un Pain au"
line2 = "Chocolat pour"
line3 = "récupéer 3 Coeurs."

[_item_description.croissants_counter.1]
# Croissant / Croissant
#       |--------------------|
icon = 18
line1 = "Mange un Croissant"
line2 = "pour récupérer"
line3 = "7 Coeurs."

[_item_description.rock_key.1]
# Clé de Roc / Rock Key
#       |--------------------|
icon = 19
line1 = "La Clé de Roc. Mais"
line2 = "où est donc la bonne"
line3 = "serrure ?"

[_item_description.bone_key.1]
# Clé d'Os / Bone Key
#       |--------------------|
icon = 20
line1 = "A quoi peut servir"
line2 = "la Clé d'Os ?"

[_item_description.clay_key.1]
# Clé de Terre / Clay Key
#       |--------------------|
icon = 21
line1 = "La Clé de Terre, qui"
line2 = "permet d'ouvrir la"
line3 = "grotte du village."

[_item_description.level_4_way.1]
# Tarte aux Pommes / Apple Pie
#       |--------------------|
icon = 22
line1 = "Cette Tarte aux"
line2 = "Pommes a un drôle"
line3 = "d'aspect..."

[_item_description.level_4_way.2]
# Lingots d'or / Golden bars
#       |--------------------|
icon = 23
line1 = "Ce sont trois"
line2 = "authentiques"
line3 = "lingots d'or !"

[_item_description.level_4_way.3]
# Edelweiss / Edelweiss
#       |--------------------|
icon = 24
line1 = "L'Edelweiss est une"
line2 = "fleur très rare dans"
line3 = "le royaume d'Hyrule."

[_item_description.flippers.1]
# Palmes / Flippers
#       |--------------------|
icon = 26
line1 = "Les Palmes te"
line2 = "permettent de nager"
line3 = "dans l'eau profonde."

[_item_description.magic_cape.1]
# Cape magique / Magic Cape
#       |--------------------|
icon = 27
line1 = "La Cape Magique"
line2 = "t'avertit si tu"
line3 = "t'approches d'un"
next = _item_description.magic_cape.1.1

[_item_description.magic_cape.1.1]
#       |--------------------|
line1 = "mur fragile..."

[_item_description.iron_key.1]
# Clé de Fer / Iron Key
#       |--------------------|
icon = 28
line1 = "La Clé de Fer."
line2 = "Mais ne te trompe"
line3 = "pas de serrure !"

[_item_description.stone_key.1]
# Clé de Pierre / Stone Key
#       |--------------------|
icon = 29
line1 = "La Clé de Pierre."
line2 = "Reste à trouver la"
line3 = "bonne serrure !"

[_item_description.wooden_key.1]
# Clé de Bois / Wooden Key
#       |--------------------|
icon = 30
line1 = "La Clé de Bois. Mais"
line2 = "une seule serrure"
line3 = "est la bonne..."

[_item_description.ice_key.1]
# Clé de Glace / Ice Key
#       |--------------------|
icon = 31
line1 = "La Clé de Glace."
line2 = "A toi de trouver un"
line3 = "lieu gelé pour la"
next = _item_description.ice_key.1.1

[_item_description.ice_key.1.1]
#       |--------------------|
line1 = "faire fonctionner !"

[_item_description.glove.1]
# Poigne de Fer / Iron Glove
#       |--------------------|
icon = 32
line1 = "La Poigne de Fer te"
line2 = "permet de soulever"
line3 = "les pierres."

[_item_description.glove.2]
# Poigne d'Or / Golden Glove
#       |--------------------|
icon = 33
line1 = "Soulève les pierres"
line2 = "noires grâce à la"
line3 = "Poigne d'Or."

[_item_description.fire_stones_counter.1]
# Pierres de Feu / Fire Stones
#       |--------------------|
icon = 34
line1 = "Trouve les trois"
line2 = "Pierres de Feu et"
line3 = "apporte-les"
next = _item_description.fire_stones_counter.1.1

[_item_description.fire_stones_counter.1.1]
#       |--------------------|
# ---------------------
# Obtention d'un trésor
# ---------------------
# 
# Les messages ci-dessous sont affichés lorsque le joueur obtient
# un trésor, généralement en ouvrant un coffre ou en l'achetant
# dans un magasin.
line1 = "à Inferno."

[_treasure.feather.1]
# Plume
#       |--------------------|
icon = 0
line1 = "Tu as trouvé la"
line2 = "Plume !$0 Utilise-la"
line3 = "pour sauter et"
next = _treasure.feather.1.1

[_treasure.feather.1.1]
#       |--------------------|
line1 = "franchir des"
line2 = "obstacles !"

[_treasure.bow.1]
# Arc seul
#       |--------------------|
icon = 2
line1 = "Tu as trouvé l'Arc !$0"
line2 = "Trouve des Flèches"
line3 = "et tu pourras"
next = _treasure.bow.1.1

[_treasure.bow.1.1]
#       |--------------------|
line1 = "vaincre à distance"
line2 = "les ennemis"
line3 = "coriaces !"

[_treasure.bow.2]
# Arc & Flèches
#       |--------------------|
icon = 3
line1 = "Tu as trouvé l'Arc !$0"
line2 = "Tu peux combattre"
line3 = "ennemis coriaces"
next = _treasure.bow.2.1

[_treasure.bow.2.1]
#       |--------------------|
line1 = "à distance !"

[_treasure.boomerang.1]
# Boomerang
#       |--------------------|
icon = 4
line1 = "Tu as trouvé le"
line2 = "Boomerang !$0 Tu peux"
line3 = "immobiliser les"
next = _treasure.boomerang.1.1

[_treasure.boomerang.1.1]
#       |--------------------|
line1 = "ennemis ou attraper"
line2 = "des objets à"
line3 = "distance."
next = _treasure.boomerang.1.2

[_treasure.boomerang.1.2]
#       |--------------------|
line1 = "Il y a plusieurs""
line2 = "techniques pour le"
line3 = "manipuler, à toi"
next = _treasure.boomerang.1.3

[_treasure.boomerang.1.3]
#       |--------------------|
line1 = "de les découvrir !"

[_treasure.lamp.1]
# Lanterne
#       |--------------------|
icon = 5
line1 = "Tu as trouvé la"
line2 = "Lanterne !$0 Elle"
line3 = "t'éclaire dans le"
next = _treasure.lamp.1.1

[_treasure.lamp.1.1]
#       |--------------------|
line1 = "noir et te permet"
line2 = "d'allumer des"
line3 = "braseros."
next = _warning_magic

[_treasure.hookshot.1]
# Grappin
#       |--------------------|
icon = 6
line1 = "Tu as trouvé le"
line2 = "Grappin !$0 Immobilise"
line3 = "les ennemis et vole"
next = _treasure.hookshot.1.1

[_treasure.hookshot.1.1]
#       |--------------------|
line1 = "vers des endroits"
line2 = "inacessibles !"

[_treasure.bottle_1.1]
# Flacon vide
#       |--------------------|
icon = 7
line1 = "Tu as trouvé un"
line2 = "Flacon Magique !$0"
next = _treasure.bottle_1.1.1

[_treasure.bottle_1.1.1]
#       |--------------------|
line1 = "Remplis-le avec"
line2 = "diverses substances."

[_treasure.bottle_1.2]
# Eau
#       |--------------------|
icon = 8
line1 = "Tu as rempli ton"
line2 = "Flacon Magique avec"
line3 = "de l'eau !"

[_treasure.bottle_1.3]
# Potion rouge
#       |--------------------|
icon = 9
line1 = "Tu as trouvé de la"
line2 = "Potion Rouge !$0"
next = _treasure.bottle_1.3.1

[_treasure.bottle_1.3.1]
#       |--------------------|
line1 = "Bois-la pour"
line2 = "retrouver toute ton"
line3 = "énergie vitale."

[_treasure.bottle_1.4]
# Potion verte
#       |--------------------|
icon = 10
line1 = "Tu as trouvé de la"
line2 = "Potion Verte !$0"
next = _treasure.bottle_1.4.1

[_treasure.bottle_1.4.1]
#       |--------------------|
line1 = "Bois-la pour"
line2 = "retrouver toute ton"
line3 = "énergie magique."

[_treasure.bottle_1.5]
# Potion bleue
#       |--------------------|
icon = 11
line1 = "Tu as trouvé de la"
line2 = "Potion Bleue !$0"
next = _treasure.bottle_1.5.1

[_treasure.bottle_1.5.1]
#       |--------------------|
line1 = "Bois-la pour"
line2 = "retrouver toute ta"
line3 = "vie et ta magie !"

[_treasure.bottle_1.6]
# Fée dans Flacon
#       |--------------------|
icon = 12
line1 = "Tu as capturé une"
line2 = "Fée ! Elle te"
line3 = "viendra en aide si"
next = _treasure.bottle_1.6.1

[_treasure.bottle_1.6.1]
#       |--------------------|
line1 = "tu es en difficulté."
line2 = "Tu peux aussi"
line3 = "l'utiliser à tout"
next = _treasure.bottle_1.6.2

[_treasure.bottle_1.6.2]
#       |--------------------|
line1 = "moment pour"
line2 = "récupérer des"
line3 = "Coeurs."

[_treasure.bottle_2.1]
# Flacon vide
#       |--------------------|
icon = 7
line1 = "Tu as trouvé un"
line2 = "Flacon Magique !$0"
next = _treasure.bottle_2.1.1

[_treasure.bottle_2.1.1]
#       |--------------------|
line1 = "Remplis-le avec"
line2 = "diverses substances."

[_treasure.bottle_2.2]
# Eau
#       |--------------------|
icon = 8
line1 = "Tu as rempli ton"
line2 = "Flacon Magique avec"
line3 = "de l'eau !"

[_treasure.bottle_2.3]
# Potion rouge
#       |--------------------|
icon = 9
line1 = "Tu as trouvé de la"
line2 = "Potion Rouge !$0"
next = _treasure.bottle_2.3.1

[_treasure.bottle_2.3.1]
#       |--------------------|
line1 = "Bois-la pour"
line2 = "retrouver toute ton"
line3 = "énergie vitale."

[_treasure.bottle_2.4]
# Potion verte
#       |--------------------|
icon = 10
line1 = "Tu as trouvé de la"
line2 = "Potion Verte !$0"
next = _treasure.bottle_2.4.1

[_treasure.bottle_2.4.1]
#       |--------------------|
line1 = "Bois-la pour"
line2 = "retrouver toute ton"
line3 = "énergie magique."

[_treasure.bottle_2.5]
# Potion bleue
#       |--------------------|
icon = 11
line1 = "Tu as trouvé de la"
line2 = "Potion Bleue !$0"
next = _treasure.bottle_2.5.1

[_treasure.bottle_2.5.1]
#       |--------------------|
line1 = "Bois-la pour"
line2 = "retrouver toute ta"
line3 = "vie et ta magie !"

[_treasure.bottle_2.6]
# Fée dans Flacon
#       |--------------------|
icon = 12
line1 = "Tu as capturé une"
line2 = "Fée ! Elle te"
line3 = "viendra en aide si"
next = _treasure.bottle_2.6.1

[_treasure.bottle_2.6.1]
#       |--------------------|
line1 = "tu es en difficulté."
line2 = "Tu peux aussi"
line3 = "l'utiliser à tout"
next = _treasure.bottle_2.6.2

[_treasure.bottle_2.6.2]
#       |--------------------|
line1 = "moment pour"
line2 = "récupérer des"
line3 = "Coeurs."

[_treasure.bottle_3.1]
# Flacon vide
#       |--------------------|
icon = 7
line1 = "Tu as trouvé un"
line2 = "Flacon Magique !$0"
next = _treasure.bottle_3.1.1

[_treasure.bottle_3.1.1]
#       |--------------------|
line1 = "Remplis-le avec"
line2 = "diverses substances."

[_treasure.bottle_3.2]
# Eau
#       |--------------------|
icon = 8
line1 = "Tu as rempli ton"
line2 = "Flacon Magique avec"
line3 = "de l'eau !"

[_treasure.bottle_3.3]
# Potion rouge
#       |--------------------|
icon = 9
line1 = "Tu as trouvé de la"
line2 = "Potion Rouge !$0"
next = _treasure.bottle_3.3.1

[_treasure.bottle_3.3.1]
#       |--------------------|
line1 = "Bois-la pour"
line2 = "retrouver toute ton"
line3 = "énergie vitale."

[_treasure.bottle_3.4]
# Potion verte
#       |--------------------|
icon = 10
line1 = "Tu as trouvé de la"
line2 = "Potion Verte !$0"
next = _treasure.bottle_3.4.1

[_treasure.bottle_3.4.1]
#       |--------------------|
line1 = "Bois-la pour"
line2 = "retrouver toute ton"
line3 = "énergie magique."

[_treasure.bottle_3.5]
# Potion bleue
#       |--------------------|
icon = 11
line1 = "Tu as trouvé de la"
line2 = "Potion Bleue !$0"
next = _treasure.bottle_3.5.1

[_treasure.bottle_3.5.1]
#       |--------------------|
line1 = "Bois-la pour"
line2 = "retrouver toute ta"
line3 = "vie et ta magie !"

[_treasure.bottle_3.6]
# Fée dans Flacon
#       |--------------------|
icon = 12
line1 = "Tu as capturé une"
line2 = "Fée ! Elle te"
line3 = "viendra en aide si"
next = _treasure.bottle_3.6.1

[_treasure.bottle_3.6.1]
#       |--------------------|
line1 = "tu es en difficulté."
line2 = "Tu peux aussi"
line3 = "l'utiliser à tout"
next = _treasure.bottle_3.6.2

[_treasure.bottle_3.6.2]
#       |--------------------|
line1 = "moment pour"
line2 = "récupérer des"
line3 = "Coeurs."

[_treasure.bottle_4.1]
# Flacon vide
#       |--------------------|
icon = 7
line1 = "Tu as trouvé un"
line2 = "Flacon Magique !$0"
next = _treasure.bottle_4.1.1

[_treasure.bottle_4.1.1]
#       |--------------------|
line1 = "Remplis-le avec"
line2 = "diverses substances."

[_treasure.bottle_4.2]
# Eau
#       |--------------------|
icon = 8
line1 = "Tu as rempli ton"
line2 = "Flacon Magique avec"
line3 = "de l'eau !"

[_treasure.bottle_4.3]
# Potion rouge
#       |--------------------|
icon = 9
line1 = "Tu as trouvé de la"
line2 = "Potion Rouge !$0"
next = _treasure.bottle_4.3.1

[_treasure.bottle_4.3.1]
#       |--------------------|
line1 = "Bois-la pour"
line2 = "retrouver toute ton"
line3 = "énergie vitale."

[_treasure.bottle_4.4]
# Potion verte
#       |--------------------|
icon = 10
line1 = "Tu as trouvé de la"
line2 = "Potion Verte !$0"
next = _treasure.bottle_4.4.1

[_treasure.bottle_4.4.1]
#       |--------------------|
line1 = "Bois-la pour"
line2 = "retrouver toute ton"
line3 = "énergie magique."

[_treasure.bottle_4.5]
# Potion bleue
#       |--------------------|
icon = 11
line1 = "Tu as trouvé de la"
line2 = "Potion Bleue !$0"
next = _treasure.bottle_4.5.1

[_treasure.bottle_4.5.1]
#       |--------------------|
line1 = "Bois-la pour"
line2 = "retrouver toute ta"
line3 = "vie et ta magie !"

[_treasure.bottle_4.6]
# Fée dans Flacon
#       |--------------------|
icon = 12
line1 = "Tu as capturé une"
line2 = "Fée ! Elle te"
line3 = "viendra en aide si"
next = _treasure.bottle_4.6.1

[_treasure.bottle_4.6.1]
#       |--------------------|
line1 = "tu es en difficulté."
line2 = "Tu peux aussi"
line3 = "l'utiliser à tout"
next = _treasure.bottle_4.6.2

[_treasure.bottle_4.6.2]
#       |--------------------|
line1 = "moment pour"
line2 = "récupérer des"
line3 = "Coeurs."

[_treasure.pegasus_shoes.1]
# Bottes de Pégase
#       |--------------------|
icon = 13
line1 = "Tu as trouvé les"
line2 = "Bottes de Pégase !$0"
next = _treasure.pegasus_shoes.1.1

[_treasure.pegasus_shoes.1.1]
#       |--------------------|
line1 = "Cours, fonce et"
line2 = "fracasse les"
line3 = "obstacles !"

[_treasure.mystic_mirror.1]
# Miroir Mystique
#       |--------------------|
icon = 14
line1 = "Tu as trouvé le"
line2 = "Miroir Mystique !$0"
line3 = "Ses étranges"
next = _treasure.mystic_mirror.1.1

[_treasure.mystic_mirror.1.1]
#       |--------------------|
line1 = "pouvoirs t'aideront"
line2 = "sans doute dans ta"
line3 = "quête..."

[_treasure.cane_of_somaria.1]
# Canne de Somaria
#       |--------------------|
icon = 15
line1 = "Tu as trouvé la"
line2 = "Canne de Somaria !$0"
next = _treasure.cane_of_somaria.1.1

[_treasure.cane_of_somaria.1.1]
#       |--------------------|
line1 = "Tu peux créer des"
line2 = "blocs et t'accrocher"
line3 = "à l'aide du Grappin."
next = _warning_magic

[_treasure.apple.1]
# 3 Pommes
#       |--------------------|
icon = 16
line1 = "Tu as trouvé 3"
line2 = "Pommes !$0"
next = _treasure.apple.1.1

[_treasure.apple.1.1]
#       |--------------------|
line1 = "Consomme-les plus"
line2 = "tard pour récupérer"
line3 = "des Coeurs !"

[_treasure.pain_au_chocolat.1]
# 1 Pain au Chocolat
#       |--------------------|
icon = 17
line1 = "Tu as trouvé un Pain"
line2 = "au Chocolat !$0"
next = _treasure.pain_au_chocolat.1.1

[_treasure.pain_au_chocolat.1.1]
#       |--------------------|
line1 = "Mange un Pain au"
line2 = "Chocolat pour"
line3 = "récupérer 3 Coeurs."

[_treasure.croissant.1]
# 1 Croissant
#       |--------------------|
icon = 18
line1 = "Tu as trouvé un"
line2 = "Croissant !$0 Il est"
line3 = "croustillant !"
next = _treasure.croissant.1.1

[_treasure.croissant.1.1]
#       |--------------------|
line1 = "Mange un Croissant"
line2 = "pour récupérer"
line3 = "7 Coeurs."

[_treasure.rock_key.1]
# Clé de Roc
#       |--------------------|
icon = 19
line1 = "Tu as trouvé la"
line2 = "Clé de Roc !$0"

[_treasure.bone_key.1]
# Clé d'os
#       |--------------------|
icon = 20
line1 = "Tu as trouvé la"
line2 = "Clé d'Os !$0"
next = _treasure.bone_key.1.1

[_treasure.bone_key.1.1]
#       |--------------------|
line1 = "Mais à quoi peut-"
line2 = "elle bien servir ?"

[_treasure.clay_key.1]
# Clé de Terre
#       |--------------------|
icon = 21
line1 = "Tu as trouvé la"
line2 = "Clé de Terre !$0"
next = _treasure.clay_key.1.1

[_treasure.clay_key.1.1]
#       |--------------------|
line1 = "Tu peux maintenant"
line2 = "ouvrir la grotte du"
line3 = "village !"

[_treasure.level_4_way.1]
# Tarte aux Pommes
#       |--------------------|
icon = 22
line1 = "Tu as trouvé une"
line2 = "Tarte aux Pommes !$0"
line3 = "$1...$3 Hmmm, à ta"
next = _treasure.level_4_way.1.1

[_treasure.level_4_way.1.1]
#       |--------------------|
line1 = "place, je n'y goûte-"
line2 = "rais pas, elle a un"
line3 = "drôle d'aspect..."

[_treasure.level_4_way.2]
# Lingots d'or
#       |--------------------|
icon = 23
line1 = "Tu as trouvé des"
line2 = "Lingots d'or !!!$0"
next = _treasure.level_4_way.2.1

[_treasure.level_4_way_bone_key.2.1]
#       |--------------------|
line1 = "Ils brillent et ont"
line2 = "une valeur"
line3 = "inestimable !"

[_treasure.level_4_way.3]
# Edelweiss
#       |--------------------|
icon = 24
line1 = "Tu as trouvé un"
line2 = "Edelweiss !$0"
next = _treasure.level_4_way.3.1

[_treasure.level_4_way.3.1]
#       |--------------------|
line1 = "Cette jolie fleur"
line2 = "des montagnes est"
line3 = "rarissime !"

[_treasure.flippers.1]
# Palmes
#       |--------------------|
icon = 26
line1 = "Tu as trouvé les"
line2 = "Palmes !$0"
next = _treasure.flippers.1.1

[_treasure.flippers.1.1]
#       |--------------------|
line1 = "Tu peux maintenant"
line2 = "nager en eau"
line3 = "profonde !"

[_treasure.magic_cape.1]
# Cape Magique
#       |--------------------|
icon = 27
line1 = "Tu as trouvé la Cape"
line2 = "Magique !$0"
next = _treasure.magic_cape.1.1

[_treasure.magic_cape.1.1]
#       |--------------------|
line1 = "Elle t'avertira si"
line2 = "tu t'approchees d'un"
line3 = "mur fragile."

[_treasure.iron_key.1]
# Clé de Fer
#       |--------------------|
icon = 28
line1 = "Tu as trouvé la"
line2 = "Clé de Fer !$0"
next = _treasure.iron_key.1.1

[_treasure.iron_key.1.1]
#       |--------------------|
line1 = "Il doit bien y"
line2 = "avoir une porte qui"
line3 = "va avec !"

[_treasure.stone_key.1]
# Clé de Pierre
#       |--------------------|
icon = 29
line1 = "Tu as trouvé la"
line2 = "Clé de Pierre !$0"
next = _treasure.stone_key.1.1

[_treasure.stone_key.1.1]
#       |--------------------|
line1 = "Mais où est la"
line2 = "serrure qui"
line3 = "correspond ?"

[_treasure.wooden_key.1]
# Clé de Bois
#       |--------------------|
icon = 30
line1 = "Tu as trouvé la"
line2 = "Clé de Bois !$0"
next = _treasure.wooden_key.1.1

[_treasure.wooden_key.1.1]
#       |--------------------|
line1 = "A toi de voir où"
line2 = "tu peux l'utiliser !"

[_treasure.ice_key.1]
# Clé de Glace
#       |--------------------|
icon = 31
line1 = "Tu as trouvé la"
line2 = "Clé de Glace !$0"
next = _treasure.ice_key.1.1

[_treasure.ice_key.1.1]
#       |--------------------|
line1 = "Elle protège sans"
line2 = "doute l'entrée d'un"
line3 = "lieu glacial..."

[_treasure.glove.1]
# Poigne de Fer
#       |--------------------|
icon = 32
line1 = "Tu as trouvé la"
line2 = "Poigne de Fer !$0"
next = _treasure.glove.1.1

[_treasure.glove.1.1]
#       |--------------------|
line1 = "Elle te permet de"
line2 = "soulever les"
line3 = "pierres."

[_treasure.glove.2]
# Poigne d'Or
#       |--------------------|
icon = 33
line1 = "Tu as trouvé la"
line2 = "Poigne d'Or !$0"
next = _treasure.glove.2.1

[_treasure.glove.2.1]
#       |--------------------|
line1 = "Tu peux maintenant"
line2 = "soulever les pierres"
line3 = "noires !"

[_treasure.fire_stone.1]
# Pierre de Feu
#       |--------------------|
icon = 34
line1 = "Tu as trouvé une"
line2 = "Pierre de Feu !"

[_treasure.world_map.1]
# Carte du Monde
#       |--------------------|
icon = 50
line1 = "Tu as trouvé la"
line2 = "Carte du Monde !$0"
next = _treasure.world_map.1.1

[_treasure.world_map.1.1]
#       |--------------------|
line1 = "Tu peux l'afficher"
line2 = "dans l'écran Carte."

[_treasure.rupee_bag.2]
# Grand sac de rubis
#       |--------------------|
icon = 52
line1 = "Tu as trouvé le"
line2 = "Grand Sac de Rubis !$0"
next = _treasure.rupee_bag.2.1

[_treasure.rupee_bag.2.1]
#       |--------------------|
line1 = "Il peut contenir"
line2 = "jusqu'à 300 rubis !"

[_treasure.rupee_bag.3]
# Sac de rubis géant
#       |--------------------|
icon = 53
line1 = "Tu as trouvé le"
line2 = "Sac de Rubis Géant !$0"
next = _treasure.rupee_bag.3.1

[_treasure.rupee_bag.3.1]
#       |--------------------|
line1 = "Il peut contenir"
line2 = "jusqu'à 999 rubis !"

[_treasure.bomb_bag.1]
# Petit sac de bombes
#       |--------------------|
icon = 54
line1 = "Tu as trouvé le Sac"
line2 = "de Bombes !$0 Il"
line3 = "contient 10 Bombes."
next = _treasure.bomb_bag.1.1

[_treasure.bomb_bag.1.1]
#       |--------------------|
line1 = "Assigne-les à une"
line2 = "touche et fais tout"
line3 = "sauter !"

[_treasure.bomb_bag.2]
# Grand sac de bombes
#       |--------------------|
icon = 55
line1 = "Tu as trouvé le"
line2 = "Grand Sac de"
line3 = "Bombes !$0"
next = _treasure.bomb_bag.2.1

[_treasure.bomb_bag.2.1]
#       |--------------------|
line1 = "Il peut contenir"
line2 = "jusqu'à 30 Bombes"
line3 = "au lieu de 10 !"

[_treasure.bomb_bag.3]
# Sac de bombes géant
#       |--------------------|
icon = 56
line1 = "Tu as trouvé le Sac"
line2 = "de Bombes Géant !$0"
next = _treasure.bomb_bag.3.1

[_treasure.bomb_bag.3.1]
#       |--------------------|
line1 = "Il peut contenir"
line2 = "jusqu'à 100 Bombes"
line3 = "au lieu de 30 !"

[_treasure.quiver.2]
# Grand carquois 
#       |--------------------|
icon = 58
line1 = "Tu as trouvé le"
line2 = "Grand Carquois !$0"
next = _treasure.quiver.2.1

[_treasure.quiver.2.1]
#       |--------------------|
line1 = "Il peut contenir"
line2 = "jusqu'à 30 Flèches"
line3 = "au lieu de 10 !"

[_treasure.quiver.3]
# Carquois géant
#       |--------------------|
icon = 59
line1 = "Tu as trouvé le"
line2 = "Carquois Géant !$0"
next = _treasure.quiver.3.1

[_treasure.quiver.3.1]
#       |--------------------|
line1 = "Il peut contenir"
line2 = "jusqu'à 100 Flèches"
line3 = "au lieu de 30 !"

[_treasure.tunic.2]
# Cotte de mailles bleue
#       |--------------------|
icon = 61
line1 = "Tu as trouvé la"
line2 = "Cotte de Mailles"
line3 = "bleue !$0 Elle te"
next = _treasure.tunic.2.1

[_treasure.tunic.2.1]
#       |--------------------|
line1 = "permet de résister"
line2 = "aux températures les"
line3 = "plus glaciales..."

[_treasure.tunic.3]
# Cotte de mailles rouge
#       |--------------------|
icon = 62
line1 = "Tu as trouvé la"
line2 = "Cotte de Mailles"
line3 = "rouge !$0 Elle te"
next = _treasure.tunic.3.1

[_treasure.tunic.3.1]
#       |--------------------|
line1 = "protège de manière"
line2 = "plus efficace contre"
line3 = "les ennemis !"

[_treasure.shield.1]
# Bouclier
#       |--------------------|
icon = 63
line1 = "Tu as trouvé le"
line2 = "Bouclier !$0"
next = _treasure.shield.1.1

[_treasure.shield.1.1]
#       |--------------------|
line1 = "Tu peux repousser"
line2 = "les attaques des"
line3 = "ennemis !"

[_treasure.shield.2]
# Bouclier de Feu
#       |--------------------|
icon = 64
line1 = "Tu as trouvé le"
line2 = "Bouclier de Feu !$0"
line3 = "Tu es désormais"
next = _treasure.shield.2.1

[_treasure.shield.2.1]
#       |--------------------|
line1 = "protégé contre les"
line2 = "attaques"
line3 = "enflammées !"

[_treasure.shield.3]
# Bouclier Miroir
#       |--------------------|
icon = 65
line1 = "Tu as trouvé le"
line2 = "Bouclier Miroir !$0"
next = _treasure.shield.3.1

[_treasure.shield.3.1]
#       |--------------------|
line1 = "Tu peux désormais"
line2 = "contrer les lasers !"

[_treasure.sword.1]
# Epée 1 (Epée du courage)
#       |--------------------|
icon = 66
line1 = "Tu as obtenu l'Epée"
line2 = "du Courage !$0"
next = _treasure.sword.1.1

[_treasure.sword.1.1]
#       |--------------------|
line1 = "Tu peux croiser le"
line2 = "fer et affronter"
line3 = "les ennemis !"

[_treasure.sword.2]
# Epée 2 (Glaive Hylien)
#       |--------------------|
icon = 67
line1 = "Tu as trouvé"
line2 = "le Glaive Hylien !$0"
line3 = "Cette nouvelle épée"
next = _treasure.sword.2.1

[_treasure.sword.2.1]
#       |--------------------|
line1 = "est deux fois plus"
line2 = "puissante que"
line3 = "l'ancienne !"

[_treasure.sword.3]
# Epée 3 (Sabre du Héros)
#       |--------------------|
icon = 68
line1 = "Tu as trouvé"
line2 = "le Sabre du Héros !"
line3 = "Cette nouvelle lame$0"
next = _treasure.sword.2.1

[_treasure.sword.4]
# Epée 4 (Lame Purificatrice)
#       |--------------------|
icon = 69
line1 = "Tu as trouvé la Lame"
line2 = "Purificatrice !$0"
line3 = "La puissance de"
next = _treasure.sword.4.1

[_treasure.sword.4.1]
#       |--------------------|
line1 = "cette épée ultime"
line2 = "dépasse"
line3 = "l'entendement..."

[_treasure.map.1]
# Carte
#       |--------------------|
icon = 70
line1 = "Tu as trouvé"
line2 = "la Carte !"
next = _treasure.map.1.1

[_treasure.map.1.1]
#       |--------------------|
line1 = "Utilise-la pour"
line2 = "connaître le plan"
line3 = "du donjon."

[_treasure.compass.1]
# Boussole
#       |--------------------|
icon = 71
line1 = "Tu as trouvé"
line2 = "la Boussole ! Elle"
line3 = "indique ta position"
next = _treasure.compass.1.1

[_treasure.compass.1.1]
#       |--------------------|
line1 = "sur la Carte, les"
line2 = "emplacements des"
line3 = "coffres et du Boss."
next = _treasure.compass.1.2

[_treasure.compass.1.2]
# Remarque : clin d'oeil à Link's Awakening
# quand on obtient la Boussole
#       |--------------------|
line1 = "C'est ça"
line2 = "le progrès !"

[_treasure.small_key.1]
# Petite clé
#       |--------------------|
icon = 72
line1 = "Tu as trouvé une"
line2 = "Petite Clé !"
next = _treasure.small_key.1.1

[_treasure.small_key.1.1]
#       |--------------------|
line1 = "Tu peux ouvrir une"
line2 = "porte verrouillée"
line3 = "dans les environs."

[_treasure.big_key.1]
# Grande Clé
#       |--------------------|
icon = 73
line1 = "Tu as trouvé la"
line2 = "Grande Clé ! Tu peux"
line3 = "désormais ouvrir les"
next = _treasure.big_key.1.1

[_treasure.big_key.1.1]
#       |--------------------|
line1 = "portes spéciales et"
line2 = "découvrir de"
line3 = "nouveaux trésors !"

[_treasure.boss_key.1]
# Clé du Maître
#       |--------------------|
icon = 74
line1 = "Tu as trouvé la"
line2 = "Clé du Maître ! Tu"
line3 = "peux maintenant"
next = _treasure.boss_key.1.1

[_treasure.boss_key.1.1]
#       |--------------------|
line1 = "entrer dans le"
line2 = "repaire du maître"
line3 = "des lieux !"

[_treasure.piece_of_heart.1]
# Fragment de Coeur
#       |--------------------|
icon = 79
line1 = "Tu as trouvé un"
line2 = "Fragment de Coeur !"

[_treasure.heart_container.1]
# Réceptacle de Coeur
#       |--------------------|
icon = 80
line1 = "Tu as trouvé un"
line2 = "Réceptacle de Coeur."
next = _treasure.heart_container.1.1

[_treasure.heart_container.1.1]
#       |--------------------|
line1 = "Tu obtiens un Coeur"
line2 = "supplémentaire !"

[_treasure.bomb.1]
# 1 Bombe
#       |--------------------|
icon = 82
line1 = "Tu as trouvé une"
line2 = "Bombe !$0"
line3 = "Utilise une Bombe"
next = _treasure.bomb.1.1

[_treasure.bomb.1.1]
#       |--------------------|
line1 = "pour faire exploser"
line2 = "un ennemi ou un"
line3 = "obstacle."

[_treasure.bomb.2]
# 3 Bombes
#       |--------------------|
icon = 82
line1 = "Tu as trouvé 3"
line2 = "Bombes !$0"
line3 = "Utilise une Bombe"
next = _treasure.bomb.1.1

[_treasure.bomb.3]
# 8 Bombes
#       |--------------------|
icon = 82
line1 = "Tu as trouvé 8"
line2 = "Bombes !$0"
line3 = "Utilise une Bombe"
next = _treasure.bomb.1.1

[_treasure.arrow.1]
# 1 Flèche
#       |--------------------|
icon = 83
line1 = "Tu as trouvé une"
line2 = "Flèche !$0"
line3 = "Utilise l'Arc et les"
next = _treasure.arrow.1.1

[_treasure.arrow.1.1]
#       |--------------------|
line1 = "Flèches pour vaincre"
line2 = "des ennemis coriaces"
line3 = "à distance."

[_treasure.arrow.2]
# 5 Flèches
#       |--------------------|
icon = 83
line1 = "Tu as trouvé 5"
line2 = "Flèches !$0"
line3 = "Utilise l'Arc et les"
next = _treasure.arrow.1.1

[_treasure.arrow.3]
# 10 Flèches
#       |--------------------|
icon = 83
line1 = "Tu as trouvé 10"
line2 = "Flèches !$0"
line3 = "Utilise l'Arc et les"
next = _treasure.arrow.1.1

[_treasure.heart.1]
# 1 Coeur
#       |--------------------|
icon = 84
line1 = "Tu as trouvé un"
line2 = "Coeur !"

[_treasure.magic_flask.1]
# Petite bouteille de magie
#       |--------------------|
icon = 85
line1 = "Tu as trouvé une"
line2 = "petite bouteille"
line3 = "d'énergie magique !"

[_treasure.magic_flask.2]
# Grande bouteille de magie
#       |--------------------|
icon = 86
line1 = "Tu as trouvé une"
line2 = "grande bouteille"
line3 = "d'énergie magique !"

[_treasure.rupee.1]
# 1 rubis vert
#       |--------------------|
icon = 90
line1 = "Tu as trouvé un"
line2 = "Rubis !"

[_treasure.rupee.2]
# 1 rubis bleu
#       |--------------------|
icon = 91
line1 = "Tu as trouvé un"
line2 = "Rubis bleu."
line3 = "Il vaut 5 Rubis !"

[_treasure.rupee.3]
# 1 rubis rouge
#       |--------------------|
icon = 92
line1 = "Tu as trouvé un"
line2 = "Rubis rouge !"
line3 = "Il vaut 20 Rubis !"

[_treasure.rupee.4]
# 50 rubis
# Remarque : clin d'oeil à Link's Awakening
#       |--------------------|
icon = 90
line1 = "Tu as trouvé 50"
line2 = "Rubis !"
line3 = "Merveilleux !"

[_treasure.rupee.5]
# 100 rubis
# Remarque : clin d'oeil à Link's Awakening
#       |--------------------|
icon = 90
line1 = "Tu as trouvé 100"
line2 = "Rubis !"
line3 = "Fantastique !"

[_treasure.rupee.6]
# 200 rubis
# Remarque : clin d'oeil à Link's Awakening
#       |--------------------|
# ---------------
# Autres messages
# ---------------
# 
# Autres messages divers affichés par le moteur de jeu
icon = 90
line1 = "Tu as trouvé 200"
line2 = "Rubis !"
line3 = "C'est l'extase !"

[_warning_magic]
# Affiché à la fin des dialogues expliquant
# que le joueur a obtenu un objet qui consomme
# de l'énergie magique (même message que dans ALTTP)
#       |--------------------|
line1 = "Mais surveille ton"
line2 = "compteur magique !"

[_empty_chest]
# Lorsqu'on ouvre un coffre vide
#       |-----------------------|
line1 = "Ce coffre est vide !"
line2 = "Tant pis pour toi !"

[_small_key_required]
# Lorsqu'on regarde une porte verrouillé ou un bloc verrouillé
# et qu'on ne possède pas de Petite Clé
#       |--------------------|
icon = 72
line1 = "C'est fermé à clé !"

[_big_key_required]
# Lorsqu'on regarde le grand coffre ou une porte verrouillée nécessitant la Grande Clé
# et qu'on ne possède pas celle-ci
#       |--------------------|
icon = 73
line1 = "Il te faut la Grande"
line2 = "Clé pour ouvrir"
line3 = "cette serrure !"

[_boss_key_required]
# Lorsqu'on regarde la porte du boss sans avoir la Clé du Maître
#       |--------------------|
icon = 74
line1 = "C'est la porte du"
line2 = "repère du maître du"
line3 = "donjon !"
next = _boss_key_required.2

[_boss_key_required.2]
#       |--------------------|
icon = 74
line1 = "Il te faut la"
line2 = "Clé du Maître"
line3 = "pour l'ouvrir."

[_cannot_lift_should_cut]
# Lorsqu'on tente de soulever un buisson
# au lieu de le couper avec l'épée
#       |-----------------------|
line1 = "Il te faudrait quelque"
line2 = "de tranchant pour"
line3 = "couper ces buissons..."

[_cannot_lift_too_heavy]
# Lorsqu'on tente de soulever une pierre
# sans avoir de bracelet de force
# (Clin d'oeil à Link's Awekening)
#       |-----------------------|
line1 = "Oh là là, c'est"
line2 = "bien trop lourd !"
next = _cannot_lift_too_heavy.2

[_cannot_lift_too_heavy.2]
#       |-----------------------|
line1 = "Tu n'y arriveras jamais"
line2 = "rien que par la force"
line3 = "de tes bras !"

[_cannot_lift_still_too_heavy]
# Lorsqu'on tente de soulever une pierre vraiment lourde
# en ayant seulement la poigne de fer
#       |-----------------------|
line1 = "Oh là là, c'est encore"
line2 = "trop lourd pour toi !"

[_shop.question]
# Lorsqu'on regarde un objet vendu dans un magasin
# (message affiché après avoir lu la description de l'objet)
#       |-----------------------|
line1 = "Prix : $v rubis."
line2 = "Acheter"
line3 = "Ne pas acheter"
question = true

[_shop.not_enough_money]
# Lorsqu'on veut acheter un objet dans un magasin
# mais qu'on n'a pas assez de Rubis
#       |-----------------------|
line1 = "Désolé, mais tu n'as"
line2 = "pas assez d'argent !"

[_shop.amount_full]
# Lorsqu'on veut acheter un objet dans un magasin
# mais qu'on a déjà le maximum de la quantité possible
# (pour des Bombes, des Flèches, etc.)
#       |-----------------------|
line1 = "Tu es déjà au maximum !"

[_crystal_switch]
# Lorsqu'on regarde un interrupteur de cristal
#       |-----------------------|
line1 = "C'est un interrupteur"
line2 = "de cristal. Frappe-le"
line3 = "avec quelque chose..."

[dungeon_1]
# Lorsqu'on pénètre dans le donjon 1
#       |-----------------------|
line1 = "        Niveau 1       "
line2 = "   Donjon de la Forêt  "

[dungeon_2]
# Lorsqu'on pénètre dans le donjon 2
#       |-----------------------|
line1 = "        Niveau 2       "
line2 = "     Caverne de Roc    "

[dungeon_3]
# Lorsqu'on pénètre dans le donjon 3
#       |-----------------------|
line1 = "        Niveau 3       "
line2 = " Antre de Maître Arbror"

[dungeon_10]
# Lorsqu'on pénètre dans le donjon 10
#       |-----------------------|
line1 = "     Niveau secret       "
line2 = "     Tour du Roxor  "

[found_piece_of_heart.first]
#       |--------------------|
icon = 75
line1 = "Collecte-en quatre"
line2 = "pour former un"
line3 = "nouveau Coeur."

[found_piece_of_heart.second]
#       |--------------------|
icon = 76
line1 = "Encore deux et"
line2 = "tu obtiendras"
line3 = "un nouveau Coeur."

[found_piece_of_heart.third]
#       |--------------------|
icon = 77
line1 = "Plus qu'un à trouver"
line2 = "pour former un"
line3 = "nouveau Coeur !"

[found_piece_of_heart.fourth]
#       |--------------------|
icon = 78
line1 = "Tu as trouvé quatre"
line2 = "Fragments de Coeur."
next = found_piece_of_heart.fourth.1

[found_piece_of_heart.fourth.1]
#       |--------------------|
line1 = "Tu obtiens un Coeur"
line2 = "supplémentaire !"

[found_fairy]
# Lorsqu'on trouve une Fée en ayant au moins un Flacon (même dialogue que dans ALTTP)
#       |--------------------|
icon = 81
line1 = "Tu as trouvé une"
line2 = "Fée, elle est"
line3 = "merveilleuse !"
next = found_fairy.1

[found_fairy.1]
#       |--------------------___|
line1 = "Que vas-tu en faire ?"
line2 = "Récupérer des Coeurs"
line3 = "La conserver"
question = true

[found_fairy.no_empty_bottle]
# Lorsqu'on veut conserver une Fée mais qu'on n'a pas de Flacon vide
#       |-----------------------|
line1 = "Tu n'as pas de Flacon"
line2 = "vide !"

[found_water]
# Lorsqu'on trouve de l'eau et qu'on a un Flacon vide
#       |--------------------|
icon = 8
line1 = "Veux-tu mettre de"
line2 = "l'eau dans ton"
next = found_water.2

[found_water.2]
#       |--------------------|
line1 = "Flacon Magique ?"
line2 = "Oui"
line3 = "Non"
question = true

[found_water.no_bottle]
# Lorsqu'on trouve de l'eau mais qu'on n'a aucun Flacon
#       |--------------------|
line1 = "Il y a de l'eau ici,"
line2 = "mais tu n'as pas"
line3 = "de récipient"
next = found_water.no_bottle.2

[found_water.no_bottle.2]
#       |--------------------|
line1 = "pour la stocker..."

[found_water.no_empty_bottle]
# Lorsqu'on trouve de l'eau et qu'on a au moins un Flacon, mais pas de Flacon vide
#       |--------------------|
icon = 8
line1 = "Il y a de l'eau ici,"
line2 = "mais il te faut"
line3 = "un Flacon vide"
next = found_water.no_empty_bottle.2

[found_water.no_empty_bottle.2]
#       |--------------------|
line1 = "pour la stocker..."

[use_bottle_with_water]
# Utiliser un Flacon contenant de l'eau
#       |--------------------|
icon = 8
line1 = "Ton Flacon Magique"
line2 = "contient de l'eau."
next = use_bottle_with_water.2

[use_bottle_with_water.2]
#       |--------------------|
line1 = "Que veux-tu faire ?"
line2 = "Vider l'eau"
line3 = "La conserver"
question = true

[use_apples]
# Utiliser une Pomme
#       |--------------------|
icon = 16
line1 = "Prendre une pomme te"
line2 = "permet de récupérer"
line3 = "un Coeur."
next = use_apples.2

[use_apples.2]
#       |--------------------|
line1 = "Que veux-tu faire ?"
line2 = "Manger une pomme"
line3 = "Ne rien faire"
question = true

[use_pains_au_chocolat]
# Utiliser un Pain au Chocolat
#       |--------------------|
icon = 17
line1 = "Un Pain au Chocolat"
line2 = "te redonne 3 Coeurs."
next = use_pains_au_chocolat.2

[use_pains_au_chocolat.2]
#       |--------------------|
line1 = "Que veux-tu faire ?"
line2 = "En manger un"
line3 = "Ne rien faire"
question = true

[use_croissants]
# Utiliser un Croissant
#       |--------------------|
icon = 18
line1 = "Un Croissant te"
line2 = "permet de retrouver"
line3 = "7 Coeurs."
next = use_croissants.2

[use_croissants.2]
#       |--------------------|
line1 = "Que veux-tu faire ?"
line2 = "En manger un"
line3 = "Ne rien faire"
question = true

[torch.need_lamp]
#       |--------------------|
line1 = "Il y a sûrement un"
line2 = "moyen d'allumer"
line3 = "cette torche..."

[caverne_fragments.sign]
#       |--------------------|
line1 = "Seul le vrai héros"
line2 = "obtiendra le trésor"

[maison_boulet.boulet]
#       |--------------------|
line1 = "XD lol ! Zelda xd c"
line2 = "tro lol xd mdr gro b"
line3 = "isous t nul lol mdr!"

[maison_boulet.fakechest]
#       |--------------------|
line1 = "lolilol ! T'as"
line2 = "vraiment pas de "
line3 = "chance !!! XD"

[maison_pots.sign]
#       |--------------------|
line1 = "Ne confondez pas "
line2 = "manque de chance et"
line3 = "pénurie de pots."

[caverne_maudite.pancarte]
#       |--------------------|
line1 = "Libère-toi de tout."
line2 = "Oublie la peur, le doute,"
line3 = "et la vraisemblance."
next = caverne_maudite.pancarte2

[caverne_maudite.pancarte2]
line1 = "Libère ton esprit $v."

[crazy_house.welcome_message]
#       |--------------------|
line1 = "Bienvenue !"

[crazy_house.mario_message_1]
#       |--------------------|
line1 = "It's me, Mario !"

[crazy_house.receptionist_1]
#       |--------------------|
line1 = "Bonjour, si vous"
line2 = "voulez récupérer vos"
line3 = "objets perdus,"
next = crazy_house.receptionist_1_2

[crazy_house.receptionist_1_2]
#       |--------------------|
line1 = "veuillez patienter"
line2 = "dans la salle"
line3 = "d'attente."
next = crazy_house.receptionist_1_3

[crazy_house.receptionist_1_3]
#       |--------------------|
line1 = "Cela vous va ?"
line2 = "Ouais c'est bon"
line3 = "Tu plaisantes ?"
question = true

[geek_house.sign_a]
line1 = "Itération des politiques"
line2 = "optimistes et"
line3 = "apprentissage"
next = geek_house.sign_a2

[geek_house.sign_b]
line1 = "switch (panneau)"
line2 = "case 1: break;"
line3 = "case 2: break;"
next = geek_house.sign_b2

[geek_house.sign_b2]
line1 = "case 3: break;"
line2 = "case 4: break;"
line3 = "case 5: break;"
next = geek_house.sign_b3

[geek_house.sign_b3]
line1 = "/*Il faut que je"
line2 = "définisse les cases"
line3 = "pour ce panneau.*/"

[geek_house.sign_c]
line1 = "FIXME"

[geek_house.sign_d]

[outside_fields_NE_girly_sign]
line1 = "Nous aussi nous"
line2 = "respectons le quota"
line3 = "féminin."

[outside_fields_SO_endofgame1]
line1 = "Téléporteur vers la "
line2 = "fin du jeu."
next = outside_fields_SO_endofgame2

[outside_fields_SO_endofgame2]
line1 = "-- en panne --"

[geek_house.sign_e]
line1 = "42"

[geek_house.sign_f]

[geek_house.sign_g]

[geek_house.sign_h]
line1 = "TODO"

[geek_house.sign_i]

[geek_house.sign_j]

[outside_fields_SO_sh]
line1 = "Steak haché le"
line2 = "panneau !"

[outside_fields_SO_mailbox]
line1 = "Ceci est une "
line2 = "boite aux lettres"
line3 = "très pénible..."

[outside_fields_NO_linkhouse]
line1 = "Sud : Maison de"
line2 = "<insérer script ici>"
next = outside_fields_NO_linkhouse_b

[outside_fields_NO_linkhouse_b]
line1 = "Feignasse de"
line2 = "programmeur !"

[outside_fields_NO_indic]
#       |-----------------------|
line1 = "Ouest : Chateau"
line2 = "Est : Desert Bakasable"
line3 = "Monts Tipiton"
next = outside_fields_NO_indic_b

[outside_fields_NO_indic_b]
#       |-----------------------|
line1 = "Sud Est :"
line2 = "Bureau des objets"
line3 = "trouvés et affinitées"
next = outside_fields_NO_indic_c

[outside_fields_NO_indic_c]
line1 = "Sous vos pieds :"
line2 = "Herbe verte"
next = outside_fields_NO_indic_d

[outside_fields_NO_indic_d]
line1 = "Au dessus :"
line2 = "Rien ou rien de ce"
line3 = "que vous pouvez voir"

[outside_fields_NO_goa]
<<<<<<< HEAD
#       |-----------------------|
line1 = "Gardez le fessier serré"
line2 = "si vous entrez dans la "
line3 = "maison d'à côté..."
=======
line1 = "Trouvez le secret du "
line2 = "lol doré"
>>>>>>> bf53d75d

[geek_house.sign_a2]
line1 = "du jeu de Zelda."

[geek_house.geek]
#       |-----------------------|
line1 = "Hey!"
line2 = "Est-ce que tu savais que"
line3 = "Pi% de 1337 donnait 42?"

[outside_fields_SO.attente_a]
#       |-----------------------|
line1 = "      BUREAU DES       "
line2 = "    OBJETS TROUVES     "
next = outside_fields_SO.attente_a2

[outside_fields_SO.attente_a2]
#       |-----------------------|
line1 = "A partir de ce point,"
line2 = "un jour d'attente."

[outside_fields_SO.attente_b]
#       |-----------------------|
line1 = "      BUREAU DES       "
line2 = "    OBJETS TROUVES     "
next = outside_fields_SO.attente_b2

[outside_fields_SO.attente_b2]
#       |-----------------------|
line1 = "A partir de ce point,"
line2 = "douze heures d'attente."

[outside_fields_SO.attente_c]
#       |-----------------------|
line1 = "      BUREAU DES       "
line2 = "    OBJETS TROUVES     "
next = outside_fields_SO.attente_c2

[outside_fields_SO.attente_c2]
#       |-----------------------|
line1 = "A partir de ce point,"
line2 = "six heures d'attente."

[outside_fields_SO.attente_d]
#       |-----------------------|
line1 = "      BUREAU DES       "
line2 = "    OBJETS TROUVES     "
next = outside_fields_SO.attente_d2

[outside_fields_SO.attente_d2]
#       |-----------------------|
line1 = "Vous y êtes presque!"
line2 = "Plus qu'à faire la"
line3 = "queue à l'intérieur."<|MERGE_RESOLUTION|>--- conflicted
+++ resolved
@@ -2333,15 +2333,9 @@
 line3 = "que vous pouvez voir"
 
 [outside_fields_NO_goa]
-<<<<<<< HEAD
-#       |-----------------------|
-line1 = "Gardez le fessier serré"
-line2 = "si vous entrez dans la "
-line3 = "maison d'à côté..."
-=======
+#       |-----------------------|
 line1 = "Trouvez le secret du "
 line2 = "lol doré"
->>>>>>> bf53d75d
 
 [geek_house.sign_a2]
 line1 = "du jeu de Zelda."
