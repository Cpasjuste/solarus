[dungeon_1.floor_-1]
width = 1040
height = 696

[dungeon_1.floor_0]
width = 1040
height = 696

[dungeon_1.floor_1]
width = 1040
height = 696

[dungeon_2.floor_-1]
width = 1152
height = 768

[dungeon_2.floor_0]
width = 1152
height = 768

[dungeon_10.floor_0]
width = 512
height = 512

[dungeon_3.floor_0]
width = 1024
height = 1024

[dungeon_3.floor_1]
width = 1024
height = 1024

[dungeon_3.floor_2]
width = 1024
height = 1024

[dungeon_3.floor_3]
width = 1024
height = 1024

[dungeon_3.floor_4]
width = 1024
height = 1024

[dungeon_6.floor_0]
width = 1152
height = 768

[dungeon_6.floor_1]
width = 1152
height = 768

[dungeon_6.floor_2]
width = 1152
height = 768

[dungeon_6.floor_3]
width = 1152
height = 768

[dungeon_8.floor_0]
width = 1936
height = 1808

[dungeon_8.floor_-1]
width = 2256
height = 1808

[dungeon_8.floor_-2]
width = 1992
height = 1408

[dungeon_8.floor_-3]
width = 1616
height = 1296

[dungeon_8.floor_-4]
width = 1304
height = 1040

[dungeon_10.map_17.chest_0]
floor = 0
x = 920
y = 928
save = 201
big = 0

[dungeon_2.map_30.chest_0]
floor = 0
x = 344
y = 600
save = 76
big = 0

[dungeon_2.map_30.chest_1]
floor = 0
x = 440
y = 56
save = 86
big = 1

[dungeon_2.map_30.boss_0]
floor = 0
x = 176
y = 165
save = 92
big = 0

[dungeon_2.map_30.chest_2]
floor = 0
x = 656
y = 216
save = 84
big = 0

[dungeon_2.map_30.chest_3]
floor = 0
x = 56
y = 536
save = 87
big = 0

[dungeon_1.map_23.chest_0]
floor = 0
x = 392
y = 280
save = 54
big = 0

[dungeon_1.map_23.chest_1]
floor = 0
x = 528
y = 448
save = 55
big = 0

[dungeon_1.map_23.chest_2]
floor = 0
x = 288
y = 488
save = 5
big = 1

[dungeon_1.map_24.chest_0]
floor = -1
x = 808
y = 440
save = 56
big = 0

[dungeon_1.map_24.boss_0]
floor = -1
x = 648
y = 144
save = 63
big = 1

[dungeon_1.map_25.chest_0]
floor = 1
x = 224
y = 64
save = 57
big = 0

[dungeon_1.map_25.boss_0]
floor = 1
x = 912
y = 141
save = 62
big = 0

[dungeon_2.map_31.chest_0]
floor = -1
x = 200
y = 656
save = 72
big = 0

[dungeon_2.map_31.chest_1]
floor = -1
x = 488
y = 384
save = 85
big = 0

[dungeon_2.map_31.chest_2]
floor = -1
x = 608
y = 448
save = 88
big = 1

[dungeon_2.map_31.chest_3]
floor = -1
x = 232
y = 320
save = 81
big = 0

[dungeon_2.map_31.chest_4]
floor = -1
x = 104
y = 320
save = 77
big = 0

[dungeon_3.map_40.chest_0]
floor = 0
x = 936
y = 432
save = 118
big = 0

[dungeon_3.map_42.chest_0]
floor = 2
x = 824
y = 808
save = 123
big = 1

[dungeon_3.map_42.chest_1]
floor = 2
x = 424
y = 152
save = 124
big = 0

[dungeon_3.map_41.chest_0]
floor = 1
x = 944
y = 880
save = 119
big = 0

[dungeon_3.map_41.chest_1]
floor = 1
x = 712
y = 48
save = 129
big = 0

[dungeon_3.map_41.chest_2]
floor = 1
x = 112
y = 176
save = 126
big = 0

[dungeon_6.map_56.chest_0]
floor = 2
x = 704
y = 400
save = 305
big = 0

[dungeon_6.map_57.chest_0]
floor = 3
x = 968
y = 288
save = 308
big = 1

[dungeon_6.map_58.chest_0]
floor = 0
x = 440
y = 272
save = -1
big = 0

[dungeon_6.map_55.chest_0]
floor = 1
x = 128
y = 344
save = 301
big = 0

[dungeon_6.map_55.chest_1]
floor = 1
x = 968
y = 464
save = 302
big = 0

[dungeon_6.map_55.chest_2]
floor = 1
x = 608
y = 160
save = 303
big = 0

[dungeon_6.map_55.chest_3]
floor = 1
x = 768
y = 136
save = 300
big = 0
<<<<<<< HEAD
=======

[dungeon_6.map_58.chest_0]
floor = 0
x = 440
y = 272
save = -1
big = 0

[dungeon_8.map_47.chest_0]
floor = 0
x = 1872
y = 1328
save = -1
big = 0

[dungeon_8.map_47.chest_1]
floor = 0
x = 800
y = 384
save = -1
big = 0

[dungeon_8.map_47.chest_2]
floor = 0
x = 160
y = 1664
save = -1
big = 0

[dungeon_8.map_49.chest_0]
floor = -2
x = 1344
y = 624
save = -1
big = 0

[dungeon_8.map_49.chest_1]
floor = -2
x = 1440
y = 1152
save = -1
big = 0

[dungeon_8.map_49.chest_2]
floor = -2
x = 1120
y = 896
save = -1
big = 0

[dungeon_8.map_50.chest_0]
floor = -3
x = 424
y = 408
save = -1
big = 0

[dungeon_8.map_50.chest_1]
floor = -3
x = 864
y = 408
save = -1
big = 0

[dungeon_8.map_50.chest_2]
floor = -3
x = 792
y = 888
save = -1
big = 1

[dungeon_8.map_48.chest_0]
floor = -1
x = 1184
y = 1368
save = -1
big = 0

[dungeon_8.map_48.chest_1]
floor = -1
x = 2168
y = 952
save = -1
big = 0

[dungeon_8.map_48.chest_2]
floor = -1
x = 368
y = 1472
save = -1

[dungeon_6.map_56.chest_0]
floor = 2
x = 704
y = 400
save = 305
big = 0
>>>>>>> 1e6127a3
<|MERGE_RESOLUTION|>--- conflicted
+++ resolved
@@ -294,8 +294,6 @@
 y = 136
 save = 300
 big = 0
-<<<<<<< HEAD
-=======
 
 [dungeon_6.map_58.chest_0]
 floor = 0
@@ -393,4 +391,3 @@
 y = 400
 save = 305
 big = 0
->>>>>>> 1e6127a3
