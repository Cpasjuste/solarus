--- conflicted
+++ resolved
@@ -308,7 +308,6 @@
 save = 124
 big = 0
 
-<<<<<<< HEAD
 [dungeon_6.map_56.chest_0]
 floor = 2
 x = 704
@@ -357,7 +356,7 @@
 y = 136
 save = 300
 big = 0
-=======
+
 [dungeon_8.map_50.chest_0]
 floor = -3
 x = 424
@@ -378,4 +377,3 @@
 y = 888
 save = -1
 big = 1
->>>>>>> 0a1809dc
