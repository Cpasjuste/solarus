--- conflicted
+++ resolved
@@ -281,7 +281,6 @@
 save = -1
 big = 0
 
-<<<<<<< HEAD
 [dungeon_8.map_47.chest_0]
 floor = 0
 x = 1872
@@ -364,11 +363,10 @@
 x = 368
 y = 1472
 save = -1
-=======
+
 [dungeon_6.map_56.chest_0]
 floor = 2
 x = 704
 y = 400
 save = 305
->>>>>>> 142ddf4c
-big = 0
+big = 0
