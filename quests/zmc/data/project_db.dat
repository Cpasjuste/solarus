--- conflicted
+++ resolved
@@ -1,10 +1,4 @@
-<<<<<<< HEAD
-0	lighthouse_1F	Lighthouse 1F
-=======
-0	rail_temple_b2	New map
-0	outside_a7	New map
->>>>>>> 81490f6e
-1	1	Light World
+0	rail_temple_b2	New map0	outside_a7	New map0	lighthouse_1F	Lighthouse 1F1	1	Light World
 1	13	Dark World
 1	3	Cave
 1	0	House
