--- conflicted
+++ resolved
@@ -1,36 +1,26 @@
 # Changelog
 
-<<<<<<< HEAD
 ## Solarus 1.7.0 (in progress)
 
 ### Engine changes
+
+### Lua API changes
+
+This release adds new features but does not introduce any incompatibility.
 
 * Allow to stop or pause a sound effect (#1289).
 * Add functions sol.main.rawget/rawset() (#1424).
+* Add a method `destination:is_default()`.
 * Add a method `entity:set_name()` (#1527).
 * Add methods `hero:get/set_push_delay()` (#1524).
 * Add methods `hero:get/set_carry_height()`.
 
-### Lua API changes
-
-This release adds new features but does not introduce any incompatibility.
-
-* Add method `destination:is_default()`.
-
-## Solarus 1.6.5 (in progress)
-
-### Engine changes
-
-* Add support for suspending the simulation on Window Focus events (!1352).
-* Fix crash when calling command functions before the game is started (#1476).
-=======
 ## Solarus 1.6.5 (2010-04-06)
 
 ### Engine changes
 
 * Add support for suspending the simulation on Window Focus events (#1536).
 * Reconnect to another audio device after a device disconnection (#1499).
->>>>>>> 21a378a7
 * Fix joystick hot-plug/unplug (#1501, #1387).
 * Fix crash when calling command functions before the game is started (#1476).
 * Fix shader compilation on OpenGL ES 3.10 and 3.20 (#1537).
